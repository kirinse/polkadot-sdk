// Copyright (C) Parity Technologies (UK) Ltd.
// This file is part of Cumulus.

// Cumulus is free software: you can redistribute it and/or modify
// it under the terms of the GNU General Public License as published by
// the Free Software Foundation, either version 3 of the License, or
// (at your option) any later version.

// Cumulus is distributed in the hope that it will be useful,
// but WITHOUT ANY WARRANTY; without even the implied warranty of
// MERCHANTABILITY or FITNESS FOR A PARTICULAR PURPOSE.  See the
// GNU General Public License for more details.

// You should have received a copy of the GNU General Public License
// along with Cumulus.  If not, see <http://www.gnu.org/licenses/>.

use cumulus_primitives_core::ParaId;
pub(crate) use parachains_common::genesis_config_helpers::{
	get_account_id_from_seed, get_collator_keys_from_seed, get_from_seed,
};
use polkadot_omni_node_lib::{
	chain_spec::{GenericChainSpec, LoadSpec},
	runtime::{
		AuraConsensusId, BlockNumber, Consensus, Runtime, RuntimeResolver as RuntimeResolverT,
	},
};
use sc_chain_spec::ChainSpec;

pub mod asset_hubs;
pub mod bridge_hubs;
pub mod collectives;
pub mod coretime;
pub mod glutton;
pub mod penpal;
pub mod people;
pub mod rococo_parachain;
<<<<<<< HEAD
pub mod seedling;
pub mod shell;
pub mod staking;
=======
>>>>>>> d1c115b6

/// The default XCM version to set in genesis config.
const SAFE_XCM_VERSION: u32 = xcm::prelude::XCM_VERSION;

/// Extracts the normalized chain id and parachain id from the input chain id.
/// (H/T to Phala for the idea)
/// E.g. "penpal-kusama-2004" yields ("penpal-kusama", Some(2004))
fn extract_parachain_id<'a>(
	id: &'a str,
	para_prefixes: &[&str],
) -> (&'a str, &'a str, Option<ParaId>) {
	for para_prefix in para_prefixes {
		if let Some(suffix) = id.strip_prefix(para_prefix) {
			let para_id: u32 = suffix.parse().expect("Invalid parachain-id suffix");
			return (&id[..para_prefix.len() - 1], id, Some(para_id.into()));
		}
	}

	(id, id, None)
}

#[derive(Debug)]
pub(crate) struct ChainSpecLoader;

impl LoadSpec for ChainSpecLoader {
	fn load_spec(&self, id: &str) -> Result<Box<dyn ChainSpec>, String> {
		Ok(match id {
			// - Default-like
			"staging" => Box::new(rococo_parachain::staging_rococo_parachain_local_config()),
			"tick" => Box::new(GenericChainSpec::from_json_bytes(
				&include_bytes!("../../chain-specs/tick.json")[..],
			)?),
			"trick" => Box::new(GenericChainSpec::from_json_bytes(
				&include_bytes!("../../chain-specs/trick.json")[..],
			)?),
			"track" => Box::new(GenericChainSpec::from_json_bytes(
				&include_bytes!("../../chain-specs/track.json")[..],
			)?),

			// -- Asset Hub Polkadot
			"asset-hub-polkadot" | "statemint" => Box::new(GenericChainSpec::from_json_bytes(
				&include_bytes!("../../chain-specs/asset-hub-polkadot.json")[..],
			)?),

			// -- Asset Hub Kusama
			"asset-hub-kusama" | "statemine" => Box::new(GenericChainSpec::from_json_bytes(
				&include_bytes!("../../chain-specs/asset-hub-kusama.json")[..],
			)?),

			// -- Asset Hub Rococo
			"asset-hub-rococo-dev" => Box::new(asset_hubs::asset_hub_rococo_development_config()),
			"asset-hub-rococo-local" => Box::new(asset_hubs::asset_hub_rococo_local_config()),
			// the chain spec as used for generating the upgrade genesis values
			"asset-hub-rococo-genesis" => Box::new(asset_hubs::asset_hub_rococo_genesis_config()),
			"asset-hub-rococo" => Box::new(GenericChainSpec::from_json_bytes(
				&include_bytes!("../../chain-specs/asset-hub-rococo.json")[..],
			)?),

			// -- Asset Hub Westend
			"asset-hub-westend-dev" | "westmint-dev" =>
				Box::new(asset_hubs::asset_hub_westend_development_config()),
			"asset-hub-westend-local" | "westmint-local" =>
				Box::new(asset_hubs::asset_hub_westend_local_config()),
			// the chain spec as used for generating the upgrade genesis values
			"asset-hub-westend-genesis" | "westmint-genesis" =>
				Box::new(asset_hubs::asset_hub_westend_config()),
			// the shell-based chain spec as used for syncing
			"asset-hub-westend" | "westmint" => Box::new(GenericChainSpec::from_json_bytes(
				&include_bytes!("../../chain-specs/asset-hub-westend.json")[..],
			)?),

			// -- Polkadot Collectives
			"collectives-polkadot" => Box::new(GenericChainSpec::from_json_bytes(
				&include_bytes!("../../chain-specs/collectives-polkadot.json")[..],
			)?),

			// -- Westend Collectives
			"collectives-westend-dev" =>
				Box::new(collectives::collectives_westend_development_config()),
			"collectives-westend-local" =>
				Box::new(collectives::collectives_westend_local_config()),
			"collectives-westend" => Box::new(GenericChainSpec::from_json_bytes(
				&include_bytes!("../../chain-specs/collectives-westend.json")[..],
			)?),

			// -- BridgeHub
			bridge_like_id
				if bridge_like_id.starts_with(bridge_hubs::BridgeHubRuntimeType::ID_PREFIX) =>
				bridge_like_id
					.parse::<bridge_hubs::BridgeHubRuntimeType>()
					.expect("invalid value")
					.load_config()?,

			// -- Coretime
			coretime_like_id
				if coretime_like_id.starts_with(coretime::CoretimeRuntimeType::ID_PREFIX) =>
				coretime_like_id
					.parse::<coretime::CoretimeRuntimeType>()
					.expect("invalid value")
					.load_config()?,

			// -- Penpal
			id if id.starts_with("penpal-rococo") => {
				let (_, _, para_id) = extract_parachain_id(&id, &["penpal-rococo-"]);
				Box::new(penpal::get_penpal_chain_spec(
					para_id.expect("Must specify parachain id"),
					"rococo-local",
				))
			},
			id if id.starts_with("penpal-westend") => {
				let (_, _, para_id) = extract_parachain_id(&id, &["penpal-westend-"]);
				Box::new(penpal::get_penpal_chain_spec(
					para_id.expect("Must specify parachain id"),
					"westend-local",
				))
			},

			// -- Glutton Westend
			id if id.starts_with("glutton-westend-dev") => {
				let (_, _, para_id) = extract_parachain_id(&id, &["glutton-westend-dev-"]);
				Box::new(glutton::glutton_westend_development_config(
					para_id.expect("Must specify parachain id"),
				))
			},
			id if id.starts_with("glutton-westend-local") => {
				let (_, _, para_id) = extract_parachain_id(&id, &["glutton-westend-local-"]);
				Box::new(glutton::glutton_westend_local_config(
					para_id.expect("Must specify parachain id"),
				))
			},
			// the chain spec as used for generating the upgrade genesis values
			id if id.starts_with("glutton-westend-genesis") => {
				let (_, _, para_id) = extract_parachain_id(&id, &["glutton-westend-genesis-"]);
				Box::new(glutton::glutton_westend_config(
					para_id.expect("Must specify parachain id"),
				))
			},

			// -- People
			people_like_id if people_like_id.starts_with(people::PeopleRuntimeType::ID_PREFIX) =>
				people_like_id
					.parse::<people::PeopleRuntimeType>()
					.expect("invalid value")
					.load_config()?,

			// -- Fallback (generic chainspec)
			"" => {
				log::warn!("No ChainSpec.id specified, so using default one, based on rococo-parachain runtime");
				Box::new(rococo_parachain::rococo_parachain_local_config())
			},

			// -- Loading a specific spec from disk
			path => Box::new(GenericChainSpec::from_json_file(path.into())?),
		})
	}
}

/// Helper enum that is used for better distinction of different parachain/runtime configuration
/// (it is based/calculated on ChainSpec's ID attribute)
#[derive(Debug, PartialEq)]
enum LegacyRuntime {
	Omni,
	AssetHubPolkadot,
	AssetHub,
	Penpal,
	Collectives,
	Glutton,
	BridgeHub(bridge_hubs::BridgeHubRuntimeType),
	Coretime(coretime::CoretimeRuntimeType),
	People(people::PeopleRuntimeType),
}

impl LegacyRuntime {
	fn from_id(id: &str) -> LegacyRuntime {
		let id = id.replace('_', "-");

		if id.starts_with("asset-hub-polkadot") | id.starts_with("statemint") {
			LegacyRuntime::AssetHubPolkadot
		} else if id.starts_with("asset-hub-kusama") |
			id.starts_with("statemine") |
			id.starts_with("asset-hub-rococo") |
			id.starts_with("rockmine") |
			id.starts_with("asset-hub-westend") |
			id.starts_with("westmint")
		{
			LegacyRuntime::AssetHub
		} else if id.starts_with("penpal") {
			LegacyRuntime::Penpal
		} else if id.starts_with("collectives-polkadot") || id.starts_with("collectives-westend") {
			LegacyRuntime::Collectives
		} else if id.starts_with(bridge_hubs::BridgeHubRuntimeType::ID_PREFIX) {
			LegacyRuntime::BridgeHub(
				id.parse::<bridge_hubs::BridgeHubRuntimeType>().expect("Invalid value"),
			)
		} else if id.starts_with(coretime::CoretimeRuntimeType::ID_PREFIX) {
			LegacyRuntime::Coretime(
				id.parse::<coretime::CoretimeRuntimeType>().expect("Invalid value"),
			)
		} else if id.starts_with("glutton") {
			LegacyRuntime::Glutton
		} else if id.starts_with(people::PeopleRuntimeType::ID_PREFIX) {
			LegacyRuntime::People(id.parse::<people::PeopleRuntimeType>().expect("Invalid value"))
		} else {
			log::warn!(
				"No specific runtime was recognized for ChainSpec's id: '{}', \
				so Runtime::Omni(Consensus::Aura) will be used",
				id
			);
			LegacyRuntime::Omni
		}
	}
}

#[derive(Debug)]
pub(crate) struct RuntimeResolver;

impl RuntimeResolverT for RuntimeResolver {
	fn runtime(&self, chain_spec: &dyn ChainSpec) -> sc_cli::Result<Runtime> {
		let legacy_runtime = LegacyRuntime::from_id(chain_spec.id());
		Ok(match legacy_runtime {
			LegacyRuntime::AssetHubPolkadot =>
				Runtime::Omni(BlockNumber::U32, Consensus::Aura(AuraConsensusId::Ed25519)),
			LegacyRuntime::AssetHub |
			LegacyRuntime::BridgeHub(_) |
			LegacyRuntime::Collectives |
			LegacyRuntime::Coretime(_) |
			LegacyRuntime::People(_) |
			LegacyRuntime::Glutton |
			LegacyRuntime::Penpal |
			LegacyRuntime::Omni =>
				Runtime::Omni(BlockNumber::U32, Consensus::Aura(AuraConsensusId::Sr25519)),
		})
	}
}

#[cfg(test)]
mod tests {
	use super::*;
	use sc_chain_spec::{ChainSpecExtension, ChainSpecGroup, ChainType, Extension};
	use serde::{Deserialize, Serialize};
	use sp_core::sr25519;

	#[derive(
		Debug, Clone, PartialEq, Serialize, Deserialize, ChainSpecGroup, ChainSpecExtension, Default,
	)]
	#[serde(deny_unknown_fields)]
	pub struct Extensions1 {
		pub attribute1: String,
		pub attribute2: u32,
	}

	#[derive(
		Debug, Clone, PartialEq, Serialize, Deserialize, ChainSpecGroup, ChainSpecExtension, Default,
	)]
	#[serde(deny_unknown_fields)]
	pub struct Extensions2 {
		pub attribute_x: String,
		pub attribute_y: String,
		pub attribute_z: u32,
	}

	pub type DummyChainSpec<E> = sc_service::GenericChainSpec<E>;

	pub fn create_default_with_extensions<E: Extension>(
		id: &str,
		extension: E,
	) -> DummyChainSpec<E> {
		DummyChainSpec::builder(
			rococo_parachain_runtime::WASM_BINARY
				.expect("WASM binary was not built, please build it!"),
			extension,
		)
		.with_name("Dummy local testnet")
		.with_id(id)
		.with_chain_type(ChainType::Local)
		.with_genesis_config_patch(crate::chain_spec::rococo_parachain::testnet_genesis(
			get_account_id_from_seed::<sr25519::Public>("Alice"),
			vec![
				get_from_seed::<rococo_parachain_runtime::AuraId>("Alice"),
				get_from_seed::<rococo_parachain_runtime::AuraId>("Bob"),
			],
			vec![get_account_id_from_seed::<sr25519::Public>("Alice")],
			1000.into(),
		))
		.build()
	}

	#[test]
	fn test_legacy_runtime_for_different_chain_specs() {
		let chain_spec =
			create_default_with_extensions("penpal-rococo-1000", Extensions2::default());
		assert_eq!(LegacyRuntime::Penpal, LegacyRuntime::from_id(chain_spec.id()));

		let chain_spec = crate::chain_spec::rococo_parachain::rococo_parachain_local_config();
		assert_eq!(LegacyRuntime::Omni, LegacyRuntime::from_id(chain_spec.id()));
	}
}<|MERGE_RESOLUTION|>--- conflicted
+++ resolved
@@ -34,12 +34,6 @@
 pub mod penpal;
 pub mod people;
 pub mod rococo_parachain;
-<<<<<<< HEAD
-pub mod seedling;
-pub mod shell;
-pub mod staking;
-=======
->>>>>>> d1c115b6
 
 /// The default XCM version to set in genesis config.
 const SAFE_XCM_VERSION: u32 = xcm::prelude::XCM_VERSION;
