// Copyright (C) Parity Technologies (UK) Ltd.
// This file is part of Cumulus.

// Cumulus is free software: you can redistribute it and/or modify
// it under the terms of the GNU General Public License as published by
// the Free Software Foundation, either version 3 of the License, or
// (at your option) any later version.

// Cumulus is distributed in the hope that it will be useful,
// but WITHOUT ANY WARRANTY; without even the implied warranty of
// MERCHANTABILITY or FITNESS FOR A PARTICULAR PURPOSE.  See the
// GNU General Public License for more details.

// You should have received a copy of the GNU General Public License
// along with Cumulus.  If not, see <http://www.gnu.org/licenses/>.

use cumulus_client_cli::{CollatorOptions, ExportGenesisHeadCommand};
use cumulus_client_collator::service::{
	CollatorService, ServiceInterface as CollatorServiceInterface,
};
use cumulus_client_consensus_aura::collators::lookahead::{self as aura, Params as AuraParams};
#[docify::export(slot_based_colator_import)]
use cumulus_client_consensus_aura::collators::slot_based::{
	self as slot_based, Params as SlotBasedParams,
};
use cumulus_client_consensus_common::ParachainBlockImport as TParachainBlockImport;
use cumulus_client_consensus_proposer::{Proposer, ProposerInterface};
use cumulus_client_consensus_relay_chain::Verifier as RelayChainVerifier;
#[allow(deprecated)]
use cumulus_client_service::old_consensus;
use cumulus_client_service::{
	build_network, build_relay_chain_interface, prepare_node_config, start_relay_chain_tasks,
	BuildNetworkParams, CollatorSybilResistance, DARecoveryProfile, StartRelayChainTasksParams,
};
use cumulus_primitives_core::{relay_chain::ValidationCode, ParaId};
use cumulus_relay_chain_interface::{OverseerHandle, RelayChainInterface};

use crate::{
	common::{
		aura::{AuraIdT, AuraRuntimeApi},
		ConstructNodeRuntimeApi, NodeExtraArgs,
	},
	fake_runtime_api::aura::RuntimeApi as FakeRuntimeApi,
	rpc::BuildRpcExtensions,
};
pub use parachains_common::{AccountId, Balance, Block, Hash, Nonce};

<<<<<<< HEAD
use cumulus_client_consensus_relay_chain::Verifier as RelayChainVerifier;
use futures::{lock::Mutex, prelude::*};
use sc_client_api::Backend;
=======
use crate::rpc::{BuildEmptyRpcExtensions, BuildParachainRpcExtensions};
use frame_benchmarking_cli::BlockCmd;
#[cfg(any(feature = "runtime-benchmarks"))]
use frame_benchmarking_cli::StorageCmd;
use futures::prelude::*;
use polkadot_primitives::CollatorPair;
use prometheus_endpoint::Registry;
use sc_cli::{CheckBlockCmd, ExportBlocksCmd, ExportStateCmd, ImportBlocksCmd, RevertCmd};
use sc_client_api::BlockchainEvents;
>>>>>>> 6619277b
use sc_consensus::{
	import_queue::{BasicQueue, Verifier as VerifierT},
	BlockImportParams, DefaultImportQueue, ImportQueue,
};
use sc_executor::{HeapAllocStrategy, WasmExecutor, DEFAULT_HEAP_ALLOC_STRATEGY};
use sc_network::{config::FullNetworkConfiguration, service::traits::NetworkBackend, NetworkBlock};
use sc_service::{Configuration, Error, PartialComponents, TFullBackend, TFullClient, TaskManager};
use sc_sysinfo::HwBench;
use sc_telemetry::{Telemetry, TelemetryHandle, TelemetryWorker, TelemetryWorkerHandle};
<<<<<<< HEAD
use sc_transaction_pool_api::OffchainTransactionPoolFactory;
use sp_api::{ApiExt, ConstructRuntimeApi, ProvideRuntimeApi};
use sp_consensus_aura::AuraApi;
use sp_core::traits::SpawnEssentialNamed;
=======
use sc_transaction_pool::FullPool;
use sp_api::ProvideRuntimeApi;
use sp_inherents::CreateInherentDataProviders;
>>>>>>> 6619277b
use sp_keystore::KeystorePtr;
use sp_runtime::{app_crypto::AppCrypto, traits::Header as HeaderT};
use std::{marker::PhantomData, pin::Pin, sync::Arc, time::Duration};

#[cfg(not(feature = "runtime-benchmarks"))]
type HostFunctions = cumulus_client_service::ParachainHostFunctions;

#[cfg(feature = "runtime-benchmarks")]
type HostFunctions = (
	cumulus_client_service::ParachainHostFunctions,
	frame_benchmarking::benchmarking::HostFunctions,
);

pub type ParachainClient<RuntimeApi> = TFullClient<Block, RuntimeApi, WasmExecutor<HostFunctions>>;

pub type ParachainBackend = TFullBackend<Block>;

type ParachainBlockImport<RuntimeApi> =
	TParachainBlockImport<Block, Arc<ParachainClient<RuntimeApi>>, ParachainBackend>;

/// Assembly of PartialComponents (enough to run chain ops subcommands)
pub type Service<RuntimeApi> = PartialComponents<
	ParachainClient<RuntimeApi>,
	ParachainBackend,
	(),
	sc_consensus::DefaultImportQueue<Block>,
	sc_transaction_pool::FullPool<Block, ParachainClient<RuntimeApi>>,
	(ParachainBlockImport<RuntimeApi>, Option<Telemetry>, Option<TelemetryWorkerHandle>),
>;

pub(crate) trait BuildImportQueue<RuntimeApi> {
	fn build_import_queue(
		client: Arc<ParachainClient<RuntimeApi>>,
		block_import: ParachainBlockImport<RuntimeApi>,
		config: &Configuration,
		telemetry_handle: Option<TelemetryHandle>,
		task_manager: &TaskManager,
	) -> sc_service::error::Result<DefaultImportQueue<Block>>;
}

pub(crate) trait StartConsensus<RuntimeApi>
where
	RuntimeApi: ConstructNodeRuntimeApi<Block, ParachainClient<RuntimeApi>>,
{
<<<<<<< HEAD
	let parachain_config = prepare_node_config(parachain_config);

	let params = new_partial::<RuntimeApi, BIQ>(&parachain_config, build_import_queue)?;
	let (block_import, mut telemetry, telemetry_worker_handle) = params.other;

	let client = params.client.clone();
	let backend = params.backend.clone();

	let mut task_manager = params.task_manager;
	let (relay_chain_interface, collator_key) = build_relay_chain_interface(
		polkadot_config,
		&parachain_config,
		telemetry_worker_handle,
		&mut task_manager,
		collator_options.clone(),
		hwbench.clone(),
	)
	.await
	.map_err(|e| sc_service::Error::Application(Box::new(e) as Box<_>))?;

	let validator = parachain_config.role.is_authority();
	let prometheus_registry = parachain_config.prometheus_registry().cloned();
	let transaction_pool = params.transaction_pool.clone();
	let import_queue_service = params.import_queue.service();
	let net_config = FullNetworkConfiguration::<_, _, Net>::new(&parachain_config.network);

	let (network, system_rpc_tx, tx_handler_controller, start_network, sync_service) =
		build_network(BuildNetworkParams {
			parachain_config: &parachain_config,
			net_config,
			client: client.clone(),
			transaction_pool: transaction_pool.clone(),
			para_id,
			spawn_handle: task_manager.spawn_handle(),
			relay_chain_interface: relay_chain_interface.clone(),
			import_queue: params.import_queue,
			sybil_resistance_level,
		})
		.await?;

	let rpc_builder = {
		let client = client.clone();
		let transaction_pool = transaction_pool.clone();
		let backend_for_rpc = backend.clone();

		Box::new(move |deny_unsafe, _| {
			rpc_ext_builder(
				deny_unsafe,
				client.clone(),
				backend_for_rpc.clone(),
				transaction_pool.clone(),
			)
		})
	};

	if parachain_config.offchain_worker.enabled {
		/*
		task_manager.spawn_handle().spawn(
			"offchain-workers-runner",
			"offchain-worker",
			sc_offchain::OffchainWorkers::new(sc_offchain::OffchainWorkerOptions {
				runtime_api_provider: client.clone(),
				is_validator: parachain_config.role.is_authority(),
				keystore: Some(params.keystore_container.keystore()),
				offchain_db: backend.offchain_storage(),
				transaction_pool: Some(OffchainTransactionPoolFactory::new(
					transaction_pool.clone(),
				)),
				network_provider: network.clone(),
				enable_http_requests: true,
				custom_extensions: |_| vec![],
			})
			.run(client.clone(), task_manager.spawn_handle())
			.boxed(),
		);
		*/

		task_manager.spawn_handle().spawn(
			"offchain-workers-runner",
			"offchain-work",
			sc_offchain::OffchainWorkers::new(sc_offchain::OffchainWorkerOptions {
				runtime_api_provider: client.clone(),
				keystore: Some(params.keystore_container.keystore()),
				offchain_db: backend.offchain_storage(),
				transaction_pool: Some(OffchainTransactionPoolFactory::new(
					transaction_pool.clone(),
				)),
				network_provider: Arc::new(network.clone()),
				is_validator: parachain_config.role.is_authority(),
				enable_http_requests: true,
				custom_extensions: |_| vec![],
			})
			.run(client.clone(), task_manager.spawn_handle())
			.boxed(),
		);
	}

	sc_service::spawn_tasks(sc_service::SpawnTasksParams {
		rpc_builder,
		client: client.clone(),
		transaction_pool: transaction_pool.clone(),
		task_manager: &mut task_manager,
		config: parachain_config,
		keystore: params.keystore_container.keystore(),
		backend: backend.clone(),
		network: network.clone(),
		sync_service: sync_service.clone(),
		system_rpc_tx,
		tx_handler_controller,
		telemetry: telemetry.as_mut(),
	})?;

	if let Some(hwbench) = hwbench {
		sc_sysinfo::print_hwbench(&hwbench);
		if validator {
			warn_if_slow_hardware(&hwbench);
		}

		if let Some(ref mut telemetry) = telemetry {
			let telemetry_handle = telemetry.handle();
			task_manager.spawn_handle().spawn(
				"telemetry_hwbench",
				None,
				sc_sysinfo::initialize_hwbench_telemetry(telemetry_handle, hwbench),
			);
		}
	}

	let announce_block = {
		let sync_service = sync_service.clone();
		Arc::new(move |hash, data| sync_service.announce_block(hash, data))
	};
=======
	fn start_consensus(
		client: Arc<ParachainClient<RuntimeApi>>,
		block_import: ParachainBlockImport<RuntimeApi>,
		prometheus_registry: Option<&Registry>,
		telemetry: Option<TelemetryHandle>,
		task_manager: &TaskManager,
		relay_chain_interface: Arc<dyn RelayChainInterface>,
		transaction_pool: Arc<sc_transaction_pool::FullPool<Block, ParachainClient<RuntimeApi>>>,
		keystore: KeystorePtr,
		relay_chain_slot_duration: Duration,
		para_id: ParaId,
		collator_key: CollatorPair,
		overseer_handle: OverseerHandle,
		announce_block: Arc<dyn Fn(Hash, Option<Vec<u8>>) + Send + Sync>,
		backend: Arc<ParachainBackend>,
		node_extra_args: NodeExtraArgs,
	) -> Result<(), sc_service::Error>;
}
>>>>>>> 6619277b

pub(crate) trait NodeSpec {
	type RuntimeApi: ConstructNodeRuntimeApi<Block, ParachainClient<Self::RuntimeApi>>;

	type BuildImportQueue: BuildImportQueue<Self::RuntimeApi> + 'static;

	type BuildRpcExtensions: BuildRpcExtensions<
			ParachainClient<Self::RuntimeApi>,
			ParachainBackend,
			sc_transaction_pool::FullPool<Block, ParachainClient<Self::RuntimeApi>>,
		> + 'static;

	type StartConsensus: StartConsensus<Self::RuntimeApi> + 'static;

	const SYBIL_RESISTANCE: CollatorSybilResistance;

	/// Starts a `ServiceBuilder` for a full service.
	///
	/// Use this macro if you don't actually need the full service, but just the builder in order to
	/// be able to perform chain operations.
	fn new_partial(config: &Configuration) -> sc_service::error::Result<Service<Self::RuntimeApi>> {
		let telemetry = config
			.telemetry_endpoints
			.clone()
			.filter(|x| !x.is_empty())
			.map(|endpoints| -> Result<_, sc_telemetry::Error> {
				let worker = TelemetryWorker::new(16)?;
				let telemetry = worker.handle().new_telemetry(endpoints);
				Ok((worker, telemetry))
			})
			.transpose()?;

		let heap_pages = config.default_heap_pages.map_or(DEFAULT_HEAP_ALLOC_STRATEGY, |h| {
			HeapAllocStrategy::Static { extra_pages: h as _ }
		});

		let executor = sc_executor::WasmExecutor::<HostFunctions>::builder()
			.with_execution_method(config.wasm_method)
			.with_max_runtime_instances(config.max_runtime_instances)
			.with_runtime_cache_size(config.runtime_cache_size)
			.with_onchain_heap_alloc_strategy(heap_pages)
			.with_offchain_heap_alloc_strategy(heap_pages)
			.build();

		let (client, backend, keystore_container, task_manager) =
			sc_service::new_full_parts_record_import::<Block, Self::RuntimeApi, _>(
				config,
				telemetry.as_ref().map(|(_, telemetry)| telemetry.handle()),
				executor,
				true,
			)?;
		let client = Arc::new(client);

		let telemetry_worker_handle = telemetry.as_ref().map(|(worker, _)| worker.handle());

		let telemetry = telemetry.map(|(worker, telemetry)| {
			task_manager.spawn_handle().spawn("telemetry", None, worker.run());
			telemetry
		});

		let transaction_pool = sc_transaction_pool::BasicPool::new_full(
			config.transaction_pool.clone(),
			config.role.is_authority().into(),
			config.prometheus_registry(),
			task_manager.spawn_essential_handle(),
			client.clone(),
		);

		let block_import = ParachainBlockImport::new(client.clone(), backend.clone());

		let import_queue = Self::BuildImportQueue::build_import_queue(
			client.clone(),
			block_import.clone(),
			config,
			telemetry.as_ref().map(|telemetry| telemetry.handle()),
			&task_manager,
		)?;

		Ok(PartialComponents {
			backend,
			client,
			import_queue,
			keystore_container,
			task_manager,
			transaction_pool,
			select_chain: (),
			other: (block_import, telemetry, telemetry_worker_handle),
		})
	}

	/// Start a node with the given parachain spec.
	///
	/// This is the actual implementation that is abstract over the executor and the runtime api.
	fn start_node<Net>(
		parachain_config: Configuration,
		polkadot_config: Configuration,
		collator_options: CollatorOptions,
		para_id: ParaId,
		hwbench: Option<sc_sysinfo::HwBench>,
		node_extra_args: NodeExtraArgs,
	) -> Pin<Box<dyn Future<Output = sc_service::error::Result<TaskManager>>>>
	where
		Net: NetworkBackend<Block, Hash>,
	{
		Box::pin(async move {
			let parachain_config = prepare_node_config(parachain_config);

			let params = Self::new_partial(&parachain_config)?;
			let (block_import, mut telemetry, telemetry_worker_handle) = params.other;

			let client = params.client.clone();
			let backend = params.backend.clone();

			let mut task_manager = params.task_manager;
			let (relay_chain_interface, collator_key) = build_relay_chain_interface(
				polkadot_config,
				&parachain_config,
				telemetry_worker_handle,
				&mut task_manager,
				collator_options.clone(),
				hwbench.clone(),
			)
			.await
			.map_err(|e| sc_service::Error::Application(Box::new(e) as Box<_>))?;

			let validator = parachain_config.role.is_authority();
			let prometheus_registry = parachain_config.prometheus_registry().cloned();
			let transaction_pool = params.transaction_pool.clone();
			let import_queue_service = params.import_queue.service();
			let net_config = FullNetworkConfiguration::<_, _, Net>::new(
				&parachain_config.network,
				prometheus_registry.clone(),
			);

			let (network, system_rpc_tx, tx_handler_controller, start_network, sync_service) =
				build_network(BuildNetworkParams {
					parachain_config: &parachain_config,
					net_config,
					client: client.clone(),
					transaction_pool: transaction_pool.clone(),
					para_id,
					spawn_handle: task_manager.spawn_handle(),
					relay_chain_interface: relay_chain_interface.clone(),
					import_queue: params.import_queue,
					sybil_resistance_level: Self::SYBIL_RESISTANCE,
				})
				.await?;

			let rpc_builder = {
				let client = client.clone();
				let transaction_pool = transaction_pool.clone();
				let backend_for_rpc = backend.clone();

				Box::new(move |deny_unsafe, _| {
					Self::BuildRpcExtensions::build_rpc_extensions(
						deny_unsafe,
						client.clone(),
						backend_for_rpc.clone(),
						transaction_pool.clone(),
					)
				})
			};

			sc_service::spawn_tasks(sc_service::SpawnTasksParams {
				rpc_builder,
				client: client.clone(),
				transaction_pool: transaction_pool.clone(),
				task_manager: &mut task_manager,
				config: parachain_config,
				keystore: params.keystore_container.keystore(),
				backend: backend.clone(),
				network: network.clone(),
				sync_service: sync_service.clone(),
				system_rpc_tx,
				tx_handler_controller,
				telemetry: telemetry.as_mut(),
			})?;

			if let Some(hwbench) = hwbench {
				sc_sysinfo::print_hwbench(&hwbench);
				if validator {
					warn_if_slow_hardware(&hwbench);
				}

				if let Some(ref mut telemetry) = telemetry {
					let telemetry_handle = telemetry.handle();
					task_manager.spawn_handle().spawn(
						"telemetry_hwbench",
						None,
						sc_sysinfo::initialize_hwbench_telemetry(telemetry_handle, hwbench),
					);
				}
			}

			let announce_block = {
				let sync_service = sync_service.clone();
				Arc::new(move |hash, data| sync_service.announce_block(hash, data))
			};

			let relay_chain_slot_duration = Duration::from_secs(6);

			let overseer_handle = relay_chain_interface
				.overseer_handle()
				.map_err(|e| sc_service::Error::Application(Box::new(e)))?;

			start_relay_chain_tasks(StartRelayChainTasksParams {
				client: client.clone(),
				announce_block: announce_block.clone(),
				para_id,
				relay_chain_interface: relay_chain_interface.clone(),
				task_manager: &mut task_manager,
				da_recovery_profile: if validator {
					DARecoveryProfile::Collator
				} else {
					DARecoveryProfile::FullNode
				},
				import_queue: import_queue_service,
				relay_chain_slot_duration,
				recovery_handle: Box::new(overseer_handle.clone()),
				sync_service,
			})?;

			if validator {
				Self::StartConsensus::start_consensus(
					client.clone(),
					block_import,
					prometheus_registry.as_ref(),
					telemetry.as_ref().map(|t| t.handle()),
					&task_manager,
					relay_chain_interface.clone(),
					transaction_pool,
					params.keystore_container.keystore(),
					relay_chain_slot_duration,
					para_id,
					collator_key.expect("Command line arguments do not allow this. qed"),
					overseer_handle,
					announce_block,
					backend.clone(),
					node_extra_args,
				)?;
			}

			start_network.start_network();

			Ok(task_manager)
		})
	}
}

/// Build the import queue for the shell runtime.
pub(crate) struct BuildShellImportQueue<RuntimeApi>(PhantomData<RuntimeApi>);

impl BuildImportQueue<FakeRuntimeApi> for BuildShellImportQueue<FakeRuntimeApi> {
	fn build_import_queue(
		client: Arc<ParachainClient<FakeRuntimeApi>>,
		block_import: ParachainBlockImport<FakeRuntimeApi>,
		config: &Configuration,
		_telemetry_handle: Option<TelemetryHandle>,
		task_manager: &TaskManager,
	) -> sc_service::error::Result<DefaultImportQueue<Block>> {
		cumulus_client_consensus_relay_chain::import_queue(
			client,
			block_import,
			|_, _| async { Ok(()) },
			&task_manager.spawn_essential_handle(),
			config.prometheus_registry(),
		)
		.map_err(Into::into)
	}
}

pub(crate) struct ShellNode;

impl NodeSpec for ShellNode {
	type RuntimeApi = FakeRuntimeApi;
	type BuildImportQueue = BuildShellImportQueue<Self::RuntimeApi>;
	type BuildRpcExtensions = BuildEmptyRpcExtensions<Self::RuntimeApi>;
	type StartConsensus = StartRelayChainConsensus;

	const SYBIL_RESISTANCE: CollatorSybilResistance = CollatorSybilResistance::Unresistant;
}

struct Verifier<Client, AuraId> {
	client: Arc<Client>,
	aura_verifier: Box<dyn VerifierT<Block>>,
	relay_chain_verifier: Box<dyn VerifierT<Block>>,
	_phantom: PhantomData<AuraId>,
}

#[async_trait::async_trait]
impl<Client, AuraId> VerifierT<Block> for Verifier<Client, AuraId>
where
	Client: ProvideRuntimeApi<Block> + Send + Sync,
	Client::Api: AuraRuntimeApi<Block, AuraId>,
	AuraId: AuraIdT + Sync,
{
	async fn verify(
		&self,
		block_import: BlockImportParams<Block>,
	) -> Result<BlockImportParams<Block>, String> {
		if self.client.runtime_api().has_aura_api(*block_import.header.parent_hash()) {
			self.aura_verifier.verify(block_import).await
		} else {
			self.relay_chain_verifier.verify(block_import).await
		}
	}
}

/// Build the import queue for parachain runtimes that started with relay chain consensus and
/// switched to aura.
pub(crate) struct BuildRelayToAuraImportQueue<RuntimeApi, AuraId>(
	PhantomData<(RuntimeApi, AuraId)>,
);

impl<RuntimeApi, AuraId> BuildImportQueue<RuntimeApi>
	for BuildRelayToAuraImportQueue<RuntimeApi, AuraId>
where
	RuntimeApi: ConstructNodeRuntimeApi<Block, ParachainClient<RuntimeApi>>,
	RuntimeApi::RuntimeApi: AuraRuntimeApi<Block, AuraId>,
	AuraId: AuraIdT + Sync,
{
	fn build_import_queue(
		client: Arc<ParachainClient<RuntimeApi>>,
		block_import: ParachainBlockImport<RuntimeApi>,
		config: &Configuration,
		telemetry_handle: Option<TelemetryHandle>,
		task_manager: &TaskManager,
	) -> sc_service::error::Result<DefaultImportQueue<Block>> {
		let verifier_client = client.clone();

		let aura_verifier =
			cumulus_client_consensus_aura::build_verifier::<<AuraId as AppCrypto>::Pair, _, _, _>(
				cumulus_client_consensus_aura::BuildVerifierParams {
					client: verifier_client.clone(),
					create_inherent_data_providers: move |parent_hash, _| {
						let cidp_client = verifier_client.clone();
						async move {
							let slot_duration = cumulus_client_consensus_aura::slot_duration_at(
								&*cidp_client,
								parent_hash,
							)?;
							let timestamp = sp_timestamp::InherentDataProvider::from_system_time();

							let slot =
						sp_consensus_aura::inherents::InherentDataProvider::from_timestamp_and_slot_duration(
							*timestamp,
							slot_duration,
						);

							Ok((slot, timestamp))
						}
					},
					telemetry: telemetry_handle,
				},
			);

		let relay_chain_verifier =
			Box::new(RelayChainVerifier::new(client.clone(), |_, _| async { Ok(()) }));

		let verifier = Verifier {
			client,
			relay_chain_verifier,
			aura_verifier: Box::new(aura_verifier),
			_phantom: PhantomData,
		};

		let registry = config.prometheus_registry();
		let spawner = task_manager.spawn_essential_handle();

		Ok(BasicQueue::new(verifier, Box::new(block_import), None, &spawner, registry))
	}
}

/// Uses the lookahead collator to support async backing.
///
/// Start an aura powered parachain node. Some system chains use this.
pub(crate) struct AuraNode<RuntimeApi, AuraId, StartConsensus>(
	pub PhantomData<(RuntimeApi, AuraId, StartConsensus)>,
);

impl<RuntimeApi, AuraId, StartConsensus> Default for AuraNode<RuntimeApi, AuraId, StartConsensus> {
	fn default() -> Self {
		Self(Default::default())
	}
}

impl<RuntimeApi, AuraId, StartConsensus> NodeSpec for AuraNode<RuntimeApi, AuraId, StartConsensus>
where
	RuntimeApi: ConstructNodeRuntimeApi<Block, ParachainClient<RuntimeApi>>,
	RuntimeApi::RuntimeApi: AuraRuntimeApi<Block, AuraId>
		+ pallet_transaction_payment_rpc::TransactionPaymentRuntimeApi<Block, Balance>
		+ substrate_frame_rpc_system::AccountNonceApi<Block, AccountId, Nonce>,
	AuraId: AuraIdT + Sync,
	StartConsensus: self::StartConsensus<RuntimeApi> + 'static,
{
	type RuntimeApi = RuntimeApi;
	type BuildImportQueue = BuildRelayToAuraImportQueue<RuntimeApi, AuraId>;
	type BuildRpcExtensions = BuildParachainRpcExtensions<RuntimeApi>;
	type StartConsensus = StartConsensus;
	const SYBIL_RESISTANCE: CollatorSybilResistance = CollatorSybilResistance::Resistant;
}

pub fn new_aura_node_spec<RuntimeApi, AuraId>(extra_args: &NodeExtraArgs) -> Box<dyn DynNodeSpec>
where
	RuntimeApi: ConstructNodeRuntimeApi<Block, ParachainClient<RuntimeApi>>,
	RuntimeApi::RuntimeApi: AuraRuntimeApi<Block, AuraId>
		+ pallet_transaction_payment_rpc::TransactionPaymentRuntimeApi<Block, Balance>
		+ substrate_frame_rpc_system::AccountNonceApi<Block, AccountId, Nonce>,
	AuraId: AuraIdT + Sync,
{
	if extra_args.use_slot_based_consensus {
		Box::new(AuraNode::<
			RuntimeApi,
			AuraId,
			StartSlotBasedAuraConsensus<RuntimeApi, AuraId>,
		>::default())
	} else {
		Box::new(AuraNode::<
			RuntimeApi,
			AuraId,
			StartLookaheadAuraConsensus<RuntimeApi, AuraId>,
		>::default())
	}
}

/// Start relay-chain consensus that is free for all. Everyone can submit a block, the relay-chain
/// decides what is backed and included.
pub(crate) struct StartRelayChainConsensus;

impl StartConsensus<FakeRuntimeApi> for StartRelayChainConsensus {
	fn start_consensus(
		client: Arc<ParachainClient<FakeRuntimeApi>>,
		block_import: ParachainBlockImport<FakeRuntimeApi>,
		prometheus_registry: Option<&Registry>,
		telemetry: Option<TelemetryHandle>,
		task_manager: &TaskManager,
		relay_chain_interface: Arc<dyn RelayChainInterface>,
		transaction_pool: Arc<FullPool<Block, ParachainClient<FakeRuntimeApi>>>,
		_keystore: KeystorePtr,
		_relay_chain_slot_duration: Duration,
		para_id: ParaId,
		collator_key: CollatorPair,
		overseer_handle: OverseerHandle,
		announce_block: Arc<dyn Fn(Hash, Option<Vec<u8>>) + Send + Sync>,
		_backend: Arc<ParachainBackend>,
		_node_extra_args: NodeExtraArgs,
	) -> Result<(), Error> {
		let proposer_factory = sc_basic_authorship::ProposerFactory::with_proof_recording(
			task_manager.spawn_handle(),
			client.clone(),
			transaction_pool,
			prometheus_registry,
			telemetry,
		);

		let free_for_all = cumulus_client_consensus_relay_chain::build_relay_chain_consensus(
			cumulus_client_consensus_relay_chain::BuildRelayChainConsensusParams {
				para_id,
				proposer_factory,
				block_import,
				relay_chain_interface: relay_chain_interface.clone(),
				create_inherent_data_providers: move |_, (relay_parent, validation_data)| {
					let relay_chain_interface = relay_chain_interface.clone();
					async move {
						let parachain_inherent =
							cumulus_client_parachain_inherent::ParachainInherentDataProvider::create_at(
								relay_parent,
								&relay_chain_interface,
								&validation_data,
								para_id,
							).await;
						let parachain_inherent = parachain_inherent.ok_or_else(|| {
							Box::<dyn std::error::Error + Send + Sync>::from(
								"Failed to create parachain inherent",
							)
						})?;
						Ok(parachain_inherent)
					}
				},
			},
		);

		let spawner = task_manager.spawn_handle();

		// Required for free-for-all consensus
		#[allow(deprecated)]
		old_consensus::start_collator_sync(old_consensus::StartCollatorParams {
			para_id,
			block_status: client.clone(),
			announce_block,
			overseer_handle,
			spawner,
			key: collator_key,
			parachain_consensus: free_for_all,
			runtime_api: client.clone(),
		});

		Ok(())
	}
}

/// Start consensus using the lookahead aura collator.
pub(crate) struct StartSlotBasedAuraConsensus<RuntimeApi, AuraId>(
	PhantomData<(RuntimeApi, AuraId)>,
);

impl<RuntimeApi, AuraId> StartSlotBasedAuraConsensus<RuntimeApi, AuraId>
where
	RuntimeApi: ConstructNodeRuntimeApi<Block, ParachainClient<RuntimeApi>>,
	RuntimeApi::RuntimeApi: AuraRuntimeApi<Block, AuraId>,
	AuraId: AuraIdT + Sync,
{
	#[docify::export_content]
	fn launch_slot_based_collator<CIDP, CHP, Proposer, CS>(
		params: SlotBasedParams<
			ParachainBlockImport<RuntimeApi>,
			CIDP,
			ParachainClient<RuntimeApi>,
			ParachainBackend,
			Arc<dyn RelayChainInterface>,
			CHP,
			Proposer,
			CS,
		>,
		task_manager: &TaskManager,
	) where
		CIDP: CreateInherentDataProviders<Block, ()> + 'static,
		CIDP::InherentDataProviders: Send,
		CHP: cumulus_client_consensus_common::ValidationCodeHashProvider<Hash> + Send + 'static,
		Proposer: ProposerInterface<Block> + Send + Sync + 'static,
		CS: CollatorServiceInterface<Block> + Send + Sync + Clone + 'static,
	{
		let (collation_future, block_builder_future) =
			slot_based::run::<Block, <AuraId as AppCrypto>::Pair, _, _, _, _, _, _, _, _>(params);

		task_manager.spawn_essential_handle().spawn(
			"collation-task",
			Some("parachain-block-authoring"),
			collation_future,
		);
		task_manager.spawn_essential_handle().spawn(
			"block-builder-task",
			Some("parachain-block-authoring"),
			block_builder_future,
		);
	}
}

impl<RuntimeApi, AuraId> StartConsensus<RuntimeApi>
	for StartSlotBasedAuraConsensus<RuntimeApi, AuraId>
where
	RuntimeApi: ConstructNodeRuntimeApi<Block, ParachainClient<RuntimeApi>>,
	RuntimeApi::RuntimeApi: AuraRuntimeApi<Block, AuraId>,
	AuraId: AuraIdT + Sync,
{
	fn start_consensus(
		client: Arc<ParachainClient<RuntimeApi>>,
		block_import: ParachainBlockImport<RuntimeApi>,
		prometheus_registry: Option<&Registry>,
		telemetry: Option<TelemetryHandle>,
		task_manager: &TaskManager,
		relay_chain_interface: Arc<dyn RelayChainInterface>,
		transaction_pool: Arc<FullPool<Block, ParachainClient<RuntimeApi>>>,
		keystore: KeystorePtr,
		relay_chain_slot_duration: Duration,
		para_id: ParaId,
		collator_key: CollatorPair,
		_overseer_handle: OverseerHandle,
		announce_block: Arc<dyn Fn(Hash, Option<Vec<u8>>) + Send + Sync>,
		backend: Arc<ParachainBackend>,
		_node_extra_args: NodeExtraArgs,
	) -> Result<(), Error> {
		let proposer_factory = sc_basic_authorship::ProposerFactory::with_proof_recording(
			task_manager.spawn_handle(),
			client.clone(),
			transaction_pool,
			prometheus_registry,
			telemetry.clone(),
		);

		let proposer = Proposer::new(proposer_factory);
		let collator_service = CollatorService::new(
			client.clone(),
			Arc::new(task_manager.spawn_handle()),
			announce_block,
			client.clone(),
		);

		let client_for_aura = client.clone();
		let params = SlotBasedParams {
			create_inherent_data_providers: move |_, ()| async move { Ok(()) },
			block_import,
			para_client: client.clone(),
			para_backend: backend.clone(),
			relay_client: relay_chain_interface,
			code_hash_provider: move |block_hash| {
				client_for_aura.code_at(block_hash).ok().map(|c| ValidationCode::from(c).hash())
			},
			keystore,
			collator_key,
			para_id,
			relay_chain_slot_duration,
			proposer,
			collator_service,
			authoring_duration: Duration::from_millis(2000),
			reinitialize: false,
			slot_drift: Duration::from_secs(1),
		};

		// We have a separate function only to be able to use `docify::export` on this piece of
		// code.
		Self::launch_slot_based_collator(params, task_manager);

		Ok(())
	}
}

/// Wait for the Aura runtime API to appear on chain.
/// This is useful for chains that started out without Aura. Components that
/// are depending on Aura functionality will wait until Aura appears in the runtime.
async fn wait_for_aura<RuntimeApi, AuraId>(client: Arc<ParachainClient<RuntimeApi>>)
where
	RuntimeApi: ConstructNodeRuntimeApi<Block, ParachainClient<RuntimeApi>>,
	RuntimeApi::RuntimeApi: AuraRuntimeApi<Block, AuraId>,
	AuraId: AuraIdT + Sync,
{
	let finalized_hash = client.chain_info().finalized_hash;
	if client.runtime_api().has_aura_api(finalized_hash) {
		return;
	};

	let mut stream = client.finality_notification_stream();
	while let Some(notification) = stream.next().await {
		if client.runtime_api().has_aura_api(notification.hash) {
			return;
		}
	}
}

/// Start consensus using the lookahead aura collator.
pub(crate) struct StartLookaheadAuraConsensus<RuntimeApi, AuraId>(
	PhantomData<(RuntimeApi, AuraId)>,
);

impl<RuntimeApi, AuraId> StartConsensus<RuntimeApi>
	for StartLookaheadAuraConsensus<RuntimeApi, AuraId>
where
	RuntimeApi: ConstructNodeRuntimeApi<Block, ParachainClient<RuntimeApi>>,
	RuntimeApi::RuntimeApi: AuraRuntimeApi<Block, AuraId>,
	AuraId: AuraIdT + Sync,
{
	fn start_consensus(
		client: Arc<ParachainClient<RuntimeApi>>,
		block_import: ParachainBlockImport<RuntimeApi>,
		prometheus_registry: Option<&Registry>,
		telemetry: Option<TelemetryHandle>,
		task_manager: &TaskManager,
		relay_chain_interface: Arc<dyn RelayChainInterface>,
		transaction_pool: Arc<FullPool<Block, ParachainClient<RuntimeApi>>>,
		keystore: KeystorePtr,
		relay_chain_slot_duration: Duration,
		para_id: ParaId,
		collator_key: CollatorPair,
		overseer_handle: OverseerHandle,
		announce_block: Arc<dyn Fn(Hash, Option<Vec<u8>>) + Send + Sync>,
		backend: Arc<ParachainBackend>,
		node_extra_args: NodeExtraArgs,
	) -> Result<(), Error> {
		let proposer_factory = sc_basic_authorship::ProposerFactory::with_proof_recording(
			task_manager.spawn_handle(),
			client.clone(),
			transaction_pool,
			prometheus_registry,
			telemetry.clone(),
		);

		let collator_service = CollatorService::new(
			client.clone(),
			Arc::new(task_manager.spawn_handle()),
			announce_block,
			client.clone(),
		);

		let params = aura::ParamsWithExport {
			export_pov: node_extra_args.export_pov,
			params: AuraParams {
				create_inherent_data_providers: move |_, ()| async move { Ok(()) },
				block_import,
				para_client: client.clone(),
				para_backend: backend,
				relay_client: relay_chain_interface,
				code_hash_provider: {
					let client = client.clone();
					move |block_hash| {
						client.code_at(block_hash).ok().map(|c| ValidationCode::from(c).hash())
					}
				},
				keystore,
				collator_key,
				para_id,
				overseer_handle,
				relay_chain_slot_duration,
				proposer: Proposer::new(proposer_factory),
				collator_service,
				authoring_duration: Duration::from_millis(1500),
				reinitialize: false,
			},
		};

		let fut =
			async move {
				wait_for_aura(client).await;
				aura::run_with_export::<Block, <AuraId as AppCrypto>::Pair, _, _, _, _, _, _, _, _>(params).await;
			};
		task_manager.spawn_essential_handle().spawn("aura", None, fut);

		Ok(())
	}
}

/// Checks that the hardware meets the requirements and print a warning otherwise.
fn warn_if_slow_hardware(hwbench: &sc_sysinfo::HwBench) {
	// Polkadot para-chains should generally use these requirements to ensure that the relay-chain
	// will not take longer than expected to import its blocks.
	if let Err(err) = frame_benchmarking_cli::SUBSTRATE_REFERENCE_HARDWARE.check_hardware(hwbench) {
		log::warn!(
			"⚠️  The hardware does not meet the minimal requirements {} for role 'Authority' find out more at:\n\
			https://wiki.polkadot.network/docs/maintain-guides-how-to-validate-polkadot#reference-hardware",
			err
		);
	}
}

type SyncCmdResult = sc_cli::Result<()>;

type AsyncCmdResult<'a> =
	sc_cli::Result<(Pin<Box<dyn Future<Output = SyncCmdResult> + 'a>>, TaskManager)>;

pub(crate) trait DynNodeSpec {
	fn prepare_check_block_cmd(
		self: Box<Self>,
		config: Configuration,
		cmd: &CheckBlockCmd,
	) -> AsyncCmdResult<'_>;

	fn prepare_export_blocks_cmd(
		self: Box<Self>,
		config: Configuration,
		cmd: &ExportBlocksCmd,
	) -> AsyncCmdResult<'_>;

	fn prepare_export_state_cmd(
		self: Box<Self>,
		config: Configuration,
		cmd: &ExportStateCmd,
	) -> AsyncCmdResult<'_>;

	fn prepare_import_blocks_cmd(
		self: Box<Self>,
		config: Configuration,
		cmd: &ImportBlocksCmd,
	) -> AsyncCmdResult<'_>;

	fn prepare_revert_cmd(
		self: Box<Self>,
		config: Configuration,
		cmd: &RevertCmd,
	) -> AsyncCmdResult<'_>;

	fn run_export_genesis_head_cmd(
		self: Box<Self>,
		config: Configuration,
		cmd: &ExportGenesisHeadCommand,
	) -> SyncCmdResult;

	fn run_benchmark_block_cmd(
		self: Box<Self>,
		config: Configuration,
		cmd: &BlockCmd,
	) -> SyncCmdResult;

	#[cfg(any(feature = "runtime-benchmarks"))]
	fn run_benchmark_storage_cmd(
		self: Box<Self>,
		config: Configuration,
		cmd: &StorageCmd,
	) -> SyncCmdResult;

	fn start_node(
		self: Box<Self>,
		parachain_config: Configuration,
		polkadot_config: Configuration,
		collator_options: CollatorOptions,
		para_id: ParaId,
		hwbench: Option<sc_sysinfo::HwBench>,
		node_extra_args: NodeExtraArgs,
	) -> Pin<Box<dyn Future<Output = sc_service::error::Result<TaskManager>>>>;
}

impl<T> DynNodeSpec for T
where
	T: NodeSpec,
{
	fn prepare_check_block_cmd(
		self: Box<Self>,
		config: Configuration,
		cmd: &CheckBlockCmd,
	) -> AsyncCmdResult<'_> {
		let partial = Self::new_partial(&config).map_err(sc_cli::Error::Service)?;
		Ok((Box::pin(cmd.run(partial.client, partial.import_queue)), partial.task_manager))
	}

	fn prepare_export_blocks_cmd(
		self: Box<Self>,
		config: Configuration,
		cmd: &ExportBlocksCmd,
	) -> AsyncCmdResult<'_> {
		let partial = Self::new_partial(&config).map_err(sc_cli::Error::Service)?;
		Ok((Box::pin(cmd.run(partial.client, config.database)), partial.task_manager))
	}

	fn prepare_export_state_cmd(
		self: Box<Self>,
		config: Configuration,
		cmd: &ExportStateCmd,
	) -> AsyncCmdResult<'_> {
		let partial = Self::new_partial(&config).map_err(sc_cli::Error::Service)?;
		Ok((Box::pin(cmd.run(partial.client, config.chain_spec)), partial.task_manager))
	}

	fn prepare_import_blocks_cmd(
		self: Box<Self>,
		config: Configuration,
		cmd: &ImportBlocksCmd,
	) -> AsyncCmdResult<'_> {
		let partial = Self::new_partial(&config).map_err(sc_cli::Error::Service)?;
		Ok((Box::pin(cmd.run(partial.client, partial.import_queue)), partial.task_manager))
	}

	fn prepare_revert_cmd(
		self: Box<Self>,
		config: Configuration,
		cmd: &RevertCmd,
	) -> AsyncCmdResult<'_> {
		let partial = Self::new_partial(&config).map_err(sc_cli::Error::Service)?;
		Ok((Box::pin(cmd.run(partial.client, partial.backend, None)), partial.task_manager))
	}

	fn run_export_genesis_head_cmd(
		self: Box<Self>,
		config: Configuration,
		cmd: &ExportGenesisHeadCommand,
	) -> SyncCmdResult {
		let partial = Self::new_partial(&config).map_err(sc_cli::Error::Service)?;
		cmd.run(partial.client)
	}

	fn run_benchmark_block_cmd(
		self: Box<Self>,
		config: Configuration,
		cmd: &BlockCmd,
	) -> SyncCmdResult {
		let partial = Self::new_partial(&config).map_err(sc_cli::Error::Service)?;
		cmd.run(partial.client)
	}

	#[cfg(any(feature = "runtime-benchmarks"))]
	fn run_benchmark_storage_cmd(
		self: Box<Self>,
		config: Configuration,
		cmd: &StorageCmd,
	) -> SyncCmdResult {
		let partial = Self::new_partial(&config).map_err(sc_cli::Error::Service)?;
		let db = partial.backend.expose_db();
		let storage = partial.backend.expose_storage();

		cmd.run(config, partial.client, db, storage)
	}

	fn start_node(
		self: Box<Self>,
		parachain_config: Configuration,
		polkadot_config: Configuration,
		collator_options: CollatorOptions,
		para_id: ParaId,
		hwbench: Option<HwBench>,
		node_extra_args: NodeExtraArgs,
	) -> Pin<Box<dyn Future<Output = sc_service::error::Result<TaskManager>>>> {
		match parachain_config.network.network_backend {
			sc_network::config::NetworkBackendType::Libp2p =>
				<Self as NodeSpec>::start_node::<sc_network::NetworkWorker<_, _>>(
					parachain_config,
					polkadot_config,
					collator_options,
					para_id,
					hwbench,
					node_extra_args,
				),
			sc_network::config::NetworkBackendType::Litep2p =>
				<Self as NodeSpec>::start_node::<sc_network::Litep2pNetworkBackend>(
					parachain_config,
					polkadot_config,
					collator_options,
					para_id,
					hwbench,
					node_extra_args,
				),
		}
	}
}<|MERGE_RESOLUTION|>--- conflicted
+++ resolved
@@ -45,11 +45,6 @@
 };
 pub use parachains_common::{AccountId, Balance, Block, Hash, Nonce};
 
-<<<<<<< HEAD
-use cumulus_client_consensus_relay_chain::Verifier as RelayChainVerifier;
-use futures::{lock::Mutex, prelude::*};
-use sc_client_api::Backend;
-=======
 use crate::rpc::{BuildEmptyRpcExtensions, BuildParachainRpcExtensions};
 use frame_benchmarking_cli::BlockCmd;
 #[cfg(any(feature = "runtime-benchmarks"))]
@@ -59,7 +54,6 @@
 use prometheus_endpoint::Registry;
 use sc_cli::{CheckBlockCmd, ExportBlocksCmd, ExportStateCmd, ImportBlocksCmd, RevertCmd};
 use sc_client_api::BlockchainEvents;
->>>>>>> 6619277b
 use sc_consensus::{
 	import_queue::{BasicQueue, Verifier as VerifierT},
 	BlockImportParams, DefaultImportQueue, ImportQueue,
@@ -69,16 +63,9 @@
 use sc_service::{Configuration, Error, PartialComponents, TFullBackend, TFullClient, TaskManager};
 use sc_sysinfo::HwBench;
 use sc_telemetry::{Telemetry, TelemetryHandle, TelemetryWorker, TelemetryWorkerHandle};
-<<<<<<< HEAD
-use sc_transaction_pool_api::OffchainTransactionPoolFactory;
-use sp_api::{ApiExt, ConstructRuntimeApi, ProvideRuntimeApi};
-use sp_consensus_aura::AuraApi;
-use sp_core::traits::SpawnEssentialNamed;
-=======
 use sc_transaction_pool::FullPool;
 use sp_api::ProvideRuntimeApi;
 use sp_inherents::CreateInherentDataProviders;
->>>>>>> 6619277b
 use sp_keystore::KeystorePtr;
 use sp_runtime::{app_crypto::AppCrypto, traits::Header as HeaderT};
 use std::{marker::PhantomData, pin::Pin, sync::Arc, time::Duration};
@@ -123,84 +110,61 @@
 where
 	RuntimeApi: ConstructNodeRuntimeApi<Block, ParachainClient<RuntimeApi>>,
 {
-<<<<<<< HEAD
-	let parachain_config = prepare_node_config(parachain_config);
-
-	let params = new_partial::<RuntimeApi, BIQ>(&parachain_config, build_import_queue)?;
-	let (block_import, mut telemetry, telemetry_worker_handle) = params.other;
-
-	let client = params.client.clone();
-	let backend = params.backend.clone();
-
-	let mut task_manager = params.task_manager;
-	let (relay_chain_interface, collator_key) = build_relay_chain_interface(
-		polkadot_config,
-		&parachain_config,
-		telemetry_worker_handle,
-		&mut task_manager,
-		collator_options.clone(),
-		hwbench.clone(),
-	)
-	.await
-	.map_err(|e| sc_service::Error::Application(Box::new(e) as Box<_>))?;
-
-	let validator = parachain_config.role.is_authority();
-	let prometheus_registry = parachain_config.prometheus_registry().cloned();
-	let transaction_pool = params.transaction_pool.clone();
-	let import_queue_service = params.import_queue.service();
-	let net_config = FullNetworkConfiguration::<_, _, Net>::new(&parachain_config.network);
-
-	let (network, system_rpc_tx, tx_handler_controller, start_network, sync_service) =
-		build_network(BuildNetworkParams {
-			parachain_config: &parachain_config,
-			net_config,
-			client: client.clone(),
-			transaction_pool: transaction_pool.clone(),
-			para_id,
-			spawn_handle: task_manager.spawn_handle(),
-			relay_chain_interface: relay_chain_interface.clone(),
-			import_queue: params.import_queue,
-			sybil_resistance_level,
-		})
-		.await?;
-
-	let rpc_builder = {
-		let client = client.clone();
-		let transaction_pool = transaction_pool.clone();
-		let backend_for_rpc = backend.clone();
-
-		Box::new(move |deny_unsafe, _| {
-			rpc_ext_builder(
-				deny_unsafe,
-				client.clone(),
-				backend_for_rpc.clone(),
-				transaction_pool.clone(),
-			)
-		})
-	};
+	fn start_consensus(
+		client: Arc<ParachainClient<RuntimeApi>>,
+		block_import: ParachainBlockImport<RuntimeApi>,
+		prometheus_registry: Option<&Registry>,
+		telemetry: Option<TelemetryHandle>,
+		task_manager: &TaskManager,
+		relay_chain_interface: Arc<dyn RelayChainInterface>,
+		transaction_pool: Arc<sc_transaction_pool::FullPool<Block, ParachainClient<RuntimeApi>>>,
+		keystore: KeystorePtr,
+		relay_chain_slot_duration: Duration,
+		para_id: ParaId,
+		collator_key: CollatorPair,
+		overseer_handle: OverseerHandle,
+		announce_block: Arc<dyn Fn(Hash, Option<Vec<u8>>) + Send + Sync>,
+		backend: Arc<ParachainBackend>,
+		node_extra_args: NodeExtraArgs,
+	) -> Result<(), sc_service::Error>;
+}
+
+pub(crate) trait NodeSpec {
+	type RuntimeApi: ConstructNodeRuntimeApi<Block, ParachainClient<Self::RuntimeApi>>;
+
+	type BuildImportQueue: BuildImportQueue<Self::RuntimeApi> + 'static;
+
+	type BuildRpcExtensions: BuildRpcExtensions<
+			ParachainClient<Self::RuntimeApi>,
+			ParachainBackend,
+			sc_transaction_pool::FullPool<Block, ParachainClient<Self::RuntimeApi>>,
+		> + 'static;
+
+	type StartConsensus: StartConsensus<Self::RuntimeApi> + 'static;
+
+	const SYBIL_RESISTANCE: CollatorSybilResistance;
+
+	/// Starts a `ServiceBuilder` for a full service.
+	///
+	/// Use this macro if you don't actually need the full service, but just the builder in order to
+	/// be able to perform chain operations.
+	fn new_partial(config: &Configuration) -> sc_service::error::Result<Service<Self::RuntimeApi>> {
+		let telemetry = config
+			.telemetry_endpoints
+			.clone()
+			.filter(|x| !x.is_empty())
+			.map(|endpoints| -> Result<_, sc_telemetry::Error> {
+				let worker = TelemetryWorker::new(16)?;
+				let telemetry = worker.handle().new_telemetry(endpoints);
+				Ok((worker, telemetry))
+			})
+			.transpose()?;
+
+		let heap_pages = config.default_heap_pages.map_or(DEFAULT_HEAP_ALLOC_STRATEGY, |h| {
+			HeapAllocStrategy::Static { extra_pages: h as _ }
+		});
 
 	if parachain_config.offchain_worker.enabled {
-		/*
-		task_manager.spawn_handle().spawn(
-			"offchain-workers-runner",
-			"offchain-worker",
-			sc_offchain::OffchainWorkers::new(sc_offchain::OffchainWorkerOptions {
-				runtime_api_provider: client.clone(),
-				is_validator: parachain_config.role.is_authority(),
-				keystore: Some(params.keystore_container.keystore()),
-				offchain_db: backend.offchain_storage(),
-				transaction_pool: Some(OffchainTransactionPoolFactory::new(
-					transaction_pool.clone(),
-				)),
-				network_provider: network.clone(),
-				enable_http_requests: true,
-				custom_extensions: |_| vec![],
-			})
-			.run(client.clone(), task_manager.spawn_handle())
-			.boxed(),
-		);
-		*/
-
 		task_manager.spawn_handle().spawn(
 			"offchain-workers-runner",
 			"offchain-work",
@@ -220,97 +184,6 @@
 			.boxed(),
 		);
 	}
-
-	sc_service::spawn_tasks(sc_service::SpawnTasksParams {
-		rpc_builder,
-		client: client.clone(),
-		transaction_pool: transaction_pool.clone(),
-		task_manager: &mut task_manager,
-		config: parachain_config,
-		keystore: params.keystore_container.keystore(),
-		backend: backend.clone(),
-		network: network.clone(),
-		sync_service: sync_service.clone(),
-		system_rpc_tx,
-		tx_handler_controller,
-		telemetry: telemetry.as_mut(),
-	})?;
-
-	if let Some(hwbench) = hwbench {
-		sc_sysinfo::print_hwbench(&hwbench);
-		if validator {
-			warn_if_slow_hardware(&hwbench);
-		}
-
-		if let Some(ref mut telemetry) = telemetry {
-			let telemetry_handle = telemetry.handle();
-			task_manager.spawn_handle().spawn(
-				"telemetry_hwbench",
-				None,
-				sc_sysinfo::initialize_hwbench_telemetry(telemetry_handle, hwbench),
-			);
-		}
-	}
-
-	let announce_block = {
-		let sync_service = sync_service.clone();
-		Arc::new(move |hash, data| sync_service.announce_block(hash, data))
-	};
-=======
-	fn start_consensus(
-		client: Arc<ParachainClient<RuntimeApi>>,
-		block_import: ParachainBlockImport<RuntimeApi>,
-		prometheus_registry: Option<&Registry>,
-		telemetry: Option<TelemetryHandle>,
-		task_manager: &TaskManager,
-		relay_chain_interface: Arc<dyn RelayChainInterface>,
-		transaction_pool: Arc<sc_transaction_pool::FullPool<Block, ParachainClient<RuntimeApi>>>,
-		keystore: KeystorePtr,
-		relay_chain_slot_duration: Duration,
-		para_id: ParaId,
-		collator_key: CollatorPair,
-		overseer_handle: OverseerHandle,
-		announce_block: Arc<dyn Fn(Hash, Option<Vec<u8>>) + Send + Sync>,
-		backend: Arc<ParachainBackend>,
-		node_extra_args: NodeExtraArgs,
-	) -> Result<(), sc_service::Error>;
-}
->>>>>>> 6619277b
-
-pub(crate) trait NodeSpec {
-	type RuntimeApi: ConstructNodeRuntimeApi<Block, ParachainClient<Self::RuntimeApi>>;
-
-	type BuildImportQueue: BuildImportQueue<Self::RuntimeApi> + 'static;
-
-	type BuildRpcExtensions: BuildRpcExtensions<
-			ParachainClient<Self::RuntimeApi>,
-			ParachainBackend,
-			sc_transaction_pool::FullPool<Block, ParachainClient<Self::RuntimeApi>>,
-		> + 'static;
-
-	type StartConsensus: StartConsensus<Self::RuntimeApi> + 'static;
-
-	const SYBIL_RESISTANCE: CollatorSybilResistance;
-
-	/// Starts a `ServiceBuilder` for a full service.
-	///
-	/// Use this macro if you don't actually need the full service, but just the builder in order to
-	/// be able to perform chain operations.
-	fn new_partial(config: &Configuration) -> sc_service::error::Result<Service<Self::RuntimeApi>> {
-		let telemetry = config
-			.telemetry_endpoints
-			.clone()
-			.filter(|x| !x.is_empty())
-			.map(|endpoints| -> Result<_, sc_telemetry::Error> {
-				let worker = TelemetryWorker::new(16)?;
-				let telemetry = worker.handle().new_telemetry(endpoints);
-				Ok((worker, telemetry))
-			})
-			.transpose()?;
-
-		let heap_pages = config.default_heap_pages.map_or(DEFAULT_HEAP_ALLOC_STRATEGY, |h| {
-			HeapAllocStrategy::Static { extra_pages: h as _ }
-		});
 
 		let executor = sc_executor::WasmExecutor::<HostFunctions>::builder()
 			.with_execution_method(config.wasm_method)
