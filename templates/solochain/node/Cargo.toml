[package]
name = "solochain-template-node"
description = "A solochain node template built with Substrate, part of Polkadot Sdk."
version = "0.0.0"
license = "Unlicense"
authors.workspace = true
homepage.workspace = true
repository.workspace = true
edition.workspace = true
publish = false

build = "build.rs"

[package.metadata.docs.rs]
targets = ["x86_64-unknown-linux-gnu"]

[dependencies]
clap = { features = ["derive"], workspace = true }
futures = { features = ["thread-pool"], workspace = true }
serde_json = { workspace = true, default-features = true }
<<<<<<< HEAD
jsonrpsee = { version = "0.23.1", features = ["server"] }
=======
jsonrpsee = { features = ["server"], workspace = true }
>>>>>>> 7a2592e8

# substrate client
sc-cli = { workspace = true, default-features = true }
sp-core = { workspace = true, default-features = true }
sc-executor = { workspace = true, default-features = true }
sc-network = { workspace = true, default-features = true }
sc-service = { workspace = true, default-features = true }
sc-telemetry = { workspace = true, default-features = true }
sc-transaction-pool = { workspace = true, default-features = true }
sc-transaction-pool-api = { workspace = true, default-features = true }
sc-offchain = { workspace = true, default-features = true }
sc-consensus-aura = { workspace = true, default-features = true }
sp-consensus-aura = { workspace = true, default-features = true }
sc-consensus = { workspace = true, default-features = true }
sc-consensus-grandpa = { workspace = true, default-features = true }
sp-consensus-grandpa = { workspace = true, default-features = true }
sc-client-api = { workspace = true, default-features = true }
sc-rpc-api = { workspace = true, default-features = true }
sc-basic-authorship = { workspace = true, default-features = true }

# substrate primitives
sp-runtime = { workspace = true, default-features = true }
sp-io = { workspace = true, default-features = true }
sp-timestamp = { workspace = true, default-features = true }
sp-inherents = { workspace = true, default-features = true }
sp-keyring = { workspace = true, default-features = true }
sp-api = { workspace = true, default-features = true }
sp-blockchain = { workspace = true, default-features = true }
sp-block-builder = { workspace = true, default-features = true }

# frame and pallets
frame-system = { workspace = true, default-features = true }
pallet-transaction-payment = { workspace = true }
pallet-transaction-payment-rpc = { workspace = true, default-features = true }
substrate-frame-rpc-system = { workspace = true, default-features = true }

# These dependencies are used for runtime benchmarking
frame-benchmarking-cli = { workspace = true, default-features = true }

# Local Dependencies
solochain-template-runtime = { workspace = true }

[build-dependencies]
substrate-build-script-utils = { workspace = true, default-features = true }

[features]
default = []
# Dependencies that are only required if runtime benchmarking should be build.
runtime-benchmarks = [
	"frame-benchmarking-cli/runtime-benchmarks",
	"frame-system/runtime-benchmarks",
	"sc-service/runtime-benchmarks",
	"solochain-template-runtime/runtime-benchmarks",
	"sp-runtime/runtime-benchmarks",
]
# Enable features that allow the runtime to be tried and debugged. Name might be subject to change
# in the near future.
try-runtime = [
	"frame-system/try-runtime",
	"pallet-transaction-payment/try-runtime",
	"solochain-template-runtime/try-runtime",
	"sp-runtime/try-runtime",
]<|MERGE_RESOLUTION|>--- conflicted
+++ resolved
@@ -18,11 +18,7 @@
 clap = { features = ["derive"], workspace = true }
 futures = { features = ["thread-pool"], workspace = true }
 serde_json = { workspace = true, default-features = true }
-<<<<<<< HEAD
-jsonrpsee = { version = "0.23.1", features = ["server"] }
-=======
 jsonrpsee = { features = ["server"], workspace = true }
->>>>>>> 7a2592e8
 
 # substrate client
 sc-cli = { workspace = true, default-features = true }
