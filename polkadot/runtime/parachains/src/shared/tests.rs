--- conflicted
+++ resolved
@@ -43,9 +43,6 @@
 	let max_ancestry_len = 4;
 	let now = 4;
 	for i in 1..now {
-<<<<<<< HEAD
-		tracker.update(Hash::zero(), Hash::zero(), Default::default(), i, max_ancestry_len);
-=======
 		tracker.update(
 			Hash::from([i as u8; 32]),
 			Hash::zero(),
@@ -53,7 +50,6 @@
 			i,
 			max_ancestry_len,
 		);
->>>>>>> 935eeb52
 		assert_eq!(tracker.hypothetical_earliest_block_number(i + 1, max_ancestry_len), 0);
 	}
 
@@ -63,11 +59,7 @@
 }
 
 #[test]
-<<<<<<< HEAD
-fn tracker_claim_queue_remap() {
-=======
 fn tracker_claim_queue_transpose() {
->>>>>>> 935eeb52
 	let mut tracker = AllowedRelayParentsTracker::<Hash, u32>::default();
 
 	let mut claim_queue = BTreeMap::new();
@@ -129,8 +121,6 @@
 
 	let (relay_parent, state_root) = blocks[0];
 	tracker.update(relay_parent, state_root, Default::default(), 0, max_ancestry_len);
-<<<<<<< HEAD
-=======
 	assert_matches!(
 		tracker.acquire_info(relay_parent, None),
 		Some((s, b)) if s.state_root == state_root && b == 0
@@ -139,7 +129,6 @@
 	// Try to push a duplicate. Should be ignored.
 	tracker.update(relay_parent, Hash::repeat_byte(13), Default::default(), 0, max_ancestry_len);
 	assert_eq!(tracker.buffer.len(), 1);
->>>>>>> 935eeb52
 	assert_matches!(
 		tracker.acquire_info(relay_parent, None),
 		Some((s, b)) if s.state_root == state_root && b == 0
