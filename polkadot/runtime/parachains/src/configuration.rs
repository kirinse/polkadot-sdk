// Copyright (C) Parity Technologies (UK) Ltd.
// This file is part of Polkadot.

// Polkadot is free software: you can redistribute it and/or modify
// it under the terms of the GNU General Public License as published by
// the Free Software Foundation, either version 3 of the License, or
// (at your option) any later version.

// Polkadot is distributed in the hope that it will be useful,
// but WITHOUT ANY WARRANTY; without even the implied warranty of
// MERCHANTABILITY or FITNESS FOR A PARTICULAR PURPOSE.  See the
// GNU General Public License for more details.

// You should have received a copy of the GNU General Public License
// along with Polkadot.  If not, see <http://www.gnu.org/licenses/>.

//! Configuration manager for the Polkadot runtime parachains logic.
//!
//! Configuration can change only at session boundaries and is buffered until then.

use crate::{inclusion::MAX_UPWARD_MESSAGE_SIZE_BOUND, shared};
use frame_support::{pallet_prelude::*, DefaultNoBound};
use frame_system::pallet_prelude::*;
use parity_scale_codec::{Decode, Encode};
use polkadot_parachain_primitives::primitives::{
	MAX_HORIZONTAL_MESSAGE_NUM, MAX_UPWARD_MESSAGE_NUM,
};
use primitives::{
<<<<<<< HEAD
	vstaging::ApprovalVotingParams, AsyncBackingParams, Balance, ExecutorParamError,
	ExecutorParams, SessionIndex, LEGACY_MIN_BACKING_VOTES, MAX_CODE_SIZE, MAX_HEAD_DATA_SIZE,
	MAX_POV_SIZE, ON_DEMAND_DEFAULT_QUEUE_MAX_SIZE,
=======
	vstaging::NodeFeatures, AsyncBackingParams, Balance, ExecutorParamError, ExecutorParams,
	SessionIndex, LEGACY_MIN_BACKING_VOTES, MAX_CODE_SIZE, MAX_HEAD_DATA_SIZE, MAX_POV_SIZE,
	ON_DEMAND_DEFAULT_QUEUE_MAX_SIZE,
>>>>>>> 98f9e2ea
};
use sp_runtime::{traits::Zero, Perbill};
use sp_std::prelude::*;

#[cfg(test)]
mod tests;

#[cfg(feature = "runtime-benchmarks")]
mod benchmarking;

pub mod migration;

pub use pallet::*;

const LOG_TARGET: &str = "runtime::configuration";

/// All configuration of the runtime with respect to paras.
#[derive(
	Clone,
	Encode,
	Decode,
	PartialEq,
	sp_core::RuntimeDebug,
	scale_info::TypeInfo,
	serde::Serialize,
	serde::Deserialize,
)]
#[serde(deny_unknown_fields)]
pub struct HostConfiguration<BlockNumber> {
	// NOTE: This structure is used by parachains via merkle proofs. Therefore, this struct
	// requires special treatment.
	//
	// A parachain requested this struct can only depend on the subset of this struct.
	// Specifically, only a first few fields can be depended upon. These fields cannot be changed
	// without corresponding migration of the parachains.
	/**
	 * The parameters that are required for the parachains.
	 */

	/// The maximum validation code size, in bytes.
	pub max_code_size: u32,
	/// The maximum head-data size, in bytes.
	pub max_head_data_size: u32,
	/// Total number of individual messages allowed in the parachain -> relay-chain message queue.
	pub max_upward_queue_count: u32,
	/// Total size of messages allowed in the parachain -> relay-chain message queue before which
	/// no further messages may be added to it. If it exceeds this then the queue may contain only
	/// a single message.
	pub max_upward_queue_size: u32,
	/// The maximum size of an upward message that can be sent by a candidate.
	///
	/// This parameter affects the size upper bound of the `CandidateCommitments`.
	pub max_upward_message_size: u32,
	/// The maximum number of messages that a candidate can contain.
	///
	/// This parameter affects the size upper bound of the `CandidateCommitments`.
	pub max_upward_message_num_per_candidate: u32,
	/// The maximum number of outbound HRMP messages can be sent by a candidate.
	///
	/// This parameter affects the upper bound of size of `CandidateCommitments`.
	pub hrmp_max_message_num_per_candidate: u32,
	/// The minimum period, in blocks, between which parachains can update their validation code.
	///
	/// This number is used to prevent parachains from spamming the relay chain with validation
	/// code upgrades. The only thing it controls is the number of blocks the
	/// `UpgradeRestrictionSignal` is set for the parachain in question.
	///
	/// If PVF pre-checking is enabled this should be greater than the maximum number of blocks
	/// PVF pre-checking can take. Intuitively, this number should be greater than the duration
	/// specified by [`pvf_voting_ttl`](Self::pvf_voting_ttl). Unlike,
	/// [`pvf_voting_ttl`](Self::pvf_voting_ttl), this parameter uses blocks as a unit.
	#[cfg_attr(feature = "std", serde(alias = "validation_upgrade_frequency"))]
	pub validation_upgrade_cooldown: BlockNumber,
	/// The delay, in blocks, after which an upgrade of the validation code is applied.
	///
	/// The upgrade for a parachain takes place when the first candidate which has relay-parent >=
	/// the relay-chain block where the upgrade is scheduled. This block is referred as to
	/// `expected_at`.
	///
	/// `expected_at` is determined when the upgrade is scheduled. This happens when the candidate
	/// that signals the upgrade is enacted. Right now, the relay-parent block number of the
	/// candidate scheduling the upgrade is used to determine the `expected_at`. This may change in
	/// the future with [#4601].
	///
	/// When PVF pre-checking is enabled, the upgrade is scheduled only after the PVF pre-check has
	/// been completed.
	///
	/// Note, there are situations in which `expected_at` in the past. For example, if
	/// [`paras_availability_period`](Self::paras_availability_period) is less than the delay set
	/// by this field or if PVF pre-check took more time than the delay. In such cases, the upgrade
	/// is further at the earliest possible time determined by
	/// [`minimum_validation_upgrade_delay`](Self::minimum_validation_upgrade_delay).
	///
	/// The rationale for this delay has to do with relay-chain reversions. In case there is an
	/// invalid candidate produced with the new version of the code, then the relay-chain can
	/// revert [`validation_upgrade_delay`](Self::validation_upgrade_delay) many blocks back and
	/// still find the new code in the storage by hash.
	///
	/// [#4601]: https://github.com/paritytech/polkadot/issues/4601
	pub validation_upgrade_delay: BlockNumber,
	/// Asynchronous backing parameters.
	pub async_backing_params: AsyncBackingParams,

	/**
	 * The parameters that are not essential, but still may be of interest for parachains.
	 */

	/// The maximum POV block size, in bytes.
	pub max_pov_size: u32,
	/// The maximum size of a message that can be put in a downward message queue.
	///
	/// Since we require receiving at least one DMP message the obvious upper bound of the size is
	/// the PoV size. Of course, there is a lot of other different things that a parachain may
	/// decide to do with its PoV so this value in practice will be picked as a fraction of the PoV
	/// size.
	pub max_downward_message_size: u32,
	/// The maximum number of outbound HRMP channels a parachain is allowed to open.
	pub hrmp_max_parachain_outbound_channels: u32,
	/// The deposit that the sender should provide for opening an HRMP channel.
	pub hrmp_sender_deposit: Balance,
	/// The deposit that the recipient should provide for accepting opening an HRMP channel.
	pub hrmp_recipient_deposit: Balance,
	/// The maximum number of messages allowed in an HRMP channel at once.
	pub hrmp_channel_max_capacity: u32,
	/// The maximum total size of messages in bytes allowed in an HRMP channel at once.
	pub hrmp_channel_max_total_size: u32,
	/// The maximum number of inbound HRMP channels a parachain is allowed to accept.
	pub hrmp_max_parachain_inbound_channels: u32,
	/// The maximum size of a message that could ever be put into an HRMP channel.
	///
	/// This parameter affects the upper bound of size of `CandidateCommitments`.
	pub hrmp_channel_max_message_size: u32,
	/// The executor environment parameters
	pub executor_params: ExecutorParams,

	/**
	 * Parameters that will unlikely be needed by parachains.
	 */

	/// How long to keep code on-chain, in blocks. This should be sufficiently long that disputes
	/// have concluded.
	pub code_retention_period: BlockNumber,
	/// The amount of execution cores to dedicate to on demand execution.
	pub on_demand_cores: u32,
	/// The number of retries that a on demand author has to submit their block.
	pub on_demand_retries: u32,
	/// The maximum queue size of the pay as you go module.
	pub on_demand_queue_max_size: u32,
	/// The target utilization of the spot price queue in percentages.
	pub on_demand_target_queue_utilization: Perbill,
	/// How quickly the fee rises in reaction to increased utilization.
	/// The lower the number the slower the increase.
	pub on_demand_fee_variability: Perbill,
	/// The minimum amount needed to claim a slot in the spot pricing queue.
	pub on_demand_base_fee: Balance,
	/// The number of blocks an on demand claim stays in the scheduler's claimqueue before getting
	/// cleared. This number should go reasonably higher than the number of blocks in the async
	/// backing lookahead.
	pub on_demand_ttl: BlockNumber,
	/// How often parachain groups should be rotated across parachains.
	///
	/// Must be non-zero.
	pub group_rotation_frequency: BlockNumber,
	/// The minimum availability period, in blocks.
	///
	/// This is the minimum amount of blocks after a core became occupied that validators have time
	/// to make the block available.
	///
	/// This value only has effect on group rotations. If backers backed something at the end of
	/// their rotation, the occupied core affects the backing group that comes afterwards. We limit
	/// the effect one backing group can have on the next to `paras_availability_period` blocks.
	///
	/// Within a group rotation there is no timeout as backers are only affecting themselves.
	///
	/// Must be at least 1. With a value of 1, the previous group will not be able to negatively
	/// affect the following group at the expense of a tight availability timeline at group
	/// rotation boundaries.
	pub paras_availability_period: BlockNumber,
	/// The amount of blocks ahead to schedule paras.
	pub scheduling_lookahead: u32,
	/// The maximum number of validators to have per core.
	///
	/// `None` means no maximum.
	pub max_validators_per_core: Option<u32>,
	/// The maximum number of validators to use for parachain consensus, period.
	///
	/// `None` means no maximum.
	pub max_validators: Option<u32>,
	/// The amount of sessions to keep for disputes.
	pub dispute_period: SessionIndex,
	/// How long after dispute conclusion to accept statements.
	pub dispute_post_conclusion_acceptance_period: BlockNumber,
	/// The amount of consensus slots that must pass between submitting an assignment and
	/// submitting an approval vote before a validator is considered a no-show.
	///
	/// Must be at least 1.
	pub no_show_slots: u32,
	/// The number of delay tranches in total.
	pub n_delay_tranches: u32,
	/// The width of the zeroth delay tranche for approval assignments. This many delay tranches
	/// beyond 0 are all consolidated to form a wide 0 tranche.
	pub zeroth_delay_tranche_width: u32,
	/// The number of validators needed to approve a block.
	pub needed_approvals: u32,
	/// The number of samples to do of the `RelayVRFModulo` approval assignment criterion.
	pub relay_vrf_modulo_samples: u32,
	/// If an active PVF pre-checking vote observes this many number of sessions it gets
	/// automatically rejected.
	///
	/// 0 means PVF pre-checking will be rejected on the first observed session unless the voting
	/// gained supermajority before that the session change.
	pub pvf_voting_ttl: SessionIndex,
	/// The lower bound number of blocks an upgrade can be scheduled.
	///
	/// Typically, upgrade gets scheduled
	/// [`validation_upgrade_delay`](Self::validation_upgrade_delay) relay-chain blocks after
	/// the relay-parent of the parablock that signalled the validation code upgrade. However,
	/// in the case a pre-checking voting was concluded in a longer duration the upgrade will be
	/// scheduled to the next block.
	///
	/// That can disrupt parachain inclusion. Specifically, it will make the blocks that were
	/// already backed invalid.
	///
	/// To prevent that, we introduce the minimum number of blocks after which the upgrade can be
	/// scheduled. This number is controlled by this field.
	///
	/// This value should be greater than
	/// [`paras_availability_period`](Self::paras_availability_period).
	pub minimum_validation_upgrade_delay: BlockNumber,
	/// The minimum number of valid backing statements required to consider a parachain candidate
	/// backable.
	pub minimum_backing_votes: u32,
<<<<<<< HEAD
	/// Params used by approval-voting
	pub approval_voting_params: ApprovalVotingParams,
=======
	/// Node features enablement.
	pub node_features: NodeFeatures,
>>>>>>> 98f9e2ea
}

impl<BlockNumber: Default + From<u32>> Default for HostConfiguration<BlockNumber> {
	fn default() -> Self {
		Self {
			async_backing_params: AsyncBackingParams {
				max_candidate_depth: 0,
				allowed_ancestry_len: 0,
			},
			group_rotation_frequency: 1u32.into(),
			paras_availability_period: 1u32.into(),
			no_show_slots: 1u32.into(),
			validation_upgrade_cooldown: Default::default(),
			validation_upgrade_delay: 2u32.into(),
			code_retention_period: Default::default(),
			max_code_size: Default::default(),
			max_pov_size: Default::default(),
			max_head_data_size: Default::default(),
			on_demand_cores: Default::default(),
			on_demand_retries: Default::default(),
			scheduling_lookahead: 1,
			max_validators_per_core: Default::default(),
			max_validators: None,
			dispute_period: 6,
			dispute_post_conclusion_acceptance_period: 100.into(),
			n_delay_tranches: Default::default(),
			zeroth_delay_tranche_width: Default::default(),
			needed_approvals: Default::default(),
			relay_vrf_modulo_samples: Default::default(),
			max_upward_queue_count: Default::default(),
			max_upward_queue_size: Default::default(),
			max_downward_message_size: Default::default(),
			max_upward_message_size: Default::default(),
			max_upward_message_num_per_candidate: Default::default(),
			hrmp_sender_deposit: Default::default(),
			hrmp_recipient_deposit: Default::default(),
			hrmp_channel_max_capacity: Default::default(),
			hrmp_channel_max_total_size: Default::default(),
			hrmp_max_parachain_inbound_channels: Default::default(),
			hrmp_channel_max_message_size: Default::default(),
			hrmp_max_parachain_outbound_channels: Default::default(),
			hrmp_max_message_num_per_candidate: Default::default(),
			pvf_voting_ttl: 2u32.into(),
			minimum_validation_upgrade_delay: 2.into(),
			executor_params: Default::default(),
			approval_voting_params: ApprovalVotingParams { max_approval_coalesce_count: 1 },
			on_demand_queue_max_size: ON_DEMAND_DEFAULT_QUEUE_MAX_SIZE,
			on_demand_base_fee: 10_000_000u128,
			on_demand_fee_variability: Perbill::from_percent(3),
			on_demand_target_queue_utilization: Perbill::from_percent(25),
			on_demand_ttl: 5u32.into(),
			minimum_backing_votes: LEGACY_MIN_BACKING_VOTES,
			node_features: NodeFeatures::EMPTY,
		}
	}
}

/// Enumerates the possible inconsistencies of `HostConfiguration`.
#[derive(Debug)]
pub enum InconsistentError<BlockNumber> {
	/// `group_rotation_frequency` is set to zero.
	ZeroGroupRotationFrequency,
	/// `paras_availability_period` is set to zero.
	ZeroParasAvailabilityPeriod,
	/// `no_show_slots` is set to zero.
	ZeroNoShowSlots,
	/// `max_code_size` exceeds the hard limit of `MAX_CODE_SIZE`.
	MaxCodeSizeExceedHardLimit { max_code_size: u32 },
	/// `max_head_data_size` exceeds the hard limit of `MAX_HEAD_DATA_SIZE`.
	MaxHeadDataSizeExceedHardLimit { max_head_data_size: u32 },
	/// `max_pov_size` exceeds the hard limit of `MAX_POV_SIZE`.
	MaxPovSizeExceedHardLimit { max_pov_size: u32 },
	/// `minimum_validation_upgrade_delay` is less than `paras_availability_period`.
	MinimumValidationUpgradeDelayLessThanChainAvailabilityPeriod {
		minimum_validation_upgrade_delay: BlockNumber,
		paras_availability_period: BlockNumber,
	},
	/// `validation_upgrade_delay` is less than or equal 1.
	ValidationUpgradeDelayIsTooLow { validation_upgrade_delay: BlockNumber },
	/// Maximum UMP message size ([`MAX_UPWARD_MESSAGE_SIZE_BOUND`]) exceeded.
	MaxUpwardMessageSizeExceeded { max_message_size: u32 },
	/// Maximum HRMP message num ([`MAX_HORIZONTAL_MESSAGE_NUM`]) exceeded.
	MaxHorizontalMessageNumExceeded { max_message_num: u32 },
	/// Maximum UMP message num ([`MAX_UPWARD_MESSAGE_NUM`]) exceeded.
	MaxUpwardMessageNumExceeded { max_message_num: u32 },
	/// Maximum number of HRMP outbound channels exceeded.
	MaxHrmpOutboundChannelsExceeded,
	/// Maximum number of HRMP inbound channels exceeded.
	MaxHrmpInboundChannelsExceeded,
	/// `minimum_backing_votes` is set to zero.
	ZeroMinimumBackingVotes,
	/// `executor_params` are inconsistent.
	InconsistentExecutorParams { inner: ExecutorParamError },
}

impl<BlockNumber> HostConfiguration<BlockNumber>
where
	BlockNumber: Zero + PartialOrd + sp_std::fmt::Debug + Clone + From<u32>,
{
	/// Checks that this instance is consistent with the requirements on each individual member.
	///
	/// # Errors
	///
	/// This function returns an error if the configuration is inconsistent.
	pub fn check_consistency(&self) -> Result<(), InconsistentError<BlockNumber>> {
		use InconsistentError::*;

		if self.group_rotation_frequency.is_zero() {
			return Err(ZeroGroupRotationFrequency)
		}

		if self.paras_availability_period.is_zero() {
			return Err(ZeroParasAvailabilityPeriod)
		}

		if self.no_show_slots.is_zero() {
			return Err(ZeroNoShowSlots)
		}

		if self.max_code_size > MAX_CODE_SIZE {
			return Err(MaxCodeSizeExceedHardLimit { max_code_size: self.max_code_size })
		}

		if self.max_head_data_size > MAX_HEAD_DATA_SIZE {
			return Err(MaxHeadDataSizeExceedHardLimit {
				max_head_data_size: self.max_head_data_size,
			})
		}

		if self.max_pov_size > MAX_POV_SIZE {
			return Err(MaxPovSizeExceedHardLimit { max_pov_size: self.max_pov_size })
		}

		if self.minimum_validation_upgrade_delay <= self.paras_availability_period {
			return Err(MinimumValidationUpgradeDelayLessThanChainAvailabilityPeriod {
				minimum_validation_upgrade_delay: self.minimum_validation_upgrade_delay.clone(),
				paras_availability_period: self.paras_availability_period.clone(),
			})
		}

		if self.validation_upgrade_delay <= 1.into() {
			return Err(ValidationUpgradeDelayIsTooLow {
				validation_upgrade_delay: self.validation_upgrade_delay.clone(),
			})
		}

		if self.max_upward_message_size > crate::inclusion::MAX_UPWARD_MESSAGE_SIZE_BOUND {
			return Err(MaxUpwardMessageSizeExceeded {
				max_message_size: self.max_upward_message_size,
			})
		}

		if self.hrmp_max_message_num_per_candidate > MAX_HORIZONTAL_MESSAGE_NUM {
			return Err(MaxHorizontalMessageNumExceeded {
				max_message_num: self.hrmp_max_message_num_per_candidate,
			})
		}

		if self.max_upward_message_num_per_candidate > MAX_UPWARD_MESSAGE_NUM {
			return Err(MaxUpwardMessageNumExceeded {
				max_message_num: self.max_upward_message_num_per_candidate,
			})
		}

		if self.hrmp_max_parachain_outbound_channels > crate::hrmp::HRMP_MAX_OUTBOUND_CHANNELS_BOUND
		{
			return Err(MaxHrmpOutboundChannelsExceeded)
		}

		if self.hrmp_max_parachain_inbound_channels > crate::hrmp::HRMP_MAX_INBOUND_CHANNELS_BOUND {
			return Err(MaxHrmpInboundChannelsExceeded)
		}

		if self.minimum_backing_votes.is_zero() {
			return Err(ZeroMinimumBackingVotes)
		}

		if let Err(inner) = self.executor_params.check_consistency() {
			return Err(InconsistentExecutorParams { inner })
		}

		Ok(())
	}

	/// Checks that this instance is consistent with the requirements on each individual member.
	///
	/// # Panics
	///
	/// This function panics if the configuration is inconsistent.
	pub fn panic_if_not_consistent(&self) {
		if let Err(err) = self.check_consistency() {
			panic!("Host configuration is inconsistent: {:?}\nCfg:\n{:#?}", err, self);
		}
	}
}

pub trait WeightInfo {
	fn set_config_with_block_number() -> Weight;
	fn set_config_with_u32() -> Weight;
	fn set_config_with_option_u32() -> Weight;
	fn set_config_with_balance() -> Weight;
	fn set_hrmp_open_request_ttl() -> Weight;
	fn set_config_with_executor_params() -> Weight;
	fn set_config_with_perbill() -> Weight;
	fn set_node_feature() -> Weight;
}

pub struct TestWeightInfo;
impl WeightInfo for TestWeightInfo {
	fn set_config_with_block_number() -> Weight {
		Weight::MAX
	}
	fn set_config_with_u32() -> Weight {
		Weight::MAX
	}
	fn set_config_with_option_u32() -> Weight {
		Weight::MAX
	}
	fn set_config_with_balance() -> Weight {
		Weight::MAX
	}
	fn set_hrmp_open_request_ttl() -> Weight {
		Weight::MAX
	}
	fn set_config_with_executor_params() -> Weight {
		Weight::MAX
	}
	fn set_config_with_perbill() -> Weight {
		Weight::MAX
	}
	fn set_node_feature() -> Weight {
		Weight::MAX
	}
}

#[frame_support::pallet]
pub mod pallet {
	use super::*;

	/// The current storage version.
	///
<<<<<<< HEAD
	/// v0-v1: <https://github.com/paritytech/polkadot/pull/3575>
	/// v1-v2: <https://github.com/paritytech/polkadot/pull/4420>
	/// v2-v3: <https://github.com/paritytech/polkadot/pull/6091>
	/// v3-v4: <https://github.com/paritytech/polkadot/pull/6345>
	/// v4-v5: <https://github.com/paritytech/polkadot/pull/6937>
	///      + <https://github.com/paritytech/polkadot/pull/6961>
	///      + <https://github.com/paritytech/polkadot/pull/6934>
	/// v5-v6: <https://github.com/paritytech/polkadot/pull/6271> (remove UMP dispatch queue)
	/// v6-v7: <https://github.com/paritytech/polkadot/pull/7396>
	/// v7-v8: <https://github.com/paritytech/polkadot/pull/6969>
	/// v8-v9: <https://github.com/paritytech/polkadot/pull/7577>
	/// v9-10: <https://github.com/paritytech/polkadot-sdk/pull/1191>
=======
	/// v0-v1:  <https://github.com/paritytech/polkadot/pull/3575>
	/// v1-v2:  <https://github.com/paritytech/polkadot/pull/4420>
	/// v2-v3:  <https://github.com/paritytech/polkadot/pull/6091>
	/// v3-v4:  <https://github.com/paritytech/polkadot/pull/6345>
	/// v4-v5:  <https://github.com/paritytech/polkadot/pull/6937>
	///       + <https://github.com/paritytech/polkadot/pull/6961>
	///       + <https://github.com/paritytech/polkadot/pull/6934>
	/// v5-v6:  <https://github.com/paritytech/polkadot/pull/6271> (remove UMP dispatch queue)
	/// v6-v7:  <https://github.com/paritytech/polkadot/pull/7396>
	/// v7-v8:  <https://github.com/paritytech/polkadot/pull/6969>
	/// v8-v9:  <https://github.com/paritytech/polkadot/pull/7577>
	/// v9-v10: <https://github.com/paritytech/polkadot-sdk/pull/2177>
>>>>>>> 98f9e2ea
	const STORAGE_VERSION: StorageVersion = StorageVersion::new(10);

	#[pallet::pallet]
	#[pallet::storage_version(STORAGE_VERSION)]
	#[pallet::without_storage_info]
	pub struct Pallet<T>(_);

	#[pallet::config]
	pub trait Config: frame_system::Config + shared::Config {
		/// Weight information for extrinsics in this pallet.
		type WeightInfo: WeightInfo;
	}

	#[pallet::error]
	pub enum Error<T> {
		/// The new value for a configuration parameter is invalid.
		InvalidNewValue,
	}

	/// The active configuration for the current session.
	#[pallet::storage]
	#[pallet::whitelist_storage]
	#[pallet::getter(fn config)]
	pub(crate) type ActiveConfig<T: Config> =
		StorageValue<_, HostConfiguration<BlockNumberFor<T>>, ValueQuery>;

	/// Pending configuration changes.
	///
	/// This is a list of configuration changes, each with a session index at which it should
	/// be applied.
	///
	/// The list is sorted ascending by session index. Also, this list can only contain at most
	/// 2 items: for the next session and for the `scheduled_session`.
	#[pallet::storage]
	pub(crate) type PendingConfigs<T: Config> =
		StorageValue<_, Vec<(SessionIndex, HostConfiguration<BlockNumberFor<T>>)>, ValueQuery>;

	/// If this is set, then the configuration setters will bypass the consistency checks. This
	/// is meant to be used only as the last resort.
	#[pallet::storage]
	pub(crate) type BypassConsistencyCheck<T: Config> = StorageValue<_, bool, ValueQuery>;

	#[pallet::genesis_config]
	#[derive(DefaultNoBound)]
	pub struct GenesisConfig<T: Config> {
		pub config: HostConfiguration<BlockNumberFor<T>>,
	}

	#[pallet::genesis_build]
	impl<T: Config> BuildGenesisConfig for GenesisConfig<T> {
		fn build(&self) {
			self.config.panic_if_not_consistent();
			ActiveConfig::<T>::put(&self.config);
		}
	}

	#[pallet::call]
	impl<T: Config> Pallet<T> {
		/// Set the validation upgrade cooldown.
		#[pallet::call_index(0)]
		#[pallet::weight((
			T::WeightInfo::set_config_with_block_number(),
			DispatchClass::Operational,
		))]
		pub fn set_validation_upgrade_cooldown(
			origin: OriginFor<T>,
			new: BlockNumberFor<T>,
		) -> DispatchResult {
			ensure_root(origin)?;
			Self::schedule_config_update(|config| {
				config.validation_upgrade_cooldown = new;
			})
		}

		/// Set the validation upgrade delay.
		#[pallet::call_index(1)]
		#[pallet::weight((
			T::WeightInfo::set_config_with_block_number(),
			DispatchClass::Operational,
		))]
		pub fn set_validation_upgrade_delay(
			origin: OriginFor<T>,
			new: BlockNumberFor<T>,
		) -> DispatchResult {
			ensure_root(origin)?;
			Self::schedule_config_update(|config| {
				config.validation_upgrade_delay = new;
			})
		}

		/// Set the acceptance period for an included candidate.
		#[pallet::call_index(2)]
		#[pallet::weight((
			T::WeightInfo::set_config_with_block_number(),
			DispatchClass::Operational,
		))]
		pub fn set_code_retention_period(
			origin: OriginFor<T>,
			new: BlockNumberFor<T>,
		) -> DispatchResult {
			ensure_root(origin)?;
			Self::schedule_config_update(|config| {
				config.code_retention_period = new;
			})
		}

		/// Set the max validation code size for incoming upgrades.
		#[pallet::call_index(3)]
		#[pallet::weight((
			T::WeightInfo::set_config_with_u32(),
			DispatchClass::Operational,
		))]
		pub fn set_max_code_size(origin: OriginFor<T>, new: u32) -> DispatchResult {
			ensure_root(origin)?;
			Self::schedule_config_update(|config| {
				config.max_code_size = new;
			})
		}

		/// Set the max POV block size for incoming upgrades.
		#[pallet::call_index(4)]
		#[pallet::weight((
			T::WeightInfo::set_config_with_u32(),
			DispatchClass::Operational,
		))]
		pub fn set_max_pov_size(origin: OriginFor<T>, new: u32) -> DispatchResult {
			ensure_root(origin)?;
			Self::schedule_config_update(|config| {
				config.max_pov_size = new;
			})
		}

		/// Set the max head data size for paras.
		#[pallet::call_index(5)]
		#[pallet::weight((
			T::WeightInfo::set_config_with_u32(),
			DispatchClass::Operational,
		))]
		pub fn set_max_head_data_size(origin: OriginFor<T>, new: u32) -> DispatchResult {
			ensure_root(origin)?;
			Self::schedule_config_update(|config| {
				config.max_head_data_size = new;
			})
		}

		/// Set the number of on demand execution cores.
		#[pallet::call_index(6)]
		#[pallet::weight((
			T::WeightInfo::set_config_with_u32(),
			DispatchClass::Operational,
		))]
		pub fn set_on_demand_cores(origin: OriginFor<T>, new: u32) -> DispatchResult {
			ensure_root(origin)?;
			Self::schedule_config_update(|config| {
				config.on_demand_cores = new;
			})
		}

		/// Set the number of retries for a particular on demand.
		#[pallet::call_index(7)]
		#[pallet::weight((
			T::WeightInfo::set_config_with_u32(),
			DispatchClass::Operational,
		))]
		pub fn set_on_demand_retries(origin: OriginFor<T>, new: u32) -> DispatchResult {
			ensure_root(origin)?;
			Self::schedule_config_update(|config| {
				config.on_demand_retries = new;
			})
		}

		/// Set the parachain validator-group rotation frequency
		#[pallet::call_index(8)]
		#[pallet::weight((
			T::WeightInfo::set_config_with_block_number(),
			DispatchClass::Operational,
		))]
		pub fn set_group_rotation_frequency(
			origin: OriginFor<T>,
			new: BlockNumberFor<T>,
		) -> DispatchResult {
			ensure_root(origin)?;
			Self::schedule_config_update(|config| {
				config.group_rotation_frequency = new;
			})
		}

		/// Set the availability period for paras.
		#[pallet::call_index(9)]
		#[pallet::weight((
			T::WeightInfo::set_config_with_block_number(),
			DispatchClass::Operational,
		))]
		pub fn set_paras_availability_period(
			origin: OriginFor<T>,
			new: BlockNumberFor<T>,
		) -> DispatchResult {
			ensure_root(origin)?;
			Self::schedule_config_update(|config| {
				config.paras_availability_period = new;
			})
		}

		/// Set the scheduling lookahead, in expected number of blocks at peak throughput.
		#[pallet::call_index(11)]
		#[pallet::weight((
			T::WeightInfo::set_config_with_u32(),
			DispatchClass::Operational,
		))]
		pub fn set_scheduling_lookahead(origin: OriginFor<T>, new: u32) -> DispatchResult {
			ensure_root(origin)?;
			Self::schedule_config_update(|config| {
				config.scheduling_lookahead = new;
			})
		}

		/// Set the maximum number of validators to assign to any core.
		#[pallet::call_index(12)]
		#[pallet::weight((
			T::WeightInfo::set_config_with_option_u32(),
			DispatchClass::Operational,
		))]
		pub fn set_max_validators_per_core(
			origin: OriginFor<T>,
			new: Option<u32>,
		) -> DispatchResult {
			ensure_root(origin)?;
			Self::schedule_config_update(|config| {
				config.max_validators_per_core = new;
			})
		}

		/// Set the maximum number of validators to use in parachain consensus.
		#[pallet::call_index(13)]
		#[pallet::weight((
			T::WeightInfo::set_config_with_option_u32(),
			DispatchClass::Operational,
		))]
		pub fn set_max_validators(origin: OriginFor<T>, new: Option<u32>) -> DispatchResult {
			ensure_root(origin)?;
			Self::schedule_config_update(|config| {
				config.max_validators = new;
			})
		}

		/// Set the dispute period, in number of sessions to keep for disputes.
		#[pallet::call_index(14)]
		#[pallet::weight((
			T::WeightInfo::set_config_with_u32(),
			DispatchClass::Operational,
		))]
		pub fn set_dispute_period(origin: OriginFor<T>, new: SessionIndex) -> DispatchResult {
			ensure_root(origin)?;
			Self::schedule_config_update(|config| {
				config.dispute_period = new;
			})
		}

		/// Set the dispute post conclusion acceptance period.
		#[pallet::call_index(15)]
		#[pallet::weight((
			T::WeightInfo::set_config_with_block_number(),
			DispatchClass::Operational,
		))]
		pub fn set_dispute_post_conclusion_acceptance_period(
			origin: OriginFor<T>,
			new: BlockNumberFor<T>,
		) -> DispatchResult {
			ensure_root(origin)?;
			Self::schedule_config_update(|config| {
				config.dispute_post_conclusion_acceptance_period = new;
			})
		}

		/// Set the no show slots, in number of number of consensus slots.
		/// Must be at least 1.
		#[pallet::call_index(18)]
		#[pallet::weight((
			T::WeightInfo::set_config_with_u32(),
			DispatchClass::Operational,
		))]
		pub fn set_no_show_slots(origin: OriginFor<T>, new: u32) -> DispatchResult {
			ensure_root(origin)?;
			Self::schedule_config_update(|config| {
				config.no_show_slots = new;
			})
		}

		/// Set the total number of delay tranches.
		#[pallet::call_index(19)]
		#[pallet::weight((
			T::WeightInfo::set_config_with_u32(),
			DispatchClass::Operational,
		))]
		pub fn set_n_delay_tranches(origin: OriginFor<T>, new: u32) -> DispatchResult {
			ensure_root(origin)?;
			Self::schedule_config_update(|config| {
				config.n_delay_tranches = new;
			})
		}

		/// Set the zeroth delay tranche width.
		#[pallet::call_index(20)]
		#[pallet::weight((
			T::WeightInfo::set_config_with_u32(),
			DispatchClass::Operational,
		))]
		pub fn set_zeroth_delay_tranche_width(origin: OriginFor<T>, new: u32) -> DispatchResult {
			ensure_root(origin)?;
			Self::schedule_config_update(|config| {
				config.zeroth_delay_tranche_width = new;
			})
		}

		/// Set the number of validators needed to approve a block.
		#[pallet::call_index(21)]
		#[pallet::weight((
			T::WeightInfo::set_config_with_u32(),
			DispatchClass::Operational,
		))]
		pub fn set_needed_approvals(origin: OriginFor<T>, new: u32) -> DispatchResult {
			ensure_root(origin)?;
			Self::schedule_config_update(|config| {
				config.needed_approvals = new;
			})
		}

		/// Set the number of samples to do of the `RelayVRFModulo` approval assignment criterion.
		#[pallet::call_index(22)]
		#[pallet::weight((
			T::WeightInfo::set_config_with_u32(),
			DispatchClass::Operational,
		))]
		pub fn set_relay_vrf_modulo_samples(origin: OriginFor<T>, new: u32) -> DispatchResult {
			ensure_root(origin)?;
			Self::schedule_config_update(|config| {
				config.relay_vrf_modulo_samples = new;
			})
		}

		/// Sets the maximum items that can present in a upward dispatch queue at once.
		#[pallet::call_index(23)]
		#[pallet::weight((
			T::WeightInfo::set_config_with_u32(),
			DispatchClass::Operational,
		))]
		pub fn set_max_upward_queue_count(origin: OriginFor<T>, new: u32) -> DispatchResult {
			ensure_root(origin)?;
			Self::schedule_config_update(|config| {
				config.max_upward_queue_count = new;
			})
		}

		/// Sets the maximum total size of items that can present in a upward dispatch queue at
		/// once.
		#[pallet::call_index(24)]
		#[pallet::weight((
			T::WeightInfo::set_config_with_u32(),
			DispatchClass::Operational,
		))]
		pub fn set_max_upward_queue_size(origin: OriginFor<T>, new: u32) -> DispatchResult {
			ensure_root(origin)?;
			ensure!(new <= MAX_UPWARD_MESSAGE_SIZE_BOUND, Error::<T>::InvalidNewValue);

			Self::schedule_config_update(|config| {
				config.max_upward_queue_size = new;
			})
		}

		/// Set the critical downward message size.
		#[pallet::call_index(25)]
		#[pallet::weight((
			T::WeightInfo::set_config_with_u32(),
			DispatchClass::Operational,
		))]
		pub fn set_max_downward_message_size(origin: OriginFor<T>, new: u32) -> DispatchResult {
			ensure_root(origin)?;
			Self::schedule_config_update(|config| {
				config.max_downward_message_size = new;
			})
		}

		/// Sets the maximum size of an upward message that can be sent by a candidate.
		#[pallet::call_index(27)]
		#[pallet::weight((
			T::WeightInfo::set_config_with_u32(),
			DispatchClass::Operational,
		))]
		pub fn set_max_upward_message_size(origin: OriginFor<T>, new: u32) -> DispatchResult {
			ensure_root(origin)?;
			Self::schedule_config_update(|config| {
				config.max_upward_message_size = new;
			})
		}

		/// Sets the maximum number of messages that a candidate can contain.
		#[pallet::call_index(28)]
		#[pallet::weight((
			T::WeightInfo::set_config_with_u32(),
			DispatchClass::Operational,
		))]
		pub fn set_max_upward_message_num_per_candidate(
			origin: OriginFor<T>,
			new: u32,
		) -> DispatchResult {
			ensure_root(origin)?;
			Self::schedule_config_update(|config| {
				config.max_upward_message_num_per_candidate = new;
			})
		}

		/// Sets the number of sessions after which an HRMP open channel request expires.
		#[pallet::call_index(29)]
		#[pallet::weight((
			T::WeightInfo::set_hrmp_open_request_ttl(),
			DispatchClass::Operational,
		))]
		// Deprecated, but is not marked as such, because that would trigger warnings coming from
		// the macro.
		pub fn set_hrmp_open_request_ttl(_origin: OriginFor<T>, _new: u32) -> DispatchResult {
			Err("this doesn't have any effect".into())
		}

		/// Sets the amount of funds that the sender should provide for opening an HRMP channel.
		#[pallet::call_index(30)]
		#[pallet::weight((
			T::WeightInfo::set_config_with_balance(),
			DispatchClass::Operational,
		))]
		pub fn set_hrmp_sender_deposit(origin: OriginFor<T>, new: Balance) -> DispatchResult {
			ensure_root(origin)?;
			Self::schedule_config_update(|config| {
				config.hrmp_sender_deposit = new;
			})
		}

		/// Sets the amount of funds that the recipient should provide for accepting opening an HRMP
		/// channel.
		#[pallet::call_index(31)]
		#[pallet::weight((
			T::WeightInfo::set_config_with_balance(),
			DispatchClass::Operational,
		))]
		pub fn set_hrmp_recipient_deposit(origin: OriginFor<T>, new: Balance) -> DispatchResult {
			ensure_root(origin)?;
			Self::schedule_config_update(|config| {
				config.hrmp_recipient_deposit = new;
			})
		}

		/// Sets the maximum number of messages allowed in an HRMP channel at once.
		#[pallet::call_index(32)]
		#[pallet::weight((
			T::WeightInfo::set_config_with_u32(),
			DispatchClass::Operational,
		))]
		pub fn set_hrmp_channel_max_capacity(origin: OriginFor<T>, new: u32) -> DispatchResult {
			ensure_root(origin)?;
			Self::schedule_config_update(|config| {
				config.hrmp_channel_max_capacity = new;
			})
		}

		/// Sets the maximum total size of messages in bytes allowed in an HRMP channel at once.
		#[pallet::call_index(33)]
		#[pallet::weight((
			T::WeightInfo::set_config_with_u32(),
			DispatchClass::Operational,
		))]
		pub fn set_hrmp_channel_max_total_size(origin: OriginFor<T>, new: u32) -> DispatchResult {
			ensure_root(origin)?;
			Self::schedule_config_update(|config| {
				config.hrmp_channel_max_total_size = new;
			})
		}

		/// Sets the maximum number of inbound HRMP channels a parachain is allowed to accept.
		#[pallet::call_index(34)]
		#[pallet::weight((
			T::WeightInfo::set_config_with_u32(),
			DispatchClass::Operational,
		))]
		pub fn set_hrmp_max_parachain_inbound_channels(
			origin: OriginFor<T>,
			new: u32,
		) -> DispatchResult {
			ensure_root(origin)?;
			Self::schedule_config_update(|config| {
				config.hrmp_max_parachain_inbound_channels = new;
			})
		}

		/// Sets the maximum size of a message that could ever be put into an HRMP channel.
		#[pallet::call_index(36)]
		#[pallet::weight((
			T::WeightInfo::set_config_with_u32(),
			DispatchClass::Operational,
		))]
		pub fn set_hrmp_channel_max_message_size(origin: OriginFor<T>, new: u32) -> DispatchResult {
			ensure_root(origin)?;
			Self::schedule_config_update(|config| {
				config.hrmp_channel_max_message_size = new;
			})
		}

		/// Sets the maximum number of outbound HRMP channels a parachain is allowed to open.
		#[pallet::call_index(37)]
		#[pallet::weight((
			T::WeightInfo::set_config_with_u32(),
			DispatchClass::Operational,
		))]
		pub fn set_hrmp_max_parachain_outbound_channels(
			origin: OriginFor<T>,
			new: u32,
		) -> DispatchResult {
			ensure_root(origin)?;
			Self::schedule_config_update(|config| {
				config.hrmp_max_parachain_outbound_channels = new;
			})
		}

		/// Sets the maximum number of outbound HRMP messages can be sent by a candidate.
		#[pallet::call_index(39)]
		#[pallet::weight((
			T::WeightInfo::set_config_with_u32(),
			DispatchClass::Operational,
		))]
		pub fn set_hrmp_max_message_num_per_candidate(
			origin: OriginFor<T>,
			new: u32,
		) -> DispatchResult {
			ensure_root(origin)?;
			Self::schedule_config_update(|config| {
				config.hrmp_max_message_num_per_candidate = new;
			})
		}

		/// Set the number of session changes after which a PVF pre-checking voting is rejected.
		#[pallet::call_index(42)]
		#[pallet::weight((
			T::WeightInfo::set_config_with_u32(),
			DispatchClass::Operational,
		))]
		pub fn set_pvf_voting_ttl(origin: OriginFor<T>, new: SessionIndex) -> DispatchResult {
			ensure_root(origin)?;
			Self::schedule_config_update(|config| {
				config.pvf_voting_ttl = new;
			})
		}

		/// Sets the minimum delay between announcing the upgrade block for a parachain until the
		/// upgrade taking place.
		///
		/// See the field documentation for information and constraints for the new value.
		#[pallet::call_index(43)]
		#[pallet::weight((
			T::WeightInfo::set_config_with_block_number(),
			DispatchClass::Operational,
		))]
		pub fn set_minimum_validation_upgrade_delay(
			origin: OriginFor<T>,
			new: BlockNumberFor<T>,
		) -> DispatchResult {
			ensure_root(origin)?;
			Self::schedule_config_update(|config| {
				config.minimum_validation_upgrade_delay = new;
			})
		}

		/// Setting this to true will disable consistency checks for the configuration setters.
		/// Use with caution.
		#[pallet::call_index(44)]
		#[pallet::weight((
			T::DbWeight::get().writes(1),
			DispatchClass::Operational,
		))]
		pub fn set_bypass_consistency_check(origin: OriginFor<T>, new: bool) -> DispatchResult {
			ensure_root(origin)?;
			BypassConsistencyCheck::<T>::put(new);
			Ok(())
		}

		/// Set the asynchronous backing parameters.
		#[pallet::call_index(45)]
		#[pallet::weight((
			T::WeightInfo::set_config_with_option_u32(), // The same size in bytes.
			DispatchClass::Operational,
		))]
		pub fn set_async_backing_params(
			origin: OriginFor<T>,
			new: AsyncBackingParams,
		) -> DispatchResult {
			ensure_root(origin)?;
			Self::schedule_config_update(|config| {
				config.async_backing_params = new;
			})
		}

		/// Set PVF executor parameters.
		#[pallet::call_index(46)]
		#[pallet::weight((
			T::WeightInfo::set_config_with_executor_params(),
			DispatchClass::Operational,
		))]
		pub fn set_executor_params(origin: OriginFor<T>, new: ExecutorParams) -> DispatchResult {
			ensure_root(origin)?;
			Self::schedule_config_update(|config| {
				config.executor_params = new;
			})
		}

		/// Set the on demand (parathreads) base fee.
		#[pallet::call_index(47)]
		#[pallet::weight((
			T::WeightInfo::set_config_with_balance(),
			DispatchClass::Operational,
		))]
		pub fn set_on_demand_base_fee(origin: OriginFor<T>, new: Balance) -> DispatchResult {
			ensure_root(origin)?;
			Self::schedule_config_update(|config| {
				config.on_demand_base_fee = new;
			})
		}

		/// Set the on demand (parathreads) fee variability.
		#[pallet::call_index(48)]
		#[pallet::weight((
			T::WeightInfo::set_config_with_perbill(),
			DispatchClass::Operational,
		))]
		pub fn set_on_demand_fee_variability(origin: OriginFor<T>, new: Perbill) -> DispatchResult {
			ensure_root(origin)?;
			Self::schedule_config_update(|config| {
				config.on_demand_fee_variability = new;
			})
		}

		/// Set the on demand (parathreads) queue max size.
		#[pallet::call_index(49)]
		#[pallet::weight((
			T::WeightInfo::set_config_with_option_u32(),
			DispatchClass::Operational,
		))]
		pub fn set_on_demand_queue_max_size(origin: OriginFor<T>, new: u32) -> DispatchResult {
			ensure_root(origin)?;
			Self::schedule_config_update(|config| {
				config.on_demand_queue_max_size = new;
			})
		}
		/// Set the on demand (parathreads) fee variability.
		#[pallet::call_index(50)]
		#[pallet::weight((
			T::WeightInfo::set_config_with_perbill(),
			DispatchClass::Operational,
		))]
		pub fn set_on_demand_target_queue_utilization(
			origin: OriginFor<T>,
			new: Perbill,
		) -> DispatchResult {
			ensure_root(origin)?;
			Self::schedule_config_update(|config| {
				config.on_demand_target_queue_utilization = new;
			})
		}
		/// Set the on demand (parathreads) ttl in the claimqueue.
		#[pallet::call_index(51)]
		#[pallet::weight((
			T::WeightInfo::set_config_with_block_number(),
			DispatchClass::Operational
		))]
		pub fn set_on_demand_ttl(origin: OriginFor<T>, new: BlockNumberFor<T>) -> DispatchResult {
			ensure_root(origin)?;
			Self::schedule_config_update(|config| {
				config.on_demand_ttl = new;
			})
		}

		/// Set the minimum backing votes threshold.
		#[pallet::call_index(52)]
		#[pallet::weight((
			T::WeightInfo::set_config_with_u32(),
			DispatchClass::Operational
		))]
		pub fn set_minimum_backing_votes(origin: OriginFor<T>, new: u32) -> DispatchResult {
			ensure_root(origin)?;
			Self::schedule_config_update(|config| {
				config.minimum_backing_votes = new;
			})
		}
<<<<<<< HEAD

		/// Set approval-voting-params.
		#[pallet::call_index(53)]
		#[pallet::weight((
			T::WeightInfo::set_config_with_executor_params(),
			DispatchClass::Operational,
		))]
		pub fn set_approval_voting_params(
			origin: OriginFor<T>,
			new: ApprovalVotingParams,
		) -> DispatchResult {
			ensure_root(origin)?;
			Self::schedule_config_update(|config| {
				config.approval_voting_params = new;
=======
		/// Set/Unset a node feature.
		#[pallet::call_index(53)]
		#[pallet::weight((
			T::WeightInfo::set_node_feature(),
			DispatchClass::Operational
		))]
		pub fn set_node_feature(origin: OriginFor<T>, index: u8, value: bool) -> DispatchResult {
			ensure_root(origin)?;

			Self::schedule_config_update(|config| {
				let index = usize::from(index);
				if config.node_features.len() <= index {
					config.node_features.resize(index + 1, false);
				}
				config.node_features.set(index, value);
>>>>>>> 98f9e2ea
			})
		}
	}

	#[pallet::hooks]
	impl<T: Config> Hooks<BlockNumberFor<T>> for Pallet<T> {
		fn integrity_test() {
			assert_eq!(
				&ActiveConfig::<T>::hashed_key(),
				primitives::well_known_keys::ACTIVE_CONFIG,
				"`well_known_keys::ACTIVE_CONFIG` doesn't match key of `ActiveConfig`! Make sure that the name of the\
				 configuration pallet is `Configuration` in the runtime!",
			);
		}
	}
}

/// A struct that holds the configuration that was active before the session change and optionally
/// a configuration that became active after the session change.
pub struct SessionChangeOutcome<BlockNumber> {
	/// Previously active configuration.
	pub prev_config: HostConfiguration<BlockNumber>,
	/// If new configuration was applied during the session change, this is the new configuration.
	pub new_config: Option<HostConfiguration<BlockNumber>>,
}

impl<T: Config> Pallet<T> {
	/// Called by the initializer to initialize the configuration pallet.
	pub(crate) fn initializer_initialize(_now: BlockNumberFor<T>) -> Weight {
		Weight::zero()
	}

	/// Called by the initializer to finalize the configuration pallet.
	pub(crate) fn initializer_finalize() {}

	/// Called by the initializer to note that a new session has started.
	///
	/// Returns the configuration that was actual before the session change and the configuration
	/// that became active after the session change. If there were no scheduled changes, both will
	/// be the same.
	pub(crate) fn initializer_on_new_session(
		session_index: &SessionIndex,
	) -> SessionChangeOutcome<BlockNumberFor<T>> {
		let pending_configs = <PendingConfigs<T>>::get();
		let prev_config = ActiveConfig::<T>::get();

		// No pending configuration changes, so we're done.
		if pending_configs.is_empty() {
			return SessionChangeOutcome { prev_config, new_config: None }
		}

		let (mut past_and_present, future) = pending_configs
			.into_iter()
			.partition::<Vec<_>, _>(|&(apply_at_session, _)| apply_at_session <= *session_index);

		if past_and_present.len() > 1 {
			// This should never happen since we schedule configuration changes only into the future
			// sessions and this handler called for each session change.
			log::error!(
				target: LOG_TARGET,
				"Skipping applying configuration changes scheduled sessions in the past",
			);
		}

		let new_config = past_and_present.pop().map(|(_, config)| config);
		if let Some(ref new_config) = new_config {
			// Apply the new configuration.
			ActiveConfig::<T>::put(new_config);
		}

		<PendingConfigs<T>>::put(future);

		SessionChangeOutcome { prev_config, new_config }
	}

	/// Return the session index that should be used for any future scheduled changes.
	fn scheduled_session() -> SessionIndex {
		shared::Pallet::<T>::scheduled_session()
	}

	/// Forcibly set the active config. This should be used with extreme care, and typically
	/// only when enabling parachains runtime pallets for the first time on a chain which has
	/// been running without them.
	pub fn force_set_active_config(config: HostConfiguration<BlockNumberFor<T>>) {
		ActiveConfig::<T>::set(config);
	}

	/// This function should be used to update members of the configuration.
	///
	/// This function is used to update the configuration in a way that is safe. It will check the
	/// resulting configuration and ensure that the update is valid. If the update is invalid, it
	/// will check if the previous configuration was valid. If it was invalid, we proceed with
	/// updating the configuration, giving a chance to recover from such a condition.
	///
	/// The actual configuration change take place after a couple of sessions have passed. In case
	/// this function is called more than once in a session, then the pending configuration change
	/// will be updated and the changes will be applied at once.
	// NOTE: Explicitly tell rustc not to inline this because otherwise heuristics note the incoming
	// closure making it's attractive to inline. However, in this case, we will end up with lots of
	// duplicated code (making this function to show up in the top of heaviest functions) only for
	// the sake of essentially avoiding an indirect call. Doesn't worth it.
	#[inline(never)]
	pub(crate) fn schedule_config_update(
		updater: impl FnOnce(&mut HostConfiguration<BlockNumberFor<T>>),
	) -> DispatchResult {
		let mut pending_configs = <PendingConfigs<T>>::get();

		// 1. pending_configs = [] No pending configuration changes.
		//
		//    That means we should use the active config as the base configuration. We will insert
		//    the new pending configuration as (cur+2, new_config) into the list.
		//
		// 2. pending_configs = [(cur+2, X)] There is a configuration that is pending for the
		//    scheduled session.
		//
		//    We will use X as the base configuration. We can update the pending configuration X
		//    directly.
		//
		// 3. pending_configs = [(cur+1, X)] There is a pending configuration scheduled and it will
		//    be applied in the next session.
		//
		//    We will use X as the base configuration. We need to schedule a new configuration
		// change    for the `scheduled_session` and use X as the base for the new configuration.
		//
		// 4. pending_configs = [(cur+1, X), (cur+2, Y)] There is a pending configuration change in
		//    the next session and for the scheduled session. Due to case №3, we can be sure that Y
		//    is based on top of X. This means we can use Y as the base configuration and update Y
		//    directly.
		//
		// There cannot be (cur, X) because those are applied in the session change handler for the
		// current session.

		// First, we need to decide what we should use as the base configuration.
		let mut base_config = pending_configs
			.last()
			.map(|(_, config)| config.clone())
			.unwrap_or_else(Self::config);
		let base_config_consistent = base_config.check_consistency().is_ok();

		// Now, we need to decide what the new configuration should be.
		// We also move the `base_config` to `new_config` to empahsize that the base config was
		// destroyed by the `updater`.
		updater(&mut base_config);
		let new_config = base_config;

		if BypassConsistencyCheck::<T>::get() {
			// This will emit a warning each configuration update if the consistency check is
			// bypassed. This is an attempt to make sure the bypass is not accidentally left on.
			log::warn!(
				target: LOG_TARGET,
				"Bypassing the consistency check for the configuration change!",
			);
		} else if let Err(e) = new_config.check_consistency() {
			if base_config_consistent {
				// Base configuration is consistent and the new configuration is inconsistent.
				// This means that the value set by the `updater` is invalid and we can return
				// it as an error.
				log::warn!(
					target: LOG_TARGET,
					"Configuration change rejected due to invalid configuration: {:?}",
					e,
				);
				return Err(Error::<T>::InvalidNewValue.into())
			} else {
				// The configuration was already broken, so we can as well proceed with the update.
				// You cannot break something that is already broken.
				//
				// That will allow to call several functions and ultimately return the configuration
				// into consistent state.
				log::warn!(
					target: LOG_TARGET,
					"The new configuration is broken but the old is broken as well. Proceeding",
				);
			}
		}

		let scheduled_session = Self::scheduled_session();

		if let Some(&mut (_, ref mut config)) = pending_configs
			.iter_mut()
			.find(|&&mut (apply_at_session, _)| apply_at_session >= scheduled_session)
		{
			*config = new_config;
		} else {
			// We are scheduling a new configuration change for the scheduled session.
			pending_configs.push((scheduled_session, new_config));
		}

		<PendingConfigs<T>>::put(pending_configs);

		Ok(())
	}
}<|MERGE_RESOLUTION|>--- conflicted
+++ resolved
@@ -26,15 +26,10 @@
 	MAX_HORIZONTAL_MESSAGE_NUM, MAX_UPWARD_MESSAGE_NUM,
 };
 use primitives::{
-<<<<<<< HEAD
-	vstaging::ApprovalVotingParams, AsyncBackingParams, Balance, ExecutorParamError,
-	ExecutorParams, SessionIndex, LEGACY_MIN_BACKING_VOTES, MAX_CODE_SIZE, MAX_HEAD_DATA_SIZE,
-	MAX_POV_SIZE, ON_DEMAND_DEFAULT_QUEUE_MAX_SIZE,
-=======
-	vstaging::NodeFeatures, AsyncBackingParams, Balance, ExecutorParamError, ExecutorParams,
-	SessionIndex, LEGACY_MIN_BACKING_VOTES, MAX_CODE_SIZE, MAX_HEAD_DATA_SIZE, MAX_POV_SIZE,
+	vstaging::{ApprovalVotingParams, NodeFeatures},
+	AsyncBackingParams, Balance, ExecutorParamError, ExecutorParams, SessionIndex,
+	LEGACY_MIN_BACKING_VOTES, MAX_CODE_SIZE, MAX_HEAD_DATA_SIZE, MAX_POV_SIZE,
 	ON_DEMAND_DEFAULT_QUEUE_MAX_SIZE,
->>>>>>> 98f9e2ea
 };
 use sp_runtime::{traits::Zero, Perbill};
 use sp_std::prelude::*;
@@ -267,13 +262,10 @@
 	/// The minimum number of valid backing statements required to consider a parachain candidate
 	/// backable.
 	pub minimum_backing_votes: u32,
-<<<<<<< HEAD
+	/// Node features enablement.
+	pub node_features: NodeFeatures,
 	/// Params used by approval-voting
 	pub approval_voting_params: ApprovalVotingParams,
-=======
-	/// Node features enablement.
-	pub node_features: NodeFeatures,
->>>>>>> 98f9e2ea
 }
 
 impl<BlockNumber: Default + From<u32>> Default for HostConfiguration<BlockNumber> {
@@ -515,20 +507,6 @@
 
 	/// The current storage version.
 	///
-<<<<<<< HEAD
-	/// v0-v1: <https://github.com/paritytech/polkadot/pull/3575>
-	/// v1-v2: <https://github.com/paritytech/polkadot/pull/4420>
-	/// v2-v3: <https://github.com/paritytech/polkadot/pull/6091>
-	/// v3-v4: <https://github.com/paritytech/polkadot/pull/6345>
-	/// v4-v5: <https://github.com/paritytech/polkadot/pull/6937>
-	///      + <https://github.com/paritytech/polkadot/pull/6961>
-	///      + <https://github.com/paritytech/polkadot/pull/6934>
-	/// v5-v6: <https://github.com/paritytech/polkadot/pull/6271> (remove UMP dispatch queue)
-	/// v6-v7: <https://github.com/paritytech/polkadot/pull/7396>
-	/// v7-v8: <https://github.com/paritytech/polkadot/pull/6969>
-	/// v8-v9: <https://github.com/paritytech/polkadot/pull/7577>
-	/// v9-10: <https://github.com/paritytech/polkadot-sdk/pull/1191>
-=======
 	/// v0-v1:  <https://github.com/paritytech/polkadot/pull/3575>
 	/// v1-v2:  <https://github.com/paritytech/polkadot/pull/4420>
 	/// v2-v3:  <https://github.com/paritytech/polkadot/pull/6091>
@@ -541,8 +519,8 @@
 	/// v7-v8:  <https://github.com/paritytech/polkadot/pull/6969>
 	/// v8-v9:  <https://github.com/paritytech/polkadot/pull/7577>
 	/// v9-v10: <https://github.com/paritytech/polkadot-sdk/pull/2177>
->>>>>>> 98f9e2ea
-	const STORAGE_VERSION: StorageVersion = StorageVersion::new(10);
+	/// v10-11: <https://github.com/paritytech/polkadot-sdk/pull/1191>
+	const STORAGE_VERSION: StorageVersion = StorageVersion::new(11);
 
 	#[pallet::pallet]
 	#[pallet::storage_version(STORAGE_VERSION)]
@@ -1231,22 +1209,7 @@
 				config.minimum_backing_votes = new;
 			})
 		}
-<<<<<<< HEAD
-
-		/// Set approval-voting-params.
-		#[pallet::call_index(53)]
-		#[pallet::weight((
-			T::WeightInfo::set_config_with_executor_params(),
-			DispatchClass::Operational,
-		))]
-		pub fn set_approval_voting_params(
-			origin: OriginFor<T>,
-			new: ApprovalVotingParams,
-		) -> DispatchResult {
-			ensure_root(origin)?;
-			Self::schedule_config_update(|config| {
-				config.approval_voting_params = new;
-=======
+
 		/// Set/Unset a node feature.
 		#[pallet::call_index(53)]
 		#[pallet::weight((
@@ -1262,7 +1225,22 @@
 					config.node_features.resize(index + 1, false);
 				}
 				config.node_features.set(index, value);
->>>>>>> 98f9e2ea
+			})
+		}
+
+		/// Set approval-voting-params.
+		#[pallet::call_index(54)]
+		#[pallet::weight((
+			T::WeightInfo::set_config_with_executor_params(),
+			DispatchClass::Operational,
+		))]
+		pub fn set_approval_voting_params(
+			origin: OriginFor<T>,
+			new: ApprovalVotingParams,
+		) -> DispatchResult {
+			ensure_root(origin)?;
+			Self::schedule_config_update(|config| {
+				config.approval_voting_params = new;
 			})
 		}
 	}
