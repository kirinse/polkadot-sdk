// Copyright (C) Parity Technologies (UK) Ltd.
// This file is part of Polkadot.

// Polkadot is free software: you can redistribute it and/or modify
// it under the terms of the GNU General Public License as published by
// the Free Software Foundation, either version 3 of the License, or
// (at your option) any later version.

// Polkadot is distributed in the hope that it will be useful,
// but WITHOUT ANY WARRANTY; without even the implied warranty of
// MERCHANTABILITY or FITNESS FOR A PARTICULAR PURPOSE.  See the
// GNU General Public License for more details.

// You should have received a copy of the GNU General Public License
// along with Polkadot.  If not, see <http://www.gnu.org/licenses/>.

//! The inclusion pallet is responsible for inclusion and availability of scheduled parachains.
//!
//! It is responsible for carrying candidates from being backable to being backed, and then from
//! backed to included.

use crate::{
	configuration::{self, HostConfiguration},
	disputes, dmp, hrmp,
	paras::{self, UpgradeStrategy},
	scheduler,
	shared::{self, AllowedRelayParentsTracker},
	util::make_persisted_validation_data_with_parent,
};
use alloc::{
	collections::{btree_map::BTreeMap, btree_set::BTreeSet, vec_deque::VecDeque},
	vec,
	vec::Vec,
};
use bitvec::{order::Lsb0 as BitOrderLsb0, vec::BitVec};
use codec::{Decode, Encode};
use core::fmt;
use frame_support::{
	defensive,
	pallet_prelude::*,
	traits::{EnqueueMessage, Footprint, QueueFootprint},
	BoundedSlice,
};
use frame_system::pallet_prelude::*;
use pallet_message_queue::OnQueueChanged;
use polkadot_primitives::{
	effective_minimum_backing_votes, supermajority_threshold,
	vstaging::{
		BackedCandidate, CandidateDescriptorV2 as CandidateDescriptor,
		CandidateReceiptV2 as CandidateReceipt,
		CommittedCandidateReceiptV2 as CommittedCandidateReceipt,
	},
	well_known_keys, CandidateCommitments, CandidateHash, CoreIndex, GroupIndex, HeadData,
	Id as ParaId, SignedAvailabilityBitfields, SigningContext, UpwardMessage, ValidatorId,
	ValidatorIndex, ValidityAttestation,
};
use scale_info::TypeInfo;
use sp_runtime::{traits::One, DispatchError, SaturatedConversion, Saturating};

pub use pallet::*;

#[cfg(test)]
pub(crate) mod tests;

#[cfg(feature = "runtime-benchmarks")]
mod benchmarking;

pub mod migration;

pub trait WeightInfo {
	/// Weight for `enact_candidate` extrinsic given the number of sent messages
	/// (ump, hrmp) and whether there is a new code for a runtime upgrade.
	///
	/// NOTE: due to a shortcoming of the current benchmarking framework,
	/// we use `u32` for the code upgrade, even though it is a `bool`.
	fn enact_candidate(u: u32, h: u32, c: u32) -> Weight;
}

pub struct TestWeightInfo;
impl WeightInfo for TestWeightInfo {
	fn enact_candidate(_u: u32, _h: u32, _c: u32) -> Weight {
		Weight::zero()
	}
}

impl WeightInfo for () {
	fn enact_candidate(_u: u32, _h: u32, _c: u32) -> Weight {
		Weight::zero()
	}
}

/// Maximum value that `config.max_upward_message_size` can be set to.
///
/// This is used for benchmarking sanely bounding relevant storage items. It is expected from the
/// `configuration` pallet to check these values before setting.
pub const MAX_UPWARD_MESSAGE_SIZE_BOUND: u32 = 128 * 1024;

/// A backed candidate pending availability.
#[derive(Encode, Decode, PartialEq, TypeInfo, Clone)]
#[cfg_attr(test, derive(Debug))]
pub struct CandidatePendingAvailability<H, N> {
	/// The availability core this is assigned to.
	core: CoreIndex,
	/// The candidate hash.
	hash: CandidateHash,
	/// The candidate descriptor.
	descriptor: CandidateDescriptor<H>,
	/// The candidate commitments.
	commitments: CandidateCommitments,
	/// The received availability votes. One bit per validator.
	availability_votes: BitVec<u8, BitOrderLsb0>,
	/// The backers of the candidate pending availability.
	backers: BitVec<u8, BitOrderLsb0>,
	/// The block number of the relay-parent of the receipt.
	relay_parent_number: N,
	/// The block number of the relay-chain block this was backed in.
	backed_in_number: N,
	/// The group index backing this block.
	backing_group: GroupIndex,
}

impl<H, N> CandidatePendingAvailability<H, N> {
	/// Get the availability votes on the candidate.
	pub(crate) fn availability_votes(&self) -> &BitVec<u8, BitOrderLsb0> {
		&self.availability_votes
	}

	/// Get the relay-chain block number this was backed in.
	pub(crate) fn backed_in_number(&self) -> N
	where
		N: Clone,
	{
		self.backed_in_number.clone()
	}

	/// Get the core index.
	pub(crate) fn core_occupied(&self) -> CoreIndex {
		self.core
	}

	/// Get the candidate hash.
	pub(crate) fn candidate_hash(&self) -> CandidateHash {
		self.hash
	}

	/// Get the candidate descriptor.
	pub(crate) fn candidate_descriptor(&self) -> &CandidateDescriptor<H> {
		&self.descriptor
	}

	/// Get the candidate commitments.
	pub(crate) fn candidate_commitments(&self) -> &CandidateCommitments {
		&self.commitments
	}

	/// Get the candidate's relay parent's number.
	pub(crate) fn relay_parent_number(&self) -> N
	where
		N: Clone,
	{
		self.relay_parent_number.clone()
	}

	#[cfg(any(feature = "runtime-benchmarks", test))]
	pub(crate) fn new(
		core: CoreIndex,
		hash: CandidateHash,
		descriptor: CandidateDescriptor<H>,
		commitments: CandidateCommitments,
		availability_votes: BitVec<u8, BitOrderLsb0>,
		backers: BitVec<u8, BitOrderLsb0>,
		relay_parent_number: N,
		backed_in_number: N,
		backing_group: GroupIndex,
	) -> Self {
		Self {
			core,
			hash,
			descriptor,
			commitments,
			availability_votes,
			backers,
			relay_parent_number,
			backed_in_number,
			backing_group,
		}
	}
}

/// A hook for applying validator rewards
pub trait RewardValidators {
	// Reward the validators with the given indices for issuing backing statements.
	fn reward_backing(validators: impl IntoIterator<Item = ValidatorIndex>);
	// Reward the validators with the given indices for issuing availability bitfields.
	// Validators are sent to this hook when they have contributed to the availability
	// of a candidate by setting a bit in their bitfield.
	fn reward_bitfields(validators: impl IntoIterator<Item = ValidatorIndex>);
}

/// Reads the footprint of queues for a specific origin type.
pub trait QueueFootprinter {
	type Origin;

	fn message_count(origin: Self::Origin) -> u64;
}

impl QueueFootprinter for () {
	type Origin = UmpQueueId;

	fn message_count(_: Self::Origin) -> u64 {
		0
	}
}

/// Aggregate message origin for the `MessageQueue` pallet.
///
/// Can be extended to serve further use-cases besides just UMP. Is stored in storage, so any change
/// to existing values will require a migration.
#[derive(Encode, Decode, Clone, MaxEncodedLen, Eq, PartialEq, RuntimeDebug, TypeInfo)]
pub enum AggregateMessageOrigin {
	/// Inbound upward message.
	#[codec(index = 0)]
	Ump(UmpQueueId),
}

/// Identifies a UMP queue inside the `MessageQueue` pallet.
///
/// It is written in verbose form since future variants like `Here` and `Bridged` are already
/// foreseeable.
#[derive(Encode, Decode, Clone, MaxEncodedLen, Eq, PartialEq, RuntimeDebug, TypeInfo)]
pub enum UmpQueueId {
	/// The message originated from this parachain.
	#[codec(index = 0)]
	Para(ParaId),
}

#[cfg(feature = "runtime-benchmarks")]
impl From<u32> for AggregateMessageOrigin {
	fn from(n: u32) -> Self {
		// Some dummy for the benchmarks.
		Self::Ump(UmpQueueId::Para(n.into()))
	}
}

/// The maximal length of a UMP message.
pub type MaxUmpMessageLenOf<T> =
	<<T as Config>::MessageQueue as EnqueueMessage<AggregateMessageOrigin>>::MaxMessageLen;

#[frame_support::pallet]
pub mod pallet {
	use super::*;

	const STORAGE_VERSION: StorageVersion = StorageVersion::new(1);
	#[pallet::pallet]
	#[pallet::without_storage_info]
	#[pallet::storage_version(STORAGE_VERSION)]
	pub struct Pallet<T>(_);

	#[pallet::config]
	pub trait Config:
		frame_system::Config
		+ shared::Config
		+ paras::Config
		+ dmp::Config
		+ hrmp::Config
		+ configuration::Config
		+ scheduler::Config
	{
		type RuntimeEvent: From<Event<Self>> + IsType<<Self as frame_system::Config>::RuntimeEvent>;
		type DisputesHandler: disputes::DisputesHandler<BlockNumberFor<Self>>;
		type RewardValidators: RewardValidators;

		/// The system message queue.
		///
		/// The message queue provides general queueing and processing functionality. Currently it
		/// replaces the old `UMP` dispatch queue. Other use-cases can be implemented as well by
		/// adding new variants to `AggregateMessageOrigin`.
		type MessageQueue: EnqueueMessage<AggregateMessageOrigin>;

		/// Weight info for the calls of this pallet.
		type WeightInfo: WeightInfo;
	}

	#[pallet::event]
	#[pallet::generate_deposit(pub(super) fn deposit_event)]
	pub enum Event<T: Config> {
		/// A candidate was backed. `[candidate, head_data]`
		CandidateBacked(CandidateReceipt<T::Hash>, HeadData, CoreIndex, GroupIndex),
		/// A candidate was included. `[candidate, head_data]`
		CandidateIncluded(CandidateReceipt<T::Hash>, HeadData, CoreIndex, GroupIndex),
		/// A candidate timed out. `[candidate, head_data]`
		CandidateTimedOut(CandidateReceipt<T::Hash>, HeadData, CoreIndex),
		/// Some upward messages have been received and will be processed.
		UpwardMessagesReceived { from: ParaId, count: u32 },
	}

	#[pallet::error]
	pub enum Error<T> {
		/// Validator index out of bounds.
		ValidatorIndexOutOfBounds,
		/// Candidate submitted but para not scheduled.
		UnscheduledCandidate,
		/// Head data exceeds the configured maximum.
		HeadDataTooLarge,
		/// Code upgrade prematurely.
		PrematureCodeUpgrade,
		/// Output code is too large
		NewCodeTooLarge,
		/// The candidate's relay-parent was not allowed. Either it was
		/// not recent enough or it didn't advance based on the last parachain block.
		DisallowedRelayParent,
		/// Failed to compute group index for the core: either it's out of bounds
		/// or the relay parent doesn't belong to the current session.
		InvalidAssignment,
		/// Invalid group index in core assignment.
		InvalidGroupIndex,
		/// Insufficient (non-majority) backing.
		InsufficientBacking,
		/// Invalid (bad signature, unknown validator, etc.) backing.
		InvalidBacking,
		/// The validation data hash does not match expected.
		ValidationDataHashMismatch,
		/// The downward message queue is not processed correctly.
		IncorrectDownwardMessageHandling,
		/// At least one upward message sent does not pass the acceptance criteria.
		InvalidUpwardMessages,
		/// The candidate didn't follow the rules of HRMP watermark advancement.
		HrmpWatermarkMishandling,
		/// The HRMP messages sent by the candidate is not valid.
		InvalidOutboundHrmp,
		/// The validation code hash of the candidate is not valid.
		InvalidValidationCodeHash,
		/// The `para_head` hash in the candidate descriptor doesn't match the hash of the actual
		/// para head in the commitments.
		ParaHeadMismatch,
	}

	/// Candidates pending availability by `ParaId`. They form a chain starting from the latest
	/// included head of the para.
	/// Use a different prefix post-migration to v1, since the v0 `PendingAvailability` storage
	/// would otherwise have the exact same prefix which could cause undefined behaviour when doing
	/// the migration.
	#[pallet::storage]
	#[pallet::storage_prefix = "V1"]
	pub(crate) type PendingAvailability<T: Config> = StorageMap<
		_,
		Twox64Concat,
		ParaId,
		VecDeque<CandidatePendingAvailability<T::Hash, BlockNumberFor<T>>>,
	>;

	#[pallet::call]
	impl<T: Config> Pallet<T> {}
}

const LOG_TARGET: &str = "runtime::inclusion";

/// The reason that a candidate's outputs were rejected for.
#[derive(Debug)]
enum AcceptanceCheckErr {
	HeadDataTooLarge,
	/// Code upgrades are not permitted at the current time.
	PrematureCodeUpgrade,
	/// The new runtime blob is too large.
	NewCodeTooLarge,
	/// The candidate violated this DMP acceptance criteria.
	ProcessedDownwardMessages,
	/// The candidate violated this UMP acceptance criteria.
	UpwardMessages,
	/// The candidate violated this HRMP watermark acceptance criteria.
	HrmpWatermark,
	/// The candidate violated this outbound HRMP acceptance criteria.
	OutboundHrmp,
}

impl From<dmp::ProcessedDownwardMessagesAcceptanceErr> for AcceptanceCheckErr {
	fn from(_: dmp::ProcessedDownwardMessagesAcceptanceErr) -> Self {
		Self::ProcessedDownwardMessages
	}
}

impl From<UmpAcceptanceCheckErr> for AcceptanceCheckErr {
	fn from(_: UmpAcceptanceCheckErr) -> Self {
		Self::UpwardMessages
	}
}

impl<BlockNumber> From<hrmp::HrmpWatermarkAcceptanceErr<BlockNumber>> for AcceptanceCheckErr {
	fn from(_: hrmp::HrmpWatermarkAcceptanceErr<BlockNumber>) -> Self {
		Self::HrmpWatermark
	}
}

impl From<hrmp::OutboundHrmpAcceptanceErr> for AcceptanceCheckErr {
	fn from(_: hrmp::OutboundHrmpAcceptanceErr) -> Self {
		Self::OutboundHrmp
	}
}

/// An error returned by [`Pallet::check_upward_messages`] that indicates a violation of one of
/// acceptance criteria rules.
#[cfg_attr(test, derive(PartialEq))]
#[allow(dead_code)]
pub(crate) enum UmpAcceptanceCheckErr {
	/// The maximal number of messages that can be submitted in one batch was exceeded.
	MoreMessagesThanPermitted { sent: u32, permitted: u32 },
	/// The maximal size of a single message was exceeded.
	MessageSize { idx: u32, msg_size: u32, max_size: u32 },
	/// The allowed number of messages in the queue was exceeded.
	CapacityExceeded { count: u64, limit: u64 },
	/// The allowed combined message size in the queue was exceeded.
	TotalSizeExceeded { total_size: u64, limit: u64 },
	/// A para-chain cannot send UMP messages while it is offboarding.
	IsOffboarding,
	/// The allowed number of `UMPSignal` messages in the queue was exceeded.
	/// Currenly only one such message is allowed.
	TooManyUMPSignals { count: u32 },
	/// The UMP queue contains an invalid `UMPSignal`
<<<<<<< HEAD
	InvalidUMPSignal,
=======
	NoUmpSignal,
>>>>>>> 935eeb52
}

impl fmt::Debug for UmpAcceptanceCheckErr {
	fn fmt(&self, fmt: &mut fmt::Formatter) -> fmt::Result {
		match *self {
			UmpAcceptanceCheckErr::MoreMessagesThanPermitted { sent, permitted } => write!(
				fmt,
				"more upward messages than permitted by config ({} > {})",
				sent, permitted,
			),
			UmpAcceptanceCheckErr::MessageSize { idx, msg_size, max_size } => write!(
				fmt,
				"upward message idx {} larger than permitted by config ({} > {})",
				idx, msg_size, max_size,
			),
			UmpAcceptanceCheckErr::CapacityExceeded { count, limit } => write!(
				fmt,
				"the ump queue would have more items than permitted by config ({} > {})",
				count, limit,
			),
			UmpAcceptanceCheckErr::TotalSizeExceeded { total_size, limit } => write!(
				fmt,
				"the ump queue would have grown past the max size permitted by config ({} > {})",
				total_size, limit,
			),
			UmpAcceptanceCheckErr::IsOffboarding => {
				write!(fmt, "upward message rejected because the para is off-boarding")
			},
			UmpAcceptanceCheckErr::TooManyUMPSignals { count } => {
<<<<<<< HEAD
				write!(fmt, "the ump queue has too many `UMPSignal` mesages ({} > 1 )", count)
			},
			UmpAcceptanceCheckErr::InvalidUMPSignal => {
				write!(fmt, "the ump queue contains an invalid UMP signal")
=======
				write!(fmt, "the ump queue has too many `UMPSignal` messages ({} > 1 )", count)
			},
			UmpAcceptanceCheckErr::NoUmpSignal => {
				write!(fmt, "Required UMP signal not found")
>>>>>>> 935eeb52
			},
		}
	}
}

impl<T: Config> Pallet<T> {
	/// Block initialization logic, called by initializer.
	pub(crate) fn initializer_initialize(_now: BlockNumberFor<T>) -> Weight {
		Weight::zero()
	}

	/// Block finalization logic, called by initializer.
	pub(crate) fn initializer_finalize() {}

	/// Handle an incoming session change.
	pub(crate) fn initializer_on_new_session(
		_notification: &crate::initializer::SessionChangeNotification<BlockNumberFor<T>>,
		outgoing_paras: &[ParaId],
	) {
		// unlike most drain methods, drained elements are not cleared on `Drop` of the iterator
		// and require consumption.
		for _ in PendingAvailability::<T>::drain() {}

		Self::cleanup_outgoing_ump_dispatch_queues(outgoing_paras);
	}

	pub(crate) fn cleanup_outgoing_ump_dispatch_queues(outgoing: &[ParaId]) {
		for outgoing_para in outgoing {
			Self::cleanup_outgoing_ump_dispatch_queue(*outgoing_para);
		}
	}

	pub(crate) fn cleanup_outgoing_ump_dispatch_queue(para: ParaId) {
		T::MessageQueue::sweep_queue(AggregateMessageOrigin::Ump(UmpQueueId::Para(para)));
	}

	pub(crate) fn get_occupied_cores(
	) -> impl Iterator<Item = (CoreIndex, CandidatePendingAvailability<T::Hash, BlockNumberFor<T>>)>
	{
		PendingAvailability::<T>::iter_values().flat_map(|pending_candidates| {
			pending_candidates.into_iter().map(|c| (c.core, c.clone()))
		})
	}

	/// Extract the freed cores based on cores that became available.
	///
	/// Bitfields are expected to have been sanitized already. E.g. via `sanitize_bitfields`!
	///
	/// Updates storage items `PendingAvailability`.
	///
	/// Returns a `Vec` of `CandidateHash`es and their respective `AvailabilityCore`s that became
	/// available, and cores free.
	pub(crate) fn update_pending_availability_and_get_freed_cores(
		validators: &[ValidatorId],
		signed_bitfields: SignedAvailabilityBitfields,
	) -> (Weight, Vec<(CoreIndex, CandidateHash)>) {
		let threshold = availability_threshold(validators.len());

		let mut votes_per_core: BTreeMap<CoreIndex, BTreeSet<ValidatorIndex>> = BTreeMap::new();

		for (checked_bitfield, validator_index) in
			signed_bitfields.into_iter().map(|signed_bitfield| {
				let validator_idx = signed_bitfield.validator_index();
				let checked_bitfield = signed_bitfield.into_payload();
				(checked_bitfield, validator_idx)
			}) {
			for (bit_idx, _) in checked_bitfield.0.iter().enumerate().filter(|(_, is_av)| **is_av) {
				let core_index = CoreIndex(bit_idx as u32);
				votes_per_core
					.entry(core_index)
					.or_insert_with(|| BTreeSet::new())
					.insert(validator_index);
			}
		}

		let mut freed_cores = vec![];
		let mut weight = Weight::zero();

		let pending_paraids: Vec<_> = PendingAvailability::<T>::iter_keys().collect();
		for paraid in pending_paraids {
			PendingAvailability::<T>::mutate(paraid, |candidates| {
				if let Some(candidates) = candidates {
					let mut last_enacted_index: Option<usize> = None;

					for (candidate_index, candidate) in candidates.iter_mut().enumerate() {
						if let Some(validator_indices) = votes_per_core.remove(&candidate.core) {
							for validator_index in validator_indices.iter() {
								// defensive check - this is constructed by loading the
								// availability bitfield record, which is always `Some` if
								// the core is occupied - that's why we're here.
								if let Some(mut bit) =
									candidate.availability_votes.get_mut(validator_index.0 as usize)
								{
									*bit = true;
								}
							}
						}

						// We check for the candidate's availability even if we didn't get any new
						// bitfields for its core, as it may have already been available at a
						// previous block but wasn't enacted due to its predecessors not being
						// available.
						if candidate.availability_votes.count_ones() >= threshold {
							// We can only enact a candidate if we've enacted all of its
							// predecessors already.
							let can_enact = if candidate_index == 0 {
								last_enacted_index == None
							} else {
								let prev_candidate_index = usize::try_from(candidate_index - 1)
									.expect("Previous `if` would have caught a 0 candidate index.");
								matches!(last_enacted_index, Some(old_index) if old_index == prev_candidate_index)
							};

							if can_enact {
								last_enacted_index = Some(candidate_index);
							}
						}
					}

					// Trim the pending availability candidates storage and enact candidates of this
					// para now.
					if let Some(last_enacted_index) = last_enacted_index {
						let evicted_candidates = candidates.drain(0..=last_enacted_index);
						for candidate in evicted_candidates {
							freed_cores.push((candidate.core, candidate.hash));

							let receipt = CommittedCandidateReceipt {
								descriptor: candidate.descriptor,
								commitments: candidate.commitments,
							};

							let has_runtime_upgrade =
								receipt.commitments.new_validation_code.as_ref().map_or(0, |_| 1);
							let u = receipt.commitments.upward_messages.len() as u32;
							let h = receipt.commitments.horizontal_messages.len() as u32;
							let enact_weight = <T as Config>::WeightInfo::enact_candidate(
								u,
								h,
								has_runtime_upgrade,
							);
							Self::enact_candidate(
								candidate.relay_parent_number,
								receipt,
								candidate.backers,
								candidate.availability_votes,
								candidate.core,
								candidate.backing_group,
							);
							weight.saturating_accrue(enact_weight);
						}
					}
				}
			});
		}

		(weight, freed_cores)
	}

	/// Process candidates that have been backed. Provide a set of
	/// candidates along with their scheduled cores.
	///
	/// Candidates of the same paraid should be sorted according to their dependency order (they
	/// should form a chain). If this condition is not met, this function will return an error.
	/// (This really should not happen here, if the candidates were properly sanitised in
	/// paras_inherent).
	pub(crate) fn process_candidates<GV>(
		allowed_relay_parents: &AllowedRelayParentsTracker<T::Hash, BlockNumberFor<T>>,
		candidates: &BTreeMap<ParaId, Vec<(BackedCandidate<T::Hash>, CoreIndex)>>,
		group_validators: GV,
		core_index_enabled: bool,
	) -> Result<
		Vec<(CandidateReceipt<T::Hash>, Vec<(ValidatorIndex, ValidityAttestation)>)>,
		DispatchError,
	>
	where
		GV: Fn(GroupIndex) -> Option<Vec<ValidatorIndex>>,
	{
		if candidates.is_empty() {
			return Ok(Default::default())
		}

		let now = frame_system::Pallet::<T>::block_number();
		let validators = shared::ActiveValidatorKeys::<T>::get();

		// Collect candidate receipts with backers.
		let mut candidate_receipt_with_backing_validator_indices =
			Vec::with_capacity(candidates.len());

		for (para_id, para_candidates) in candidates {
			let mut latest_head_data = match Self::para_latest_head_data(para_id) {
				None => {
					defensive!("Latest included head data for paraid {:?} is None", para_id);
					continue
				},
				Some(latest_head_data) => latest_head_data,
			};

			for (candidate, core) in para_candidates.iter() {
				let candidate_hash = candidate.candidate().hash();

				// The previous context is None, as it's already checked during candidate
				// sanitization.
				let check_ctx = CandidateCheckContext::<T>::new(None);
				let relay_parent_number = check_ctx.verify_backed_candidate(
					&allowed_relay_parents,
					candidate.candidate(),
					latest_head_data.clone(),
				)?;

				// The candidate based upon relay parent `N` should be backed by a
				// group assigned to core at block `N + 1`. Thus,
				// `relay_parent_number + 1` will always land in the current
				// session.
				let group_idx = scheduler::Pallet::<T>::group_assigned_to_core(
					*core,
					relay_parent_number + One::one(),
				)
				.ok_or_else(|| {
					log::warn!(
						target: LOG_TARGET,
						"Failed to compute group index for candidate {:?}",
						candidate_hash
					);
					Error::<T>::InvalidAssignment
				})?;
				let group_vals =
					group_validators(group_idx).ok_or_else(|| Error::<T>::InvalidGroupIndex)?;

				// Check backing vote count and validity.
				let (backers, backer_idx_and_attestation) = Self::check_backing_votes(
					candidate,
					&validators,
					group_vals,
					core_index_enabled,
				)?;

				// Found a valid candidate.
				latest_head_data = candidate.candidate().commitments.head_data.clone();
				candidate_receipt_with_backing_validator_indices
					.push((candidate.receipt(), backer_idx_and_attestation));

				// Update storage now
				PendingAvailability::<T>::mutate(&para_id, |pending_availability| {
					let new_candidate = CandidatePendingAvailability {
						core: *core,
						hash: candidate_hash,
						descriptor: candidate.candidate().descriptor.clone(),
						commitments: candidate.candidate().commitments.clone(),
						// initialize all availability votes to 0.
						availability_votes: bitvec::bitvec![u8, BitOrderLsb0; 0; validators.len()],
						relay_parent_number,
						backers: backers.to_bitvec(),
						backed_in_number: now,
						backing_group: group_idx,
					};

					if let Some(pending_availability) = pending_availability {
						pending_availability.push_back(new_candidate);
					} else {
						*pending_availability =
							Some([new_candidate].into_iter().collect::<VecDeque<_>>())
					}
				});

				// Deposit backed event.
				Self::deposit_event(Event::<T>::CandidateBacked(
					candidate.candidate().to_plain(),
					candidate.candidate().commitments.head_data.clone(),
					*core,
					group_idx,
				));
			}
		}

		Ok(candidate_receipt_with_backing_validator_indices)
	}

	// Get the latest backed output head data of this para (including pending availability).
	pub(crate) fn para_latest_head_data(para_id: &ParaId) -> Option<HeadData> {
		match PendingAvailability::<T>::get(para_id).and_then(|pending_candidates| {
			pending_candidates.back().map(|x| x.commitments.head_data.clone())
		}) {
			Some(head_data) => Some(head_data),
			None => paras::Heads::<T>::get(para_id),
		}
	}

	// Get the relay parent number of the most recent candidate (including pending availability).
	pub(crate) fn para_most_recent_context(para_id: &ParaId) -> Option<BlockNumberFor<T>> {
		match PendingAvailability::<T>::get(para_id)
			.and_then(|pending_candidates| pending_candidates.back().map(|x| x.relay_parent_number))
		{
			Some(relay_parent_number) => Some(relay_parent_number),
			None => paras::MostRecentContext::<T>::get(para_id),
		}
	}

	fn check_backing_votes(
		backed_candidate: &BackedCandidate<T::Hash>,
		validators: &[ValidatorId],
		group_vals: Vec<ValidatorIndex>,
		core_index_enabled: bool,
	) -> Result<(BitVec<u8, BitOrderLsb0>, Vec<(ValidatorIndex, ValidityAttestation)>), Error<T>> {
		let minimum_backing_votes = configuration::ActiveConfig::<T>::get().minimum_backing_votes;

		let mut backers = bitvec::bitvec![u8, BitOrderLsb0; 0; validators.len()];
		let signing_context = SigningContext {
			parent_hash: backed_candidate.descriptor().relay_parent(),
			session_index: shared::CurrentSessionIndex::<T>::get(),
		};

		let (validator_indices, _) =
			backed_candidate.validator_indices_and_core_index(core_index_enabled);

		// check the signatures in the backing and that it is a majority.
		let maybe_amount_validated = polkadot_primitives::check_candidate_backing(
			backed_candidate.candidate().hash(),
			backed_candidate.validity_votes(),
			validator_indices,
			&signing_context,
			group_vals.len(),
			|intra_group_vi| {
				group_vals
					.get(intra_group_vi)
					.and_then(|vi| validators.get(vi.0 as usize))
					.map(|v| v.clone())
			},
		);

		match maybe_amount_validated {
			Ok(amount_validated) => ensure!(
				amount_validated >=
					effective_minimum_backing_votes(group_vals.len(), minimum_backing_votes),
				Error::<T>::InsufficientBacking,
			),
			Err(()) => {
				Err(Error::<T>::InvalidBacking)?;
			},
		}

		let mut backer_idx_and_attestation =
			Vec::<(ValidatorIndex, ValidityAttestation)>::with_capacity(
				validator_indices.count_ones(),
			);

		for ((bit_idx, _), attestation) in validator_indices
			.iter()
			.enumerate()
			.filter(|(_, signed)| **signed)
			.zip(backed_candidate.validity_votes().iter().cloned())
		{
			let val_idx = group_vals.get(bit_idx).expect("this query succeeded above; qed");
			backer_idx_and_attestation.push((*val_idx, attestation));

			backers.set(val_idx.0 as _, true);
		}

		Ok((backers, backer_idx_and_attestation))
	}

	/// Run the acceptance criteria checks on the given candidate commitments.
	pub(crate) fn check_validation_outputs_for_runtime_api(
		para_id: ParaId,
		relay_parent_number: BlockNumberFor<T>,
		validation_outputs: polkadot_primitives::CandidateCommitments,
	) -> bool {
		let prev_context = Self::para_most_recent_context(&para_id);
		let check_ctx = CandidateCheckContext::<T>::new(prev_context);

		if let Err(err) = check_ctx.check_validation_outputs(
			para_id,
			relay_parent_number,
			&validation_outputs.head_data,
			&validation_outputs.new_validation_code,
			validation_outputs.processed_downward_messages,
			&validation_outputs.upward_messages,
			BlockNumberFor::<T>::from(validation_outputs.hrmp_watermark),
			&validation_outputs.horizontal_messages,
		) {
			log::debug!(
				target: LOG_TARGET,
				"Validation outputs checking for parachain `{}` failed, error: {:?}",
				u32::from(para_id), err
			);
			false
		} else {
			true
		}
	}

	fn enact_candidate(
		relay_parent_number: BlockNumberFor<T>,
		receipt: CommittedCandidateReceipt<T::Hash>,
		backers: BitVec<u8, BitOrderLsb0>,
		availability_votes: BitVec<u8, BitOrderLsb0>,
		core_index: CoreIndex,
		backing_group: GroupIndex,
	) {
		let plain = receipt.to_plain();
		let commitments = receipt.commitments;
		let config = configuration::ActiveConfig::<T>::get();

		T::RewardValidators::reward_backing(
			backers
				.iter()
				.enumerate()
				.filter(|(_, backed)| **backed)
				.map(|(i, _)| ValidatorIndex(i as _)),
		);

		T::RewardValidators::reward_bitfields(
			availability_votes
				.iter()
				.enumerate()
				.filter(|(_, voted)| **voted)
				.map(|(i, _)| ValidatorIndex(i as _)),
		);

		if let Some(new_code) = commitments.new_validation_code {
			// Block number of candidate's inclusion.
			let now = frame_system::Pallet::<T>::block_number();

			paras::Pallet::<T>::schedule_code_upgrade(
				receipt.descriptor.para_id(),
				new_code,
				now,
				&config,
				UpgradeStrategy::SetGoAheadSignal,
			);
		}

		// enact the messaging facet of the candidate.
		dmp::Pallet::<T>::prune_dmq(
			receipt.descriptor.para_id(),
			commitments.processed_downward_messages,
		);
		Self::receive_upward_messages(
			receipt.descriptor.para_id(),
			commitments.upward_messages.as_slice(),
		);
		hrmp::Pallet::<T>::prune_hrmp(
			receipt.descriptor.para_id(),
			BlockNumberFor::<T>::from(commitments.hrmp_watermark),
		);
		hrmp::Pallet::<T>::queue_outbound_hrmp(
			receipt.descriptor.para_id(),
			commitments.horizontal_messages,
		);

		Self::deposit_event(Event::<T>::CandidateIncluded(
			plain,
			commitments.head_data.clone(),
			core_index,
			backing_group,
		));

		paras::Pallet::<T>::note_new_head(
			receipt.descriptor.para_id(),
			commitments.head_data,
			relay_parent_number,
		);
	}

	pub(crate) fn relay_dispatch_queue_size(para_id: ParaId) -> (u32, u32) {
		let fp = T::MessageQueue::footprint(AggregateMessageOrigin::Ump(UmpQueueId::Para(para_id)));
		(fp.storage.count as u32, fp.storage.size as u32)
	}

	/// Check that all the upward messages sent by a candidate pass the acceptance criteria.
	pub(crate) fn check_upward_messages(
		config: &HostConfiguration<BlockNumberFor<T>>,
		para: ParaId,
		upward_messages: &[UpwardMessage],
	) -> Result<(), UmpAcceptanceCheckErr> {
		// Filter any pending UMP signals and the separator.
		let upward_messages = if let Some(separator_index) =
<<<<<<< HEAD
			upward_messages.iter().rposition(|message| message.is_empty())
=======
			upward_messages.iter().position(|message| message.is_empty())
>>>>>>> 935eeb52
		{
			let (upward_messages, ump_signals) = upward_messages.split_at(separator_index);

			if ump_signals.len() > 2 {
				return Err(UmpAcceptanceCheckErr::TooManyUMPSignals {
					count: ump_signals.len() as u32,
				})
			}

			if ump_signals.len() == 1 {
<<<<<<< HEAD
				return Err(UmpAcceptanceCheckErr::InvalidUMPSignal)
=======
				return Err(UmpAcceptanceCheckErr::NoUmpSignal)
>>>>>>> 935eeb52
			}

			upward_messages
		} else {
			upward_messages
		};

		// Cannot send UMP messages while off-boarding.
		if paras::Pallet::<T>::is_offboarding(para) {
			ensure!(upward_messages.is_empty(), UmpAcceptanceCheckErr::IsOffboarding);
		}

		let additional_msgs = upward_messages.len() as u32;
		if additional_msgs > config.max_upward_message_num_per_candidate {
			return Err(UmpAcceptanceCheckErr::MoreMessagesThanPermitted {
				sent: additional_msgs,
				permitted: config.max_upward_message_num_per_candidate,
			})
		}

		let (para_queue_count, mut para_queue_size) = Self::relay_dispatch_queue_size(para);

		if para_queue_count.saturating_add(additional_msgs) > config.max_upward_queue_count {
			return Err(UmpAcceptanceCheckErr::CapacityExceeded {
				count: para_queue_count.saturating_add(additional_msgs).into(),
				limit: config.max_upward_queue_count.into(),
			})
		}

		for (idx, msg) in upward_messages.into_iter().enumerate() {
			let msg_size = msg.len() as u32;
			if msg_size > config.max_upward_message_size {
				return Err(UmpAcceptanceCheckErr::MessageSize {
					idx: idx as u32,
					msg_size,
					max_size: config.max_upward_message_size,
				})
			}
			// make sure that the queue is not overfilled.
			// we do it here only once since returning false invalidates the whole relay-chain
			// block.
			if para_queue_size.saturating_add(msg_size) > config.max_upward_queue_size {
				return Err(UmpAcceptanceCheckErr::TotalSizeExceeded {
					total_size: para_queue_size.saturating_add(msg_size).into(),
					limit: config.max_upward_queue_size.into(),
				})
			}
			para_queue_size.saturating_accrue(msg_size);
		}

		Ok(())
	}

	/// Enqueues `upward_messages` from a `para`'s accepted candidate block.
	///
	/// This function is infallible since the candidate was already accepted and we therefore need
	/// to deal with the messages as given. Messages that are too long will be ignored since such
	/// candidates should have already been rejected in [`Self::check_upward_messages`].
	pub(crate) fn receive_upward_messages(para: ParaId, upward_messages: &[Vec<u8>]) {
		let bounded = upward_messages
			.iter()
			// Stop once we hit the `UMPSignal` separator.
			.take_while(|message| !message.is_empty())
			.filter_map(|d| {
				BoundedSlice::try_from(&d[..])
					.inspect_err(|_| {
						defensive!("Accepted candidate contains too long msg, len=", d.len());
					})
					.ok()
			})
			.collect();
		Self::receive_bounded_upward_messages(para, bounded)
	}

	/// Enqueues storage-bounded `upward_messages` from a `para`'s accepted candidate block.
	pub(crate) fn receive_bounded_upward_messages(
		para: ParaId,
		messages: Vec<BoundedSlice<'_, u8, MaxUmpMessageLenOf<T>>>,
	) {
		let count = messages.len() as u32;
		if count == 0 {
			return
		}

		T::MessageQueue::enqueue_messages(
			messages.into_iter(),
			AggregateMessageOrigin::Ump(UmpQueueId::Para(para)),
		);
		Self::deposit_event(Event::UpwardMessagesReceived { from: para, count });
	}

	/// Cleans up all timed out candidates as well as their descendant candidates.
	///
	/// Returns a vector of cleaned-up core IDs.
	pub(crate) fn free_timedout() -> Vec<CoreIndex> {
		let timeout_pred = scheduler::Pallet::<T>::availability_timeout_predicate();

		let timed_out: Vec<_> = Self::free_failed_cores(
			|candidate| timeout_pred(candidate.backed_in_number).timed_out,
			None,
		)
		.collect();

		let mut timed_out_cores = Vec::with_capacity(timed_out.len());
		for candidate in timed_out.iter() {
			timed_out_cores.push(candidate.core);

			let receipt = CandidateReceipt {
				descriptor: candidate.descriptor.clone(),
				commitments_hash: candidate.commitments.hash(),
			};

			Self::deposit_event(Event::<T>::CandidateTimedOut(
				receipt,
				candidate.commitments.head_data.clone(),
				candidate.core,
			));
		}

		timed_out_cores
	}

	/// Cleans up all cores pending availability occupied by one of the disputed candidates or which
	/// are descendants of a disputed candidate.
	///
	/// Returns a vector of cleaned-up core IDs, along with the evicted candidate hashes.
	pub(crate) fn free_disputed(
		disputed: &BTreeSet<CandidateHash>,
	) -> Vec<(CoreIndex, CandidateHash)> {
		Self::free_failed_cores(
			|candidate| disputed.contains(&candidate.hash),
			Some(disputed.len()),
		)
		.map(|candidate| (candidate.core, candidate.hash))
		.collect()
	}

	// Clean up cores whose candidates are deemed as failed by the predicate. `pred` returns true if
	// a candidate is considered failed.
	// A failed candidate also frees all subsequent cores which hold descendants of said candidate.
	fn free_failed_cores<
		P: Fn(&CandidatePendingAvailability<T::Hash, BlockNumberFor<T>>) -> bool,
	>(
		pred: P,
		capacity_hint: Option<usize>,
	) -> impl Iterator<Item = CandidatePendingAvailability<T::Hash, BlockNumberFor<T>>> {
		let mut earliest_dropped_indices: BTreeMap<ParaId, usize> = BTreeMap::new();

		for (para_id, pending_candidates) in PendingAvailability::<T>::iter() {
			// We assume that pending candidates are stored in dependency order. So we need to store
			// the earliest dropped candidate. All others that follow will get freed as well.
			let mut earliest_dropped_idx = None;
			for (index, candidate) in pending_candidates.iter().enumerate() {
				if pred(candidate) {
					earliest_dropped_idx = Some(index);
					// Since we're looping the candidates in dependency order, we've found the
					// earliest failed index for this paraid.
					break;
				}
			}

			if let Some(earliest_dropped_idx) = earliest_dropped_idx {
				earliest_dropped_indices.insert(para_id, earliest_dropped_idx);
			}
		}

		let mut cleaned_up_cores =
			if let Some(capacity) = capacity_hint { Vec::with_capacity(capacity) } else { vec![] };

		for (para_id, earliest_dropped_idx) in earliest_dropped_indices {
			// Do cleanups and record the cleaned up cores
			PendingAvailability::<T>::mutate(&para_id, |record| {
				if let Some(record) = record {
					let cleaned_up = record.drain(earliest_dropped_idx..);
					cleaned_up_cores.extend(cleaned_up);
				}
			});
		}

		cleaned_up_cores.into_iter()
	}

	/// Forcibly enact the pending candidates of the given paraid as though they had been deemed
	/// available by bitfields.
	///
	/// Is a no-op if there is no candidate pending availability for this para-id.
	/// If there are multiple candidates pending availability for this para-id, it will enact all of
	/// them. This should generally not be used but it is useful during execution of Runtime APIs,
	/// where the changes to the state are expected to be discarded directly after.
	pub(crate) fn force_enact(para: ParaId) {
		PendingAvailability::<T>::mutate(&para, |candidates| {
			if let Some(candidates) = candidates {
				for candidate in candidates.drain(..) {
					let receipt = CommittedCandidateReceipt {
						descriptor: candidate.descriptor,
						commitments: candidate.commitments,
					};

					Self::enact_candidate(
						candidate.relay_parent_number,
						receipt,
						candidate.backers,
						candidate.availability_votes,
						candidate.core,
						candidate.backing_group,
					);
				}
			}
		});
	}

	/// Returns the first `CommittedCandidateReceipt` pending availability for the para provided, if
	/// any.
	/// A para_id could have more than one candidates pending availability, if it's using elastic
	/// scaling. These candidates form a chain. This function returns the first in the chain.
	pub(crate) fn first_candidate_pending_availability(
		para: ParaId,
	) -> Option<CommittedCandidateReceipt<T::Hash>> {
		PendingAvailability::<T>::get(&para).and_then(|p| {
			p.get(0).map(|p| CommittedCandidateReceipt {
				descriptor: p.descriptor.clone(),
				commitments: p.commitments.clone(),
			})
		})
	}

	/// Returns all the `CommittedCandidateReceipt` pending availability for the para provided, if
	/// any.
	pub(crate) fn candidates_pending_availability(
		para: ParaId,
	) -> Vec<CommittedCandidateReceipt<T::Hash>> {
		<PendingAvailability<T>>::get(&para)
			.map(|candidates| {
				candidates
					.into_iter()
					.map(|candidate| CommittedCandidateReceipt {
						descriptor: candidate.descriptor.clone(),
						commitments: candidate.commitments.clone(),
					})
					.collect()
			})
			.unwrap_or_default()
	}
}

const fn availability_threshold(n_validators: usize) -> usize {
	supermajority_threshold(n_validators)
}

impl AcceptanceCheckErr {
	/// Returns the same error so that it can be threaded through a needle of `DispatchError` and
	/// ultimately returned from a `Dispatchable`.
	fn strip_into_dispatch_err<T: Config>(self) -> Error<T> {
		use AcceptanceCheckErr::*;
		match self {
			HeadDataTooLarge => Error::<T>::HeadDataTooLarge,
			PrematureCodeUpgrade => Error::<T>::PrematureCodeUpgrade,
			NewCodeTooLarge => Error::<T>::NewCodeTooLarge,
			ProcessedDownwardMessages => Error::<T>::IncorrectDownwardMessageHandling,
			UpwardMessages => Error::<T>::InvalidUpwardMessages,
			HrmpWatermark => Error::<T>::HrmpWatermarkMishandling,
			OutboundHrmp => Error::<T>::InvalidOutboundHrmp,
		}
	}
}

impl<T: Config> OnQueueChanged<AggregateMessageOrigin> for Pallet<T> {
	// Write back the remaining queue capacity into `relay_dispatch_queue_remaining_capacity`.
	fn on_queue_changed(origin: AggregateMessageOrigin, fp: QueueFootprint) {
		let para = match origin {
			AggregateMessageOrigin::Ump(UmpQueueId::Para(p)) => p,
		};
		let QueueFootprint { storage: Footprint { count, size }, .. } = fp;
		let (count, size) = (count.saturated_into(), size.saturated_into());
		// TODO paritytech/polkadot#6283: Remove all usages of `relay_dispatch_queue_size`
		#[allow(deprecated)]
		well_known_keys::relay_dispatch_queue_size_typed(para).set((count, size));

		let config = configuration::ActiveConfig::<T>::get();
		let remaining_count = config.max_upward_queue_count.saturating_sub(count);
		let remaining_size = config.max_upward_queue_size.saturating_sub(size);
		well_known_keys::relay_dispatch_queue_remaining_capacity(para)
			.set((remaining_count, remaining_size));
	}
}

/// A collection of data required for checking a candidate.
pub(crate) struct CandidateCheckContext<T: Config> {
	config: configuration::HostConfiguration<BlockNumberFor<T>>,
	prev_context: Option<BlockNumberFor<T>>,
}

impl<T: Config> CandidateCheckContext<T> {
	pub(crate) fn new(prev_context: Option<BlockNumberFor<T>>) -> Self {
		Self { config: configuration::ActiveConfig::<T>::get(), prev_context }
	}

	/// Execute verification of the candidate.
	///
	/// Assures:
	///  * relay-parent in-bounds
	///  * code hash of commitments matches current code hash
	///  * para head in the descriptor and commitments match
	///
	/// Returns the relay-parent block number.
	pub(crate) fn verify_backed_candidate(
		&self,
		allowed_relay_parents: &AllowedRelayParentsTracker<T::Hash, BlockNumberFor<T>>,
		backed_candidate_receipt: &CommittedCandidateReceipt<<T as frame_system::Config>::Hash>,
		parent_head_data: HeadData,
	) -> Result<BlockNumberFor<T>, Error<T>> {
		let para_id = backed_candidate_receipt.descriptor.para_id();
		let relay_parent = backed_candidate_receipt.descriptor.relay_parent();

		// Check that the relay-parent is one of the allowed relay-parents.
		let (state_root, relay_parent_number) = {
			match allowed_relay_parents.acquire_info(relay_parent, self.prev_context) {
				None => return Err(Error::<T>::DisallowedRelayParent),
				Some((info, relay_parent_number)) => (info.state_root, relay_parent_number),
			}
		};

		{
			let persisted_validation_data = make_persisted_validation_data_with_parent::<T>(
				relay_parent_number,
				state_root,
				parent_head_data,
			);

			let expected = persisted_validation_data.hash();

			ensure!(
				expected == backed_candidate_receipt.descriptor.persisted_validation_data_hash(),
				Error::<T>::ValidationDataHashMismatch,
			);
		}

		let validation_code_hash = paras::CurrentCodeHash::<T>::get(para_id)
			// A candidate for a parachain without current validation code is not scheduled.
			.ok_or_else(|| Error::<T>::UnscheduledCandidate)?;
		ensure!(
			backed_candidate_receipt.descriptor.validation_code_hash() == validation_code_hash,
			Error::<T>::InvalidValidationCodeHash,
		);

		ensure!(
			backed_candidate_receipt.descriptor.para_head() ==
				backed_candidate_receipt.commitments.head_data.hash(),
			Error::<T>::ParaHeadMismatch,
		);

		if let Err(err) = self.check_validation_outputs(
			para_id,
			relay_parent_number,
			&backed_candidate_receipt.commitments.head_data,
			&backed_candidate_receipt.commitments.new_validation_code,
			backed_candidate_receipt.commitments.processed_downward_messages,
			&backed_candidate_receipt.commitments.upward_messages,
			BlockNumberFor::<T>::from(backed_candidate_receipt.commitments.hrmp_watermark),
			&backed_candidate_receipt.commitments.horizontal_messages,
		) {
			log::debug!(
				target: LOG_TARGET,
				"Validation outputs checking during inclusion of a candidate {:?} for parachain `{}` failed, error: {:?}",
				backed_candidate_receipt.hash(),
				u32::from(para_id),
				err
			);
			Err(err.strip_into_dispatch_err::<T>())?;
		};
		Ok(relay_parent_number)
	}

	/// Check the given outputs after candidate validation on whether it passes the acceptance
	/// criteria.
	///
	/// The things that are checked can be roughly divided into limits and minimums.
	///
	/// Limits are things like max message queue sizes and max head data size.
	///
	/// Minimums are things like the minimum amount of messages that must be processed
	/// by the parachain block.
	///
	/// Limits are checked against the current state. The parachain block must be acceptable
	/// by the current relay-chain state regardless of whether it was acceptable at some relay-chain
	/// state in the past.
	///
	/// Minimums are checked against the current state but modulated by
	/// considering the information available at the relay-parent of the parachain block.
	fn check_validation_outputs(
		&self,
		para_id: ParaId,
		relay_parent_number: BlockNumberFor<T>,
		head_data: &HeadData,
		new_validation_code: &Option<polkadot_primitives::ValidationCode>,
		processed_downward_messages: u32,
		upward_messages: &[polkadot_primitives::UpwardMessage],
		hrmp_watermark: BlockNumberFor<T>,
		horizontal_messages: &[polkadot_primitives::OutboundHrmpMessage<ParaId>],
	) -> Result<(), AcceptanceCheckErr> {
		ensure!(
			head_data.0.len() <= self.config.max_head_data_size as _,
			AcceptanceCheckErr::HeadDataTooLarge,
		);

		// if any, the code upgrade attempt is allowed.
		if let Some(new_validation_code) = new_validation_code {
			ensure!(
				paras::Pallet::<T>::can_upgrade_validation_code(para_id),
				AcceptanceCheckErr::PrematureCodeUpgrade,
			);
			ensure!(
				new_validation_code.0.len() <= self.config.max_code_size as _,
				AcceptanceCheckErr::NewCodeTooLarge,
			);
		}

		// check if the candidate passes the messaging acceptance criteria
		dmp::Pallet::<T>::check_processed_downward_messages(
			para_id,
			relay_parent_number,
			processed_downward_messages,
		)
		.map_err(|e| {
			log::debug!(
				target: LOG_TARGET,
				"Check processed downward messages for parachain `{}` on relay parent number `{:?}` failed, error: {:?}",
				u32::from(para_id),
				relay_parent_number,
				e
			);
			e
		})?;
		Pallet::<T>::check_upward_messages(&self.config, para_id, upward_messages).map_err(
			|e| {
				log::debug!(
					target: LOG_TARGET,
					"Check upward messages for parachain `{}` failed, error: {:?}",
					u32::from(para_id),
					e
				);
				e
			},
		)?;
		hrmp::Pallet::<T>::check_hrmp_watermark(para_id, relay_parent_number, hrmp_watermark)
			.map_err(|e| {
				log::debug!(
					target: LOG_TARGET,
					"Check hrmp watermark for parachain `{}` on relay parent number `{:?}` failed, error: {:?}",
					u32::from(para_id),
					relay_parent_number,
					e
				);
				e
			})?;
		hrmp::Pallet::<T>::check_outbound_hrmp(&self.config, para_id, horizontal_messages)
			.map_err(|e| {
				log::debug!(
					target: LOG_TARGET,
					"Check outbound hrmp for parachain `{}` failed, error: {:?}",
					u32::from(para_id),
					e
				);
				e
			})?;

		Ok(())
	}
}

impl<T: Config> QueueFootprinter for Pallet<T> {
	type Origin = UmpQueueId;

	fn message_count(origin: Self::Origin) -> u64 {
		T::MessageQueue::footprint(AggregateMessageOrigin::Ump(origin)).storage.count
	}
}<|MERGE_RESOLUTION|>--- conflicted
+++ resolved
@@ -416,11 +416,7 @@
 	/// Currenly only one such message is allowed.
 	TooManyUMPSignals { count: u32 },
 	/// The UMP queue contains an invalid `UMPSignal`
-<<<<<<< HEAD
-	InvalidUMPSignal,
-=======
 	NoUmpSignal,
->>>>>>> 935eeb52
 }
 
 impl fmt::Debug for UmpAcceptanceCheckErr {
@@ -449,18 +445,9 @@
 			UmpAcceptanceCheckErr::IsOffboarding => {
 				write!(fmt, "upward message rejected because the para is off-boarding")
 			},
-			UmpAcceptanceCheckErr::TooManyUMPSignals { count } => {
-<<<<<<< HEAD
-				write!(fmt, "the ump queue has too many `UMPSignal` mesages ({} > 1 )", count)
-			},
-			UmpAcceptanceCheckErr::InvalidUMPSignal => {
-				write!(fmt, "the ump queue contains an invalid UMP signal")
-=======
-				write!(fmt, "the ump queue has too many `UMPSignal` messages ({} > 1 )", count)
-			},
+			UmpAcceptanceCheckErr::TooManyUMPSignals { count } => {},
 			UmpAcceptanceCheckErr::NoUmpSignal => {
 				write!(fmt, "Required UMP signal not found")
->>>>>>> 935eeb52
 			},
 		}
 	}
@@ -937,11 +924,7 @@
 	) -> Result<(), UmpAcceptanceCheckErr> {
 		// Filter any pending UMP signals and the separator.
 		let upward_messages = if let Some(separator_index) =
-<<<<<<< HEAD
-			upward_messages.iter().rposition(|message| message.is_empty())
-=======
 			upward_messages.iter().position(|message| message.is_empty())
->>>>>>> 935eeb52
 		{
 			let (upward_messages, ump_signals) = upward_messages.split_at(separator_index);
 
@@ -952,11 +935,7 @@
 			}
 
 			if ump_signals.len() == 1 {
-<<<<<<< HEAD
-				return Err(UmpAcceptanceCheckErr::InvalidUMPSignal)
-=======
 				return Err(UmpAcceptanceCheckErr::NoUmpSignal)
->>>>>>> 935eeb52
 			}
 
 			upward_messages
