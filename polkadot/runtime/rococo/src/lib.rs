// Copyright (C) Parity Technologies (UK) Ltd.
// This file is part of Polkadot.

// Polkadot is free software: you can redistribute it and/or modify
// it under the terms of the GNU General Public License as published by
// the Free Software Foundation, either version 3 of the License, or
// (at your option) any later version.

// Polkadot is distributed in the hope that it will be useful,
// but WITHOUT ANY WARRANTY; without even the implied warranty of
// MERCHANTABILITY or FITNESS FOR A PARTICULAR PURPOSE.  See the
// GNU General Public License for more details.

// You should have received a copy of the GNU General Public License
// along with Polkadot.  If not, see <http://www.gnu.org/licenses/>.

//! The Rococo runtime for v1 parachains.

#![cfg_attr(not(feature = "std"), no_std)]
// `construct_runtime!` does a lot of recursion and requires us to increase the limit.
#![recursion_limit = "512"]

extern crate alloc;

use alloc::{
	collections::{btree_map::BTreeMap, vec_deque::VecDeque},
	vec,
	vec::Vec,
};
use codec::{Decode, Encode, MaxEncodedLen};
use core::cmp::Ordering;
use frame_support::{
	dynamic_params::{dynamic_pallet_params, dynamic_params},
	traits::FromContains,
};
use pallet_balances::WeightInfo;
use pallet_nis::WithMaximumOf;
use polkadot_primitives::{
	slashing,
	vstaging::{
		CandidateEvent, CommittedCandidateReceiptV2 as CommittedCandidateReceipt, CoreState,
		ScrapedOnChainVotes,
	},
	AccountId, AccountIndex, ApprovalVotingParams, Balance, BlockNumber, CandidateHash, CoreIndex,
	DisputeState, ExecutorParams, GroupRotationInfo, Hash, Id as ParaId, InboundDownwardMessage,
	InboundHrmpMessage, Moment, NodeFeatures, Nonce, OccupiedCoreAssumption,
	PersistedValidationData, SessionInfo, Signature, ValidationCode, ValidationCodeHash,
	ValidatorId, ValidatorIndex, PARACHAIN_KEY_TYPE_ID,
};
use polkadot_runtime_common::{
	assigned_slots, auctions, claims, crowdloan, identity_migrator, impl_runtime_weights,
	impls::{
		ContainsParts, LocatableAssetConverter, ToAuthor, VersionedLocatableAsset,
		VersionedLocationConverter,
	},
	paras_registrar, paras_sudo_wrapper, prod_or_fast, slots,
	traits::{Leaser, OnSwap},
	BlockHashCount, BlockLength, SlowAdjustingFeeUpdate,
};
use polkadot_runtime_parachains::{
	assigner_coretime as parachains_assigner_coretime, configuration as parachains_configuration,
	configuration::ActiveConfigHrmpChannelSizeAndCapacityRatio,
	coretime, disputes as parachains_disputes,
	disputes::slashing as parachains_slashing,
	dmp as parachains_dmp, hrmp as parachains_hrmp, inclusion as parachains_inclusion,
	inclusion::{AggregateMessageOrigin, UmpQueueId},
	initializer as parachains_initializer, on_demand as parachains_on_demand,
	origin as parachains_origin, paras as parachains_paras,
	paras_inherent as parachains_paras_inherent,
	runtime_api_impl::v11 as parachains_runtime_api_impl,
	scheduler as parachains_scheduler, session_info as parachains_session_info,
	shared as parachains_shared,
};
use rococo_runtime_constants::system_parachain::{coretime::TIMESLICE_PERIOD, BROKER_ID};
use scale_info::TypeInfo;
use sp_authority_discovery::AuthorityId as AuthorityDiscoveryId;
use sp_consensus_beefy::{
	ecdsa_crypto::{AuthorityId as BeefyId, Signature as BeefySignature},
	mmr::{BeefyDataProvider, MmrLeafVersion},
};
use sp_genesis_builder::PresetId;

use frame_support::{
	construct_runtime, derive_impl,
	genesis_builder_helper::{build_state, get_preset},
	parameter_types,
	traits::{
		fungible::HoldConsideration, tokens::UnityOrOuterConversion, Contains, EitherOf,
		EitherOfDiverse, EnsureOrigin, EnsureOriginWithArg, EverythingBut, InstanceFilter,
		KeyOwnerProofSystem, LinearStoragePrice, PrivilegeCmp, ProcessMessage, ProcessMessageError,
		StorageMapShim, WithdrawReasons,
	},
	weights::{ConstantMultiplier, WeightMeter, WeightToFee as _},
	PalletId,
};
use frame_system::{EnsureRoot, EnsureSigned};
use pallet_grandpa::{fg_primitives, AuthorityId as GrandpaId};
use pallet_identity::legacy::IdentityInfo;
use pallet_session::historical as session_historical;
use pallet_transaction_payment::{FeeDetails, FungibleAdapter, RuntimeDispatchInfo};
use sp_core::{ConstU128, ConstU8, Get, OpaqueMetadata, H256};
use sp_runtime::{
	create_runtime_str, generic, impl_opaque_keys,
	traits::{
		AccountIdConversion, BlakeTwo256, Block as BlockT, ConstU32, ConvertInto, IdentityLookup,
		Keccak256, OpaqueKeys, SaturatedConversion, Verify,
	},
	transaction_validity::{TransactionPriority, TransactionSource, TransactionValidity},
	ApplyExtrinsicResult, FixedU128, KeyTypeId, Perbill, Percent, Permill, RuntimeDebug,
};
use sp_staking::SessionIndex;
#[cfg(any(feature = "std", test))]
use sp_version::NativeVersion;
use sp_version::RuntimeVersion;
use xcm::{
	latest::prelude::*, VersionedAsset, VersionedAssetId, VersionedAssets, VersionedLocation,
	VersionedXcm,
};
use xcm_builder::PayOverXcm;

pub use frame_system::Call as SystemCall;
pub use pallet_balances::Call as BalancesCall;

/// Constant values used within the runtime.
use rococo_runtime_constants::{currency::*, fee::*, time::*};

// Weights used in the runtime.
mod weights;

// XCM configurations.
pub mod xcm_config;

// Implemented types.
mod impls;
use impls::ToParachainIdentityReaper;

// Governance and configurations.
pub mod governance;
use governance::{
	pallet_custom_origins, AuctionAdmin, Fellows, GeneralAdmin, LeaseAdmin, Treasurer,
	TreasurySpender,
};
use xcm_runtime_apis::{
	dry_run::{CallDryRunEffects, Error as XcmDryRunApiError, XcmDryRunEffects},
	fees::Error as XcmPaymentApiError,
};

#[cfg(test)]
mod tests;

mod genesis_config_presets;
mod validator_manager;

impl_runtime_weights!(rococo_runtime_constants);

// Make the WASM binary available.
#[cfg(feature = "std")]
include!(concat!(env!("OUT_DIR"), "/wasm_binary.rs"));

/// Provides the `WASM_BINARY` build with `fast-runtime` feature enabled.
///
/// This is for example useful for local test chains.
#[cfg(feature = "std")]
pub mod fast_runtime_binary {
	include!(concat!(env!("OUT_DIR"), "/fast_runtime_binary.rs"));
}

/// Runtime version (Rococo).
#[sp_version::runtime_version]
pub const VERSION: RuntimeVersion = RuntimeVersion {
	spec_name: create_runtime_str!("rococo"),
	impl_name: create_runtime_str!("parity-rococo-v2.0"),
	authoring_version: 0,
	spec_version: 1_016_001,
	impl_version: 0,
	apis: RUNTIME_API_VERSIONS,
	transaction_version: 26,
	system_version: 1,
};

/// The BABE epoch configuration at genesis.
pub const BABE_GENESIS_EPOCH_CONFIG: sp_consensus_babe::BabeEpochConfiguration =
	sp_consensus_babe::BabeEpochConfiguration {
		c: PRIMARY_PROBABILITY,
		allowed_slots: sp_consensus_babe::AllowedSlots::PrimaryAndSecondaryVRFSlots,
	};

/// Native version.
#[cfg(any(feature = "std", test))]
pub fn native_version() -> NativeVersion {
	NativeVersion { runtime_version: VERSION, can_author_with: Default::default() }
}

/// A type to identify calls to the Identity pallet. These will be filtered to prevent invocation,
/// locking the state of the pallet and preventing further updates to identities and sub-identities.
/// The locked state will be the genesis state of a new system chain and then removed from the Relay
/// Chain.
pub struct IsIdentityCall;
impl Contains<RuntimeCall> for IsIdentityCall {
	fn contains(c: &RuntimeCall) -> bool {
		matches!(c, RuntimeCall::Identity(_))
	}
}

parameter_types! {
	pub const Version: RuntimeVersion = VERSION;
	pub const SS58Prefix: u8 = 42;
}

#[derive_impl(frame_system::config_preludes::RelayChainDefaultConfig)]
impl frame_system::Config for Runtime {
	type BaseCallFilter = EverythingBut<IsIdentityCall>;
	type BlockWeights = BlockWeights;
	type BlockLength = BlockLength;
	type DbWeight = RocksDbWeight;
	type Nonce = Nonce;
	type Hash = Hash;
	type AccountId = AccountId;
	type Block = Block;
	type BlockHashCount = BlockHashCount;
	type Version = Version;
	type AccountData = pallet_balances::AccountData<Balance>;
	type SystemWeightInfo = weights::frame_system::WeightInfo<Runtime>;
	type ExtensionsWeightInfo = weights::frame_system_extensions::WeightInfo<Runtime>;
	type SS58Prefix = SS58Prefix;
	type MaxConsumers = frame_support::traits::ConstU32<16>;
}

parameter_types! {
	pub MaximumSchedulerWeight: Weight = Perbill::from_percent(80) *
		BlockWeights::get().max_block;
	pub const MaxScheduledPerBlock: u32 = 50;
	pub const NoPreimagePostponement: Option<u32> = Some(10);
}

/// Used the compare the privilege of an origin inside the scheduler.
pub struct OriginPrivilegeCmp;

impl PrivilegeCmp<OriginCaller> for OriginPrivilegeCmp {
	fn cmp_privilege(left: &OriginCaller, right: &OriginCaller) -> Option<Ordering> {
		if left == right {
			return Some(Ordering::Equal);
		}

		match (left, right) {
			// Root is greater than anything.
			(OriginCaller::system(frame_system::RawOrigin::Root), _) => Some(Ordering::Greater),
			// For every other origin we don't care, as they are not used for `ScheduleOrigin`.
			_ => None,
		}
	}
}

/// Dynamic params that can be adjusted at runtime.
#[dynamic_params(RuntimeParameters, pallet_parameters::Parameters::<Runtime>)]
pub mod dynamic_params {
	use super::*;

	#[dynamic_pallet_params]
	#[codec(index = 0)]
	pub mod nis {
		use super::*;

		#[codec(index = 0)]
		pub static Target: Perquintill = Perquintill::zero();

		#[codec(index = 1)]
		pub static MinBid: Balance = 100 * UNITS;
	}

	#[dynamic_pallet_params]
	#[codec(index = 1)]
	pub mod preimage {
		use super::*;

		#[codec(index = 0)]
		pub static BaseDeposit: Balance = deposit(2, 64);

		#[codec(index = 1)]
		pub static ByteDeposit: Balance = deposit(0, 1);
	}
}

#[cfg(feature = "runtime-benchmarks")]
impl Default for RuntimeParameters {
	fn default() -> Self {
		RuntimeParameters::Preimage(dynamic_params::preimage::Parameters::BaseDeposit(
			dynamic_params::preimage::BaseDeposit,
			Some(1u32.into()),
		))
	}
}

/// Defines what origin can modify which dynamic parameters.
pub struct DynamicParameterOrigin;
impl EnsureOriginWithArg<RuntimeOrigin, RuntimeParametersKey> for DynamicParameterOrigin {
	type Success = ();

	fn try_origin(
		origin: RuntimeOrigin,
		key: &RuntimeParametersKey,
	) -> Result<Self::Success, RuntimeOrigin> {
		use crate::{dynamic_params::*, governance::*, RuntimeParametersKey::*};

		match key {
			Nis(nis::ParametersKey::MinBid(_)) => StakingAdmin::ensure_origin(origin.clone()),
			Nis(nis::ParametersKey::Target(_)) => GeneralAdmin::ensure_origin(origin.clone()),
			Preimage(_) => frame_system::ensure_root(origin.clone()),
		}
		.map_err(|_| origin)
	}

	#[cfg(feature = "runtime-benchmarks")]
	fn try_successful_origin(_key: &RuntimeParametersKey) -> Result<RuntimeOrigin, ()> {
		// Provide the origin for the parameter returned by `Default`:
		Ok(RuntimeOrigin::root())
	}
}

impl pallet_scheduler::Config for Runtime {
	type RuntimeOrigin = RuntimeOrigin;
	type RuntimeEvent = RuntimeEvent;
	type PalletsOrigin = OriginCaller;
	type RuntimeCall = RuntimeCall;
	type MaximumWeight = MaximumSchedulerWeight;
	// The goal of having ScheduleOrigin include AuctionAdmin is to allow the auctions track of
	// OpenGov to schedule periodic auctions.
	type ScheduleOrigin = EitherOf<EnsureRoot<AccountId>, AuctionAdmin>;
	type MaxScheduledPerBlock = MaxScheduledPerBlock;
	type WeightInfo = weights::pallet_scheduler::WeightInfo<Runtime>;
	type OriginPrivilegeCmp = OriginPrivilegeCmp;
	type Preimages = Preimage;
}

parameter_types! {
	pub const PreimageHoldReason: RuntimeHoldReason = RuntimeHoldReason::Preimage(pallet_preimage::HoldReason::Preimage);
}

impl pallet_preimage::Config for Runtime {
	type WeightInfo = weights::pallet_preimage::WeightInfo<Runtime>;
	type RuntimeEvent = RuntimeEvent;
	type Currency = Balances;
	type ManagerOrigin = EnsureRoot<AccountId>;
	type Consideration = HoldConsideration<
		AccountId,
		Balances,
		PreimageHoldReason,
		LinearStoragePrice<
			dynamic_params::preimage::BaseDeposit,
			dynamic_params::preimage::ByteDeposit,
			Balance,
		>,
	>;
}

parameter_types! {
	pub const ExpectedBlockTime: Moment = MILLISECS_PER_BLOCK;
	pub ReportLongevity: u64 = EpochDurationInBlocks::get() as u64 * 10;
}

impl pallet_babe::Config for Runtime {
	type EpochDuration = EpochDurationInBlocks;
	type ExpectedBlockTime = ExpectedBlockTime;
	// session module is the trigger
	type EpochChangeTrigger = pallet_babe::ExternalTrigger;
	type DisabledValidators = Session;
	type WeightInfo = ();
	type MaxAuthorities = MaxAuthorities;
	type MaxNominators = ConstU32<0>;
	type KeyOwnerProof = sp_session::MembershipProof;
	type EquivocationReportSystem =
		pallet_babe::EquivocationReportSystem<Self, Offences, Historical, ReportLongevity>;
}

parameter_types! {
	pub const IndexDeposit: Balance = 100 * CENTS;
}

impl pallet_indices::Config for Runtime {
	type AccountIndex = AccountIndex;
	type Currency = Balances;
	type Deposit = IndexDeposit;
	type RuntimeEvent = RuntimeEvent;
	type WeightInfo = weights::pallet_indices::WeightInfo<Runtime>;
}

parameter_types! {
	pub const ExistentialDeposit: Balance = EXISTENTIAL_DEPOSIT;
	pub const MaxLocks: u32 = 50;
	pub const MaxReserves: u32 = 50;
}

impl pallet_balances::Config for Runtime {
	type Balance = Balance;
	type DustRemoval = ();
	type RuntimeEvent = RuntimeEvent;
	type ExistentialDeposit = ExistentialDeposit;
	type AccountStore = System;
	type MaxLocks = MaxLocks;
	type MaxReserves = MaxReserves;
	type ReserveIdentifier = [u8; 8];
	type WeightInfo = weights::pallet_balances_balances::WeightInfo<Runtime>;
	type FreezeIdentifier = ();
	type RuntimeHoldReason = RuntimeHoldReason;
	type RuntimeFreezeReason = RuntimeFreezeReason;
	type MaxFreezes = ConstU32<1>;
	type DoneSlashHandler = ();
}

parameter_types! {
	pub const TransactionByteFee: Balance = 10 * MILLICENTS;
	/// This value increases the priority of `Operational` transactions by adding
	/// a "virtual tip" that's equal to the `OperationalFeeMultiplier * final_fee`.
	pub const OperationalFeeMultiplier: u8 = 5;
}

impl pallet_transaction_payment::Config for Runtime {
	type RuntimeEvent = RuntimeEvent;
	type OnChargeTransaction = FungibleAdapter<Balances, ToAuthor<Runtime>>;
	type OperationalFeeMultiplier = OperationalFeeMultiplier;
	type WeightToFee = WeightToFee;
	type LengthToFee = ConstantMultiplier<Balance, TransactionByteFee>;
	type FeeMultiplierUpdate = SlowAdjustingFeeUpdate<Self>;
	type WeightInfo = weights::pallet_transaction_payment::WeightInfo<Runtime>;
}

parameter_types! {
	pub const MinimumPeriod: u64 = SLOT_DURATION / 2;
}
impl pallet_timestamp::Config for Runtime {
	type Moment = u64;
	type OnTimestampSet = Babe;
	type MinimumPeriod = MinimumPeriod;
	type WeightInfo = weights::pallet_timestamp::WeightInfo<Runtime>;
}

impl pallet_authorship::Config for Runtime {
	type FindAuthor = pallet_session::FindAccountFromAuthorIndex<Self, Babe>;
	type EventHandler = ();
}

impl_opaque_keys! {
	pub struct SessionKeys {
		pub grandpa: Grandpa,
		pub babe: Babe,
		pub para_validator: Initializer,
		pub para_assignment: ParaSessionInfo,
		pub authority_discovery: AuthorityDiscovery,
		pub beefy: Beefy,
	}
}

/// Special `ValidatorIdOf` implementation that is just returning the input as result.
pub struct ValidatorIdOf;
impl sp_runtime::traits::Convert<AccountId, Option<AccountId>> for ValidatorIdOf {
	fn convert(a: AccountId) -> Option<AccountId> {
		Some(a)
	}
}

impl pallet_session::Config for Runtime {
	type RuntimeEvent = RuntimeEvent;
	type ValidatorId = AccountId;
	type ValidatorIdOf = ValidatorIdOf;
	type ShouldEndSession = Babe;
	type NextSessionRotation = Babe;
	type SessionManager = pallet_session::historical::NoteHistoricalRoot<Self, ValidatorManager>;
	type SessionHandler = <SessionKeys as OpaqueKeys>::KeyTypeIdProviders;
	type Keys = SessionKeys;
	type WeightInfo = weights::pallet_session::WeightInfo<Runtime>;
}

pub struct FullIdentificationOf;
impl sp_runtime::traits::Convert<AccountId, Option<()>> for FullIdentificationOf {
	fn convert(_: AccountId) -> Option<()> {
		Some(Default::default())
	}
}

impl pallet_session::historical::Config for Runtime {
	type FullIdentification = ();
	type FullIdentificationOf = FullIdentificationOf;
}

parameter_types! {
	pub const SessionsPerEra: SessionIndex = 6;
	pub const BondingDuration: sp_staking::EraIndex = 28;
}

parameter_types! {
	pub const SpendPeriod: BlockNumber = 6 * DAYS;
	pub const Burn: Permill = Permill::from_perthousand(2);
	pub const TreasuryPalletId: PalletId = PalletId(*b"py/trsry");
	pub const PayoutSpendPeriod: BlockNumber = 30 * DAYS;
	// The asset's interior location for the paying account. This is the Treasury
	// pallet instance (which sits at index 18).
	pub TreasuryInteriorLocation: InteriorLocation = PalletInstance(18).into();

	pub const TipCountdown: BlockNumber = 1 * DAYS;
	pub const TipFindersFee: Percent = Percent::from_percent(20);
	pub const TipReportDepositBase: Balance = 100 * CENTS;
	pub const DataDepositPerByte: Balance = 1 * CENTS;
	pub const MaxApprovals: u32 = 100;
	pub const MaxAuthorities: u32 = 100_000;
	pub const MaxKeys: u32 = 10_000;
	pub const MaxPeerInHeartbeats: u32 = 10_000;
	pub const MaxBalance: Balance = Balance::max_value();
}

impl pallet_treasury::Config for Runtime {
	type PalletId = TreasuryPalletId;
	type Currency = Balances;
	type RejectOrigin = EitherOfDiverse<EnsureRoot<AccountId>, Treasurer>;
	type RuntimeEvent = RuntimeEvent;
	type SpendPeriod = SpendPeriod;
	type Burn = Burn;
	type BurnDestination = Society;
	type MaxApprovals = MaxApprovals;
	type WeightInfo = weights::pallet_treasury::WeightInfo<Runtime>;
	type SpendFunds = Bounties;
	type SpendOrigin = TreasurySpender;
	type AssetKind = VersionedLocatableAsset;
	type Beneficiary = VersionedLocation;
	type BeneficiaryLookup = IdentityLookup<Self::Beneficiary>;
	type Paymaster = PayOverXcm<
		TreasuryInteriorLocation,
		crate::xcm_config::XcmRouter,
		crate::XcmPallet,
		ConstU32<{ 6 * HOURS }>,
		Self::Beneficiary,
		Self::AssetKind,
		LocatableAssetConverter,
		VersionedLocationConverter,
	>;
	type BalanceConverter = UnityOrOuterConversion<
		ContainsParts<
			FromContains<
				xcm_builder::IsChildSystemParachain<ParaId>,
				xcm_builder::IsParentsOnly<ConstU8<1>>,
			>,
		>,
		AssetRate,
	>;
	type PayoutPeriod = PayoutSpendPeriod;
	#[cfg(feature = "runtime-benchmarks")]
	type BenchmarkHelper = polkadot_runtime_common::impls::benchmarks::TreasuryArguments;
}

parameter_types! {
	pub const BountyDepositBase: Balance = 100 * CENTS;
	pub const BountyDepositPayoutDelay: BlockNumber = 4 * DAYS;
	pub const BountyUpdatePeriod: BlockNumber = 90 * DAYS;
	pub const MaximumReasonLength: u32 = 16384;
	pub const CuratorDepositMultiplier: Permill = Permill::from_percent(50);
	pub const CuratorDepositMin: Balance = 10 * CENTS;
	pub const CuratorDepositMax: Balance = 500 * CENTS;
	pub const BountyValueMinimum: Balance = 200 * CENTS;
}

impl pallet_bounties::Config for Runtime {
	type BountyDepositBase = BountyDepositBase;
	type BountyDepositPayoutDelay = BountyDepositPayoutDelay;
	type BountyUpdatePeriod = BountyUpdatePeriod;
	type CuratorDepositMultiplier = CuratorDepositMultiplier;
	type CuratorDepositMin = CuratorDepositMin;
	type CuratorDepositMax = CuratorDepositMax;
	type BountyValueMinimum = BountyValueMinimum;
	type ChildBountyManager = ChildBounties;
	type DataDepositPerByte = DataDepositPerByte;
	type RuntimeEvent = RuntimeEvent;
	type MaximumReasonLength = MaximumReasonLength;
	type WeightInfo = weights::pallet_bounties::WeightInfo<Runtime>;
	type OnSlash = Treasury;
}

parameter_types! {
	pub const MaxActiveChildBountyCount: u32 = 100;
	pub ChildBountyValueMinimum: Balance = BountyValueMinimum::get() / 10;
}

impl pallet_child_bounties::Config for Runtime {
	type RuntimeEvent = RuntimeEvent;
	type MaxActiveChildBountyCount = MaxActiveChildBountyCount;
	type ChildBountyValueMinimum = ChildBountyValueMinimum;
	type WeightInfo = weights::pallet_child_bounties::WeightInfo<Runtime>;
}

impl pallet_offences::Config for Runtime {
	type RuntimeEvent = RuntimeEvent;
	type IdentificationTuple = pallet_session::historical::IdentificationTuple<Self>;
	type OnOffenceHandler = ();
}

impl pallet_authority_discovery::Config for Runtime {
	type MaxAuthorities = MaxAuthorities;
}

parameter_types! {
	pub const MaxSetIdSessionEntries: u32 = BondingDuration::get() * SessionsPerEra::get();
}

impl pallet_grandpa::Config for Runtime {
	type RuntimeEvent = RuntimeEvent;
	type WeightInfo = ();
	type MaxAuthorities = MaxAuthorities;
	type MaxNominators = ConstU32<0>;
	type MaxSetIdSessionEntries = MaxSetIdSessionEntries;
	type KeyOwnerProof = sp_session::MembershipProof;
	type EquivocationReportSystem =
		pallet_grandpa::EquivocationReportSystem<Self, Offences, Historical, ReportLongevity>;
}

impl frame_system::offchain::SigningTypes for Runtime {
	type Public = <Signature as Verify>::Signer;
	type Signature = Signature;
}

impl<LocalCall> frame_system::offchain::CreateTransactionBase<LocalCall> for Runtime
where
	RuntimeCall: From<LocalCall>,
{
	type Extrinsic = UncheckedExtrinsic;
	type RuntimeCall = RuntimeCall;
}

/// Submits a transaction with the node's public and signature type. Adheres to the signed
/// extension format of the chain.
impl<LocalCall> frame_system::offchain::CreateSignedTransaction<LocalCall> for Runtime
where
	RuntimeCall: From<LocalCall>,
{
	fn create_signed_transaction<
		C: frame_system::offchain::AppCrypto<Self::Public, Self::Signature>,
	>(
		call: RuntimeCall,
		public: <Signature as Verify>::Signer,
		account: AccountId,
		nonce: <Runtime as frame_system::Config>::Nonce,
	) -> Option<UncheckedExtrinsic> {
		use sp_runtime::traits::StaticLookup;
		// take the biggest period possible.
		let period =
			BlockHashCount::get().checked_next_power_of_two().map(|c| c / 2).unwrap_or(2) as u64;

		let current_block = System::block_number()
			.saturated_into::<u64>()
			// The `System::block_number` is initialized with `n+1`,
			// so the actual block number is `n`.
			.saturating_sub(1);
		let tip = 0;
		let tx_ext: TxExtension = (
			frame_system::CheckNonZeroSender::<Runtime>::new(),
			frame_system::CheckSpecVersion::<Runtime>::new(),
			frame_system::CheckTxVersion::<Runtime>::new(),
			frame_system::CheckGenesis::<Runtime>::new(),
			frame_system::CheckMortality::<Runtime>::from(generic::Era::mortal(
				period,
				current_block,
			)),
			frame_system::CheckNonce::<Runtime>::from(nonce),
			frame_system::CheckWeight::<Runtime>::new(),
			pallet_transaction_payment::ChargeTransactionPayment::<Runtime>::from(tip),
			frame_metadata_hash_extension::CheckMetadataHash::new(true),
		)
			.into();
		let raw_payload = SignedPayload::new(call, tx_ext)
			.map_err(|e| {
				log::warn!("Unable to create signed payload: {:?}", e);
			})
			.ok()?;
		let signature = raw_payload.using_encoded(|payload| C::sign(payload, public))?;
		let (call, tx_ext, _) = raw_payload.deconstruct();
		let address = <Runtime as frame_system::Config>::Lookup::unlookup(account);
		let transaction = UncheckedExtrinsic::new_signed(call, address, signature, tx_ext);
		Some(transaction)
	}
}

impl<LocalCall> frame_system::offchain::CreateTransaction<LocalCall> for Runtime
where
	RuntimeCall: From<LocalCall>,
{
	type Extension = TxExtension;

	fn create_transaction(call: RuntimeCall, tx_ext: Self::Extension) -> UncheckedExtrinsic {
		UncheckedExtrinsic::new_transaction(call, tx_ext)
	}
}

impl<LocalCall> frame_system::offchain::CreateInherent<LocalCall> for Runtime
where
	RuntimeCall: From<LocalCall>,
{
	fn create_inherent(call: RuntimeCall) -> UncheckedExtrinsic {
		UncheckedExtrinsic::new_bare(call)
	}
}

parameter_types! {
	pub Prefix: &'static [u8] = b"Pay ROCs to the Rococo account:";
}

impl claims::Config for Runtime {
	type RuntimeEvent = RuntimeEvent;
	type VestingSchedule = Vesting;
	type Prefix = Prefix;
	type MoveClaimOrigin = EnsureRoot<AccountId>;
	type WeightInfo = weights::polkadot_runtime_common_claims::WeightInfo<Runtime>;
}

parameter_types! {
	// Minimum 100 bytes/ROC deposited (1 CENT/byte)
	pub const BasicDeposit: Balance = 1000 * CENTS;       // 258 bytes on-chain
	pub const ByteDeposit: Balance = deposit(0, 1);
	pub const SubAccountDeposit: Balance = 200 * CENTS;   // 53 bytes on-chain
	pub const MaxSubAccounts: u32 = 100;
	pub const MaxAdditionalFields: u32 = 100;
	pub const MaxRegistrars: u32 = 20;
}

impl pallet_identity::Config for Runtime {
	type RuntimeEvent = RuntimeEvent;
	type Currency = Balances;
	type BasicDeposit = BasicDeposit;
	type ByteDeposit = ByteDeposit;
	type SubAccountDeposit = SubAccountDeposit;
	type MaxSubAccounts = MaxSubAccounts;
	type IdentityInformation = IdentityInfo<MaxAdditionalFields>;
	type MaxRegistrars = MaxRegistrars;
	type Slashed = Treasury;
	type ForceOrigin = EitherOf<EnsureRoot<Self::AccountId>, GeneralAdmin>;
	type RegistrarOrigin = EitherOf<EnsureRoot<Self::AccountId>, GeneralAdmin>;
	type OffchainSignature = Signature;
	type SigningPublicKey = <Signature as Verify>::Signer;
	type UsernameAuthorityOrigin = EnsureRoot<Self::AccountId>;
	type PendingUsernameExpiration = ConstU32<{ 7 * DAYS }>;
	type MaxSuffixLength = ConstU32<7>;
	type MaxUsernameLength = ConstU32<32>;
	type WeightInfo = weights::pallet_identity::WeightInfo<Runtime>;
}

impl pallet_utility::Config for Runtime {
	type RuntimeEvent = RuntimeEvent;
	type RuntimeCall = RuntimeCall;
	type PalletsOrigin = OriginCaller;
	type WeightInfo = weights::pallet_utility::WeightInfo<Runtime>;
}

parameter_types! {
	// One storage item; key size is 32; value is size 4+4+16+32 bytes = 56 bytes.
	pub const DepositBase: Balance = deposit(1, 88);
	// Additional storage item size of 32 bytes.
	pub const DepositFactor: Balance = deposit(0, 32);
	pub const MaxSignatories: u32 = 100;
}

impl pallet_multisig::Config for Runtime {
	type RuntimeEvent = RuntimeEvent;
	type RuntimeCall = RuntimeCall;
	type Currency = Balances;
	type DepositBase = DepositBase;
	type DepositFactor = DepositFactor;
	type MaxSignatories = MaxSignatories;
	type WeightInfo = weights::pallet_multisig::WeightInfo<Runtime>;
}

parameter_types! {
	pub const ConfigDepositBase: Balance = 500 * CENTS;
	pub const FriendDepositFactor: Balance = 50 * CENTS;
	pub const MaxFriends: u16 = 9;
	pub const RecoveryDeposit: Balance = 500 * CENTS;
}

impl pallet_recovery::Config for Runtime {
	type RuntimeEvent = RuntimeEvent;
	type WeightInfo = ();
	type RuntimeCall = RuntimeCall;
	type Currency = Balances;
	type ConfigDepositBase = ConfigDepositBase;
	type FriendDepositFactor = FriendDepositFactor;
	type MaxFriends = MaxFriends;
	type RecoveryDeposit = RecoveryDeposit;
}

parameter_types! {
	pub const SocietyPalletId: PalletId = PalletId(*b"py/socie");
}

impl pallet_society::Config for Runtime {
	type RuntimeEvent = RuntimeEvent;
	type Currency = Balances;
	type Randomness = pallet_babe::RandomnessFromOneEpochAgo<Runtime>;
	type GraceStrikes = ConstU32<1>;
	type PeriodSpend = ConstU128<{ 50_000 * CENTS }>;
	type VotingPeriod = ConstU32<{ 5 * DAYS }>;
	type ClaimPeriod = ConstU32<{ 2 * DAYS }>;
	type MaxLockDuration = ConstU32<{ 36 * 30 * DAYS }>;
	type FounderSetOrigin = EnsureRoot<AccountId>;
	type ChallengePeriod = ConstU32<{ 7 * DAYS }>;
	type MaxPayouts = ConstU32<8>;
	type MaxBids = ConstU32<512>;
	type PalletId = SocietyPalletId;
	type WeightInfo = ();
}

parameter_types! {
	pub const MinVestedTransfer: Balance = 100 * CENTS;
	pub UnvestedFundsAllowedWithdrawReasons: WithdrawReasons =
		WithdrawReasons::except(WithdrawReasons::TRANSFER | WithdrawReasons::RESERVE);
}

impl pallet_vesting::Config for Runtime {
	type RuntimeEvent = RuntimeEvent;
	type Currency = Balances;
	type BlockNumberToBalance = ConvertInto;
	type MinVestedTransfer = MinVestedTransfer;
	type WeightInfo = weights::pallet_vesting::WeightInfo<Runtime>;
	type UnvestedFundsAllowedWithdrawReasons = UnvestedFundsAllowedWithdrawReasons;
	type BlockNumberProvider = System;
	const MAX_VESTING_SCHEDULES: u32 = 28;
}

parameter_types! {
	// One storage item; key size 32, value size 8; .
	pub const ProxyDepositBase: Balance = deposit(1, 8);
	// Additional storage item size of 33 bytes.
	pub const ProxyDepositFactor: Balance = deposit(0, 33);
	pub const MaxProxies: u16 = 32;
	pub const AnnouncementDepositBase: Balance = deposit(1, 8);
	pub const AnnouncementDepositFactor: Balance = deposit(0, 66);
	pub const MaxPending: u16 = 32;
}

/// The type used to represent the kinds of proxying allowed.
#[derive(
	Copy,
	Clone,
	Eq,
	PartialEq,
	Ord,
	PartialOrd,
	Encode,
	Decode,
	RuntimeDebug,
	MaxEncodedLen,
	TypeInfo,
)]
pub enum ProxyType {
	Any,
	NonTransfer,
	Governance,
	IdentityJudgement,
	CancelProxy,
	Auction,
	Society,
	OnDemandOrdering,
}
impl Default for ProxyType {
	fn default() -> Self {
		Self::Any
	}
}
impl InstanceFilter<RuntimeCall> for ProxyType {
	fn filter(&self, c: &RuntimeCall) -> bool {
		match self {
			ProxyType::Any => true,
			ProxyType::NonTransfer => matches!(
				c,
				RuntimeCall::System(..) |
				RuntimeCall::Babe(..) |
				RuntimeCall::Timestamp(..) |
				RuntimeCall::Indices(pallet_indices::Call::claim {..}) |
				RuntimeCall::Indices(pallet_indices::Call::free {..}) |
				RuntimeCall::Indices(pallet_indices::Call::freeze {..}) |
				// Specifically omitting Indices `transfer`, `force_transfer`
				// Specifically omitting the entire Balances pallet
				RuntimeCall::Session(..) |
				RuntimeCall::Grandpa(..) |
				RuntimeCall::Treasury(..) |
				RuntimeCall::Bounties(..) |
				RuntimeCall::ChildBounties(..) |
				RuntimeCall::ConvictionVoting(..) |
				RuntimeCall::Referenda(..) |
				RuntimeCall::FellowshipCollective(..) |
				RuntimeCall::FellowshipReferenda(..) |
				RuntimeCall::Whitelist(..) |
				RuntimeCall::Claims(..) |
				RuntimeCall::Utility(..) |
				RuntimeCall::Identity(..) |
				RuntimeCall::Society(..) |
				RuntimeCall::Recovery(pallet_recovery::Call::as_recovered {..}) |
				RuntimeCall::Recovery(pallet_recovery::Call::vouch_recovery {..}) |
				RuntimeCall::Recovery(pallet_recovery::Call::claim_recovery {..}) |
				RuntimeCall::Recovery(pallet_recovery::Call::close_recovery {..}) |
				RuntimeCall::Recovery(pallet_recovery::Call::remove_recovery {..}) |
				RuntimeCall::Recovery(pallet_recovery::Call::cancel_recovered {..}) |
				// Specifically omitting Recovery `create_recovery`, `initiate_recovery`
				RuntimeCall::Vesting(pallet_vesting::Call::vest {..}) |
				RuntimeCall::Vesting(pallet_vesting::Call::vest_other {..}) |
				// Specifically omitting Vesting `vested_transfer`, and `force_vested_transfer`
				RuntimeCall::Scheduler(..) |
				RuntimeCall::Proxy(..) |
				RuntimeCall::Multisig(..) |
				RuntimeCall::Nis(..) |
				RuntimeCall::Registrar(paras_registrar::Call::register {..}) |
				RuntimeCall::Registrar(paras_registrar::Call::deregister {..}) |
				// Specifically omitting Registrar `swap`
				RuntimeCall::Registrar(paras_registrar::Call::reserve {..}) |
				RuntimeCall::Crowdloan(..) |
				RuntimeCall::Slots(..) |
				RuntimeCall::Auctions(..) // Specifically omitting the entire XCM Pallet
			),
			ProxyType::Governance => matches!(
				c,
				RuntimeCall::Bounties(..) |
					RuntimeCall::Utility(..) |
					RuntimeCall::ChildBounties(..) |
					// OpenGov calls
					RuntimeCall::ConvictionVoting(..) |
					RuntimeCall::Referenda(..) |
					RuntimeCall::FellowshipCollective(..) |
					RuntimeCall::FellowshipReferenda(..) |
					RuntimeCall::Whitelist(..)
			),
			ProxyType::IdentityJudgement => matches!(
				c,
				RuntimeCall::Identity(pallet_identity::Call::provide_judgement { .. }) |
					RuntimeCall::Utility(..)
			),
			ProxyType::CancelProxy => {
				matches!(c, RuntimeCall::Proxy(pallet_proxy::Call::reject_announcement { .. }))
			},
			ProxyType::Auction => matches!(
				c,
				RuntimeCall::Auctions { .. } |
					RuntimeCall::Crowdloan { .. } |
					RuntimeCall::Registrar { .. } |
					RuntimeCall::Multisig(..) |
					RuntimeCall::Slots { .. }
			),
			ProxyType::Society => matches!(c, RuntimeCall::Society(..)),
			ProxyType::OnDemandOrdering => matches!(c, RuntimeCall::OnDemandAssignmentProvider(..)),
		}
	}
	fn is_superset(&self, o: &Self) -> bool {
		match (self, o) {
			(x, y) if x == y => true,
			(ProxyType::Any, _) => true,
			(_, ProxyType::Any) => false,
			(ProxyType::NonTransfer, _) => true,
			_ => false,
		}
	}
}

impl pallet_proxy::Config for Runtime {
	type RuntimeEvent = RuntimeEvent;
	type RuntimeCall = RuntimeCall;
	type Currency = Balances;
	type ProxyType = ProxyType;
	type ProxyDepositBase = ProxyDepositBase;
	type ProxyDepositFactor = ProxyDepositFactor;
	type MaxProxies = MaxProxies;
	type WeightInfo = weights::pallet_proxy::WeightInfo<Runtime>;
	type MaxPending = MaxPending;
	type CallHasher = BlakeTwo256;
	type AnnouncementDepositBase = AnnouncementDepositBase;
	type AnnouncementDepositFactor = AnnouncementDepositFactor;
}

impl parachains_origin::Config for Runtime {}

impl parachains_configuration::Config for Runtime {
	type WeightInfo = weights::polkadot_runtime_parachains_configuration::WeightInfo<Runtime>;
}

impl parachains_shared::Config for Runtime {
	type DisabledValidators = Session;
}

impl parachains_session_info::Config for Runtime {
	type ValidatorSet = Historical;
}

/// Special `RewardValidators` that does nothing ;)
pub struct RewardValidators;
impl polkadot_runtime_parachains::inclusion::RewardValidators for RewardValidators {
	fn reward_backing(_: impl IntoIterator<Item = ValidatorIndex>) {}
	fn reward_bitfields(_: impl IntoIterator<Item = ValidatorIndex>) {}
}

impl parachains_inclusion::Config for Runtime {
	type RuntimeEvent = RuntimeEvent;
	type DisputesHandler = ParasDisputes;
	type RewardValidators = RewardValidators;
	type MessageQueue = MessageQueue;
	type WeightInfo = weights::polkadot_runtime_parachains_inclusion::WeightInfo<Runtime>;
}

parameter_types! {
	pub const ParasUnsignedPriority: TransactionPriority = TransactionPriority::max_value();
}

impl parachains_paras::Config for Runtime {
	type RuntimeEvent = RuntimeEvent;
	type WeightInfo = weights::polkadot_runtime_parachains_paras::WeightInfo<Runtime>;
	type UnsignedPriority = ParasUnsignedPriority;
	type QueueFootprinter = ParaInclusion;
	type NextSessionRotation = Babe;
	type OnNewHead = Registrar;
	type AssignCoretime = CoretimeAssignmentProvider;
}

parameter_types! {
	/// Amount of weight that can be spent per block to service messages.
	///
	/// # WARNING
	///
	/// This is not a good value for para-chains since the `Scheduler` already uses up to 80% block weight.
	pub MessageQueueServiceWeight: Weight = Perbill::from_percent(20) * BlockWeights::get().max_block;
	pub const MessageQueueHeapSize: u32 = 32 * 1024;
	pub const MessageQueueMaxStale: u32 = 96;
}

/// Message processor to handle any messages that were enqueued into the `MessageQueue` pallet.
pub struct MessageProcessor;
impl ProcessMessage for MessageProcessor {
	type Origin = AggregateMessageOrigin;

	fn process_message(
		message: &[u8],
		origin: Self::Origin,
		meter: &mut WeightMeter,
		id: &mut [u8; 32],
	) -> Result<bool, ProcessMessageError> {
		let para = match origin {
			AggregateMessageOrigin::Ump(UmpQueueId::Para(para)) => para,
		};
		xcm_builder::ProcessXcmMessage::<
			Junction,
			xcm_executor::XcmExecutor<xcm_config::XcmConfig>,
			RuntimeCall,
		>::process_message(message, Junction::Parachain(para.into()), meter, id)
	}
}

impl pallet_message_queue::Config for Runtime {
	type RuntimeEvent = RuntimeEvent;
	type Size = u32;
	type HeapSize = MessageQueueHeapSize;
	type MaxStale = MessageQueueMaxStale;
	type ServiceWeight = MessageQueueServiceWeight;
	type IdleMaxServiceWeight = MessageQueueServiceWeight;
	#[cfg(not(feature = "runtime-benchmarks"))]
	type MessageProcessor = MessageProcessor;
	#[cfg(feature = "runtime-benchmarks")]
	type MessageProcessor =
		pallet_message_queue::mock_helpers::NoopMessageProcessor<AggregateMessageOrigin>;
	type QueueChangeHandler = ParaInclusion;
	type QueuePausedQuery = ();
	type WeightInfo = weights::pallet_message_queue::WeightInfo<Runtime>;
}

impl parachains_dmp::Config for Runtime {}

parameter_types! {
	pub const HrmpChannelSizeAndCapacityWithSystemRatio: Percent = Percent::from_percent(100);
}

impl parachains_hrmp::Config for Runtime {
	type RuntimeOrigin = RuntimeOrigin;
	type RuntimeEvent = RuntimeEvent;
	type ChannelManager = EnsureRoot<AccountId>;
	type Currency = Balances;
	type DefaultChannelSizeAndCapacityWithSystem = ActiveConfigHrmpChannelSizeAndCapacityRatio<
		Runtime,
		HrmpChannelSizeAndCapacityWithSystemRatio,
	>;
	type VersionWrapper = crate::XcmPallet;
	type WeightInfo = weights::polkadot_runtime_parachains_hrmp::WeightInfo<Runtime>;
}

impl parachains_paras_inherent::Config for Runtime {
	type WeightInfo = weights::polkadot_runtime_parachains_paras_inherent::WeightInfo<Runtime>;
}

impl parachains_scheduler::Config for Runtime {
	// If you change this, make sure the `Assignment` type of the new provider is binary compatible,
	// otherwise provide a migration.
	type AssignmentProvider = CoretimeAssignmentProvider;
}

parameter_types! {
	pub const BrokerId: u32 = BROKER_ID;
	pub const BrokerPalletId: PalletId = PalletId(*b"py/broke");
	pub MaxXcmTransactWeight: Weight = Weight::from_parts(200_000_000, 20_000);
}

pub struct BrokerPot;
impl Get<InteriorLocation> for BrokerPot {
	fn get() -> InteriorLocation {
		Junction::AccountId32 { network: None, id: BrokerPalletId::get().into_account_truncating() }
			.into()
	}
}

impl coretime::Config for Runtime {
	type RuntimeOrigin = RuntimeOrigin;
	type RuntimeEvent = RuntimeEvent;
	type Currency = Balances;
	type BrokerId = BrokerId;
	type BrokerPotLocation = BrokerPot;
	type WeightInfo = weights::polkadot_runtime_parachains_coretime::WeightInfo<Runtime>;
	type SendXcm = crate::xcm_config::XcmRouter;
	type AssetTransactor = crate::xcm_config::LocalAssetTransactor;
	type AccountToLocation = xcm_builder::AliasesIntoAccountId32<
		xcm_config::ThisNetwork,
		<Runtime as frame_system::Config>::AccountId,
	>;
	type MaxXcmTransactWeight = MaxXcmTransactWeight;
}

parameter_types! {
	pub const OnDemandTrafficDefaultValue: FixedU128 = FixedU128::from_u32(1);
	// Keep 2 timeslices worth of revenue information.
	pub const MaxHistoricalRevenue: BlockNumber = 2 * TIMESLICE_PERIOD;
	pub const OnDemandPalletId: PalletId = PalletId(*b"py/ondmd");
}

impl parachains_on_demand::Config for Runtime {
	type RuntimeEvent = RuntimeEvent;
	type Currency = Balances;
	type TrafficDefaultValue = OnDemandTrafficDefaultValue;
	type WeightInfo = weights::polkadot_runtime_parachains_on_demand::WeightInfo<Runtime>;
	type MaxHistoricalRevenue = MaxHistoricalRevenue;
	type PalletId = OnDemandPalletId;
}

impl parachains_assigner_coretime::Config for Runtime {}

impl parachains_initializer::Config for Runtime {
	type Randomness = pallet_babe::RandomnessFromOneEpochAgo<Runtime>;
	type ForceOrigin = EnsureRoot<AccountId>;
	type WeightInfo = weights::polkadot_runtime_parachains_initializer::WeightInfo<Runtime>;
	type CoretimeOnNewSession = Coretime;
}

impl parachains_disputes::Config for Runtime {
	type RuntimeEvent = RuntimeEvent;
	type RewardValidators = ();
	type SlashingHandler = parachains_slashing::SlashValidatorsForDisputes<ParasSlashing>;
	type WeightInfo = weights::polkadot_runtime_parachains_disputes::WeightInfo<Runtime>;
}

impl parachains_slashing::Config for Runtime {
	type KeyOwnerProofSystem = Historical;
	type KeyOwnerProof =
		<Self::KeyOwnerProofSystem as KeyOwnerProofSystem<(KeyTypeId, ValidatorId)>>::Proof;
	type KeyOwnerIdentification = <Self::KeyOwnerProofSystem as KeyOwnerProofSystem<(
		KeyTypeId,
		ValidatorId,
	)>>::IdentificationTuple;
	type HandleReports = parachains_slashing::SlashingReportHandler<
		Self::KeyOwnerIdentification,
		Offences,
		ReportLongevity,
	>;
	type WeightInfo = parachains_slashing::TestWeightInfo;
	type BenchmarkingConfig = parachains_slashing::BenchConfig<200>;
}

parameter_types! {
	pub const ParaDeposit: Balance = 40 * UNITS;
}

impl paras_registrar::Config for Runtime {
	type RuntimeOrigin = RuntimeOrigin;
	type RuntimeEvent = RuntimeEvent;
	type Currency = Balances;
	type OnSwap = (Crowdloan, Slots, SwapLeases);
	type ParaDeposit = ParaDeposit;
	type DataDepositPerByte = DataDepositPerByte;
	type WeightInfo = weights::polkadot_runtime_common_paras_registrar::WeightInfo<Runtime>;
}

parameter_types! {
	pub LeasePeriod: BlockNumber = prod_or_fast!(1 * DAYS, 1 * DAYS, "ROC_LEASE_PERIOD");
}

impl slots::Config for Runtime {
	type RuntimeEvent = RuntimeEvent;
	type Currency = Balances;
	type Registrar = Registrar;
	type LeasePeriod = LeasePeriod;
	type LeaseOffset = ();
	type ForceOrigin = EitherOf<EnsureRoot<Self::AccountId>, LeaseAdmin>;
	type WeightInfo = weights::polkadot_runtime_common_slots::WeightInfo<Runtime>;
}

parameter_types! {
	pub const CrowdloanId: PalletId = PalletId(*b"py/cfund");
	pub const SubmissionDeposit: Balance = 3 * GRAND;
	pub const MinContribution: Balance = 3_000 * CENTS;
	pub const RemoveKeysLimit: u32 = 1000;
	// Allow 32 bytes for an additional memo to a crowdloan.
	pub const MaxMemoLength: u8 = 32;
}

impl crowdloan::Config for Runtime {
	type RuntimeEvent = RuntimeEvent;
	type PalletId = CrowdloanId;
	type SubmissionDeposit = SubmissionDeposit;
	type MinContribution = MinContribution;
	type RemoveKeysLimit = RemoveKeysLimit;
	type Registrar = Registrar;
	type Auctioneer = Auctions;
	type MaxMemoLength = MaxMemoLength;
	type WeightInfo = weights::polkadot_runtime_common_crowdloan::WeightInfo<Runtime>;
}

parameter_types! {
	// The average auction is 7 days long, so this will be 70% for ending period.
	// 5 Days = 72000 Blocks @ 6 sec per block
	pub const EndingPeriod: BlockNumber = 5 * DAYS;
	// ~ 1000 samples per day -> ~ 20 blocks per sample -> 2 minute samples
	pub const SampleLength: BlockNumber = 2 * MINUTES;
}

impl auctions::Config for Runtime {
	type RuntimeEvent = RuntimeEvent;
	type Leaser = Slots;
	type Registrar = Registrar;
	type EndingPeriod = EndingPeriod;
	type SampleLength = SampleLength;
	type Randomness = pallet_babe::RandomnessFromOneEpochAgo<Runtime>;
	type InitiateOrigin = EitherOf<EnsureRoot<Self::AccountId>, AuctionAdmin>;
	type WeightInfo = weights::polkadot_runtime_common_auctions::WeightInfo<Runtime>;
}

impl identity_migrator::Config for Runtime {
	type RuntimeEvent = RuntimeEvent;
	type Reaper = EnsureSigned<AccountId>;
	type ReapIdentityHandler = ToParachainIdentityReaper<Runtime, Self::AccountId>;
	type WeightInfo = weights::polkadot_runtime_common_identity_migrator::WeightInfo<Runtime>;
}

type NisCounterpartInstance = pallet_balances::Instance2;
impl pallet_balances::Config<NisCounterpartInstance> for Runtime {
	type Balance = Balance;
	type DustRemoval = ();
	type RuntimeEvent = RuntimeEvent;
	type ExistentialDeposit = ConstU128<10_000_000_000>; // One RTC cent
	type AccountStore = StorageMapShim<
		pallet_balances::Account<Runtime, NisCounterpartInstance>,
		AccountId,
		pallet_balances::AccountData<u128>,
	>;
	type MaxLocks = ConstU32<4>;
	type MaxReserves = ConstU32<4>;
	type ReserveIdentifier = [u8; 8];
	type WeightInfo = weights::pallet_balances_nis_counterpart_balances::WeightInfo<Runtime>;
	type RuntimeHoldReason = RuntimeHoldReason;
	type RuntimeFreezeReason = RuntimeFreezeReason;
	type FreezeIdentifier = ();
	type MaxFreezes = ConstU32<1>;
	type DoneSlashHandler = ();
}

parameter_types! {
	pub const NisBasePeriod: BlockNumber = 30 * DAYS;
	pub MinReceipt: Perquintill = Perquintill::from_rational(1u64, 10_000_000u64);
	pub const IntakePeriod: BlockNumber = 5 * MINUTES;
	pub MaxIntakeWeight: Weight = MAXIMUM_BLOCK_WEIGHT / 10;
	pub const ThawThrottle: (Perquintill, BlockNumber) = (Perquintill::from_percent(25), 5);
	pub const NisPalletId: PalletId = PalletId(*b"py/nis  ");
}

impl pallet_nis::Config for Runtime {
	type WeightInfo = weights::pallet_nis::WeightInfo<Runtime>;
	type RuntimeEvent = RuntimeEvent;
	type Currency = Balances;
	type CurrencyBalance = Balance;
	type FundOrigin = frame_system::EnsureSigned<AccountId>;
	type Counterpart = NisCounterpartBalances;
	type CounterpartAmount = WithMaximumOf<ConstU128<21_000_000_000_000_000_000u128>>;
	type Deficit = (); // Mint
	type IgnoredIssuance = ();
	type Target = dynamic_params::nis::Target;
	type PalletId = NisPalletId;
	type QueueCount = ConstU32<300>;
	type MaxQueueLen = ConstU32<1000>;
	type FifoQueueLen = ConstU32<250>;
	type BasePeriod = NisBasePeriod;
	type MinBid = dynamic_params::nis::MinBid;
	type MinReceipt = MinReceipt;
	type IntakePeriod = IntakePeriod;
	type MaxIntakeWeight = MaxIntakeWeight;
	type ThawThrottle = ThawThrottle;
	type RuntimeHoldReason = RuntimeHoldReason;
	#[cfg(feature = "runtime-benchmarks")]
	type BenchmarkSetup = ();
}

impl pallet_parameters::Config for Runtime {
	type RuntimeEvent = RuntimeEvent;
	type RuntimeParameters = RuntimeParameters;
	type AdminOrigin = DynamicParameterOrigin;
	type WeightInfo = weights::pallet_parameters::WeightInfo<Runtime>;
}

parameter_types! {
	pub BeefySetIdSessionEntries: u32 = BondingDuration::get() * SessionsPerEra::get();
}

impl pallet_beefy::Config for Runtime {
	type BeefyId = BeefyId;
	type MaxAuthorities = MaxAuthorities;
	type MaxNominators = ConstU32<0>;
	type MaxSetIdSessionEntries = BeefySetIdSessionEntries;
	type OnNewValidatorSet = MmrLeaf;
	type AncestryHelper = MmrLeaf;
	type WeightInfo = ();
	type KeyOwnerProof = <Historical as KeyOwnerProofSystem<(KeyTypeId, BeefyId)>>::Proof;
	type EquivocationReportSystem =
		pallet_beefy::EquivocationReportSystem<Self, Offences, Historical, ReportLongevity>;
}

/// MMR helper types.
mod mmr {
	use super::Runtime;
	pub use pallet_mmr::primitives::*;

	pub type Leaf = <<Runtime as pallet_mmr::Config>::LeafData as LeafDataProvider>::LeafData;
	pub type Hashing = <Runtime as pallet_mmr::Config>::Hashing;
	pub type Hash = <Hashing as sp_runtime::traits::Hash>::Output;
}

impl pallet_mmr::Config for Runtime {
	const INDEXING_PREFIX: &'static [u8] = mmr::INDEXING_PREFIX;
	type Hashing = Keccak256;
	type OnNewRoot = pallet_beefy_mmr::DepositBeefyDigest<Runtime>;
	type LeafData = pallet_beefy_mmr::Pallet<Runtime>;
	type BlockHashProvider = pallet_mmr::DefaultBlockHashProvider<Runtime>;
	type WeightInfo = weights::pallet_mmr::WeightInfo<Runtime>;
	#[cfg(feature = "runtime-benchmarks")]
	type BenchmarkHelper = parachains_paras::benchmarking::mmr_setup::MmrSetup<Runtime>;
}

parameter_types! {
	pub LeafVersion: MmrLeafVersion = MmrLeafVersion::new(0, 0);
}

pub struct ParaHeadsRootProvider;
impl BeefyDataProvider<H256> for ParaHeadsRootProvider {
	fn extra_data() -> H256 {
		let para_heads: Vec<(u32, Vec<u8>)> =
			parachains_paras::Pallet::<Runtime>::sorted_para_heads();
		binary_merkle_tree::merkle_root::<mmr::Hashing, _>(
			para_heads.into_iter().map(|pair| pair.encode()),
		)
		.into()
	}
}

impl pallet_beefy_mmr::Config for Runtime {
	type LeafVersion = LeafVersion;
	type BeefyAuthorityToMerkleLeaf = pallet_beefy_mmr::BeefyEcdsaToEthereum;
	type LeafExtra = H256;
	type BeefyDataProvider = ParaHeadsRootProvider;
	type WeightInfo = weights::pallet_beefy_mmr::WeightInfo<Runtime>;
}

impl paras_sudo_wrapper::Config for Runtime {}

parameter_types! {
	pub const PermanentSlotLeasePeriodLength: u32 = 365;
	pub const TemporarySlotLeasePeriodLength: u32 = 5;
	pub const MaxTemporarySlotPerLeasePeriod: u32 = 5;
}

impl assigned_slots::Config for Runtime {
	type RuntimeEvent = RuntimeEvent;
	type AssignSlotOrigin = EnsureRoot<AccountId>;
	type Leaser = Slots;
	type PermanentSlotLeasePeriodLength = PermanentSlotLeasePeriodLength;
	type TemporarySlotLeasePeriodLength = TemporarySlotLeasePeriodLength;
	type MaxTemporarySlotPerLeasePeriod = MaxTemporarySlotPerLeasePeriod;
	type WeightInfo = weights::polkadot_runtime_common_assigned_slots::WeightInfo<Runtime>;
}

impl validator_manager::Config for Runtime {
	type RuntimeEvent = RuntimeEvent;
	type PrivilegedOrigin = EnsureRoot<AccountId>;
}

impl pallet_sudo::Config for Runtime {
	type RuntimeEvent = RuntimeEvent;
	type RuntimeCall = RuntimeCall;
	type WeightInfo = weights::pallet_sudo::WeightInfo<Runtime>;
}

impl pallet_root_testing::Config for Runtime {
	type RuntimeEvent = RuntimeEvent;
}

impl pallet_asset_rate::Config for Runtime {
	type WeightInfo = weights::pallet_asset_rate::WeightInfo<Runtime>;
	type RuntimeEvent = RuntimeEvent;
	type CreateOrigin = EnsureRoot<AccountId>;
	type RemoveOrigin = EnsureRoot<AccountId>;
	type UpdateOrigin = EnsureRoot<AccountId>;
	type Currency = Balances;
	type AssetKind = <Runtime as pallet_treasury::Config>::AssetKind;
	#[cfg(feature = "runtime-benchmarks")]
	type BenchmarkHelper = polkadot_runtime_common::impls::benchmarks::AssetRateArguments;
}

// Notify `coretime` pallet when a lease swap occurs
pub struct SwapLeases;
impl OnSwap for SwapLeases {
	fn on_swap(one: ParaId, other: ParaId) {
		coretime::Pallet::<Runtime>::on_legacy_lease_swap(one, other);
	}
}

construct_runtime! {
	pub enum Runtime
	{
		// Basic stuff; balances is uncallable initially.
		System: frame_system = 0,

		// Babe must be before session.
		Babe: pallet_babe = 1,

		Timestamp: pallet_timestamp = 2,
		Indices: pallet_indices = 3,
		Balances: pallet_balances = 4,
		Parameters: pallet_parameters = 6,
		TransactionPayment: pallet_transaction_payment = 33,

		// Consensus support.
		// Authorship must be before session in order to note author in the correct session and era.
		Authorship: pallet_authorship = 5,
		Offences: pallet_offences = 7,
		Historical: session_historical = 34,

		Session: pallet_session = 8,
		Grandpa: pallet_grandpa = 10,
		AuthorityDiscovery: pallet_authority_discovery = 12,

		// Governance stuff; uncallable initially.
		Treasury: pallet_treasury = 18,
		ConvictionVoting: pallet_conviction_voting = 20,
		Referenda: pallet_referenda = 21,
		//	pub type FellowshipCollectiveInstance = pallet_ranked_collective::Instance1;
		FellowshipCollective: pallet_ranked_collective::<Instance1> = 22,
		// pub type FellowshipReferendaInstance = pallet_referenda::Instance2;
		FellowshipReferenda: pallet_referenda::<Instance2> = 23,
		Origins: pallet_custom_origins = 43,
		Whitelist: pallet_whitelist = 44,
		// Claims. Usable initially.
		Claims: claims = 19,

		// Utility module.
		Utility: pallet_utility = 24,

		// Less simple identity module.
		Identity: pallet_identity = 25,

		// Society module.
		Society: pallet_society = 26,

		// Social recovery module.
		Recovery: pallet_recovery = 27,

		// Vesting. Usable initially, but removed once all vesting is finished.
		Vesting: pallet_vesting = 28,

		// System scheduler.
		Scheduler: pallet_scheduler = 29,

		// Proxy module. Late addition.
		Proxy: pallet_proxy = 30,

		// Multisig module. Late addition.
		Multisig: pallet_multisig = 31,

		// Preimage registrar.
		Preimage: pallet_preimage = 32,

		// Asset rate.
		AssetRate: pallet_asset_rate = 39,

		// Bounties modules.
		Bounties: pallet_bounties = 35,
		ChildBounties: pallet_child_bounties = 40,

		// NIS pallet.
		Nis: pallet_nis = 38,
		// pub type NisCounterpartInstance = pallet_balances::Instance2;
		NisCounterpartBalances: pallet_balances::<Instance2> = 45,

		// Parachains pallets. Start indices at 50 to leave room.
		ParachainsOrigin: parachains_origin = 50,
		Configuration: parachains_configuration = 51,
		ParasShared: parachains_shared = 52,
		ParaInclusion: parachains_inclusion = 53,
		ParaInherent: parachains_paras_inherent = 54,
		ParaScheduler: parachains_scheduler = 55,
		Paras: parachains_paras = 56,
		Initializer: parachains_initializer = 57,
		Dmp: parachains_dmp = 58,
		Hrmp: parachains_hrmp = 60,
		ParaSessionInfo: parachains_session_info = 61,
		ParasDisputes: parachains_disputes = 62,
		ParasSlashing: parachains_slashing = 63,
		MessageQueue: pallet_message_queue = 64,
		OnDemandAssignmentProvider: parachains_on_demand = 66,
		CoretimeAssignmentProvider: parachains_assigner_coretime = 68,

		// Parachain Onboarding Pallets. Start indices at 70 to leave room.
		Registrar: paras_registrar = 70,
		Slots: slots = 71,
		Auctions: auctions = 72,
		Crowdloan: crowdloan = 73,
		Coretime: coretime = 74,

		// Pallet for sending XCM.
		XcmPallet: pallet_xcm = 99,

		// BEEFY Bridges support.
		Beefy: pallet_beefy = 240,
		// MMR leaf construction must be after session in order to have a leaf's next_auth_set
		// refer to block<N>. See issue polkadot-fellows/runtimes#160 for details.
		Mmr: pallet_mmr = 241,
		MmrLeaf: pallet_beefy_mmr = 242,

		// Pallet for migrating Identity to a parachain. To be removed post-migration.
		IdentityMigrator: identity_migrator = 248,

		ParasSudoWrapper: paras_sudo_wrapper = 250,
		AssignedSlots: assigned_slots = 251,

		// Validator Manager pallet.
		ValidatorManager: validator_manager = 252,

		// State trie migration pallet, only temporary.
		StateTrieMigration: pallet_state_trie_migration = 254,

		// Root testing pallet.
		RootTesting: pallet_root_testing = 249,

		// Sudo.
		Sudo: pallet_sudo = 255,
	}
}

/// The address format for describing accounts.
pub type Address = sp_runtime::MultiAddress<AccountId, ()>;
/// Block header type as expected by this runtime.
pub type Header = generic::Header<BlockNumber, BlakeTwo256>;
/// Block type as expected by this runtime.
pub type Block = generic::Block<Header, UncheckedExtrinsic>;
/// A Block signed with a Justification
pub type SignedBlock = generic::SignedBlock<Block>;
/// `BlockId` type as expected by this runtime.
pub type BlockId = generic::BlockId<Block>;
/// The extension to the basic transaction logic.
pub type TxExtension = (
	frame_system::CheckNonZeroSender<Runtime>,
	frame_system::CheckSpecVersion<Runtime>,
	frame_system::CheckTxVersion<Runtime>,
	frame_system::CheckGenesis<Runtime>,
	frame_system::CheckMortality<Runtime>,
	frame_system::CheckNonce<Runtime>,
	frame_system::CheckWeight<Runtime>,
	pallet_transaction_payment::ChargeTransactionPayment<Runtime>,
	frame_metadata_hash_extension::CheckMetadataHash<Runtime>,
);

/// Unchecked extrinsic type as expected by this runtime.
pub type UncheckedExtrinsic =
	generic::UncheckedExtrinsic<Address, RuntimeCall, Signature, TxExtension>;
/// Unchecked signature payload type as expected by this runtime.
pub type UncheckedSignaturePayload =
	generic::UncheckedSignaturePayload<Address, Signature, TxExtension>;

/// All migrations that will run on the next runtime upgrade.
///
/// This contains the combined migrations of the last 10 releases. It allows to skip runtime
/// upgrades in case governance decides to do so. THE ORDER IS IMPORTANT.
pub type Migrations = migrations::Unreleased;

/// The runtime migrations per release.
#[allow(deprecated, missing_docs)]
pub mod migrations {
	use super::*;

	use frame_support::traits::LockIdentifier;
	use frame_system::pallet_prelude::BlockNumberFor;

	pub struct GetLegacyLeaseImpl;
	impl coretime::migration::GetLegacyLease<BlockNumber> for GetLegacyLeaseImpl {
		fn get_parachain_lease_in_blocks(para: ParaId) -> Option<BlockNumber> {
			let now = frame_system::Pallet::<Runtime>::block_number();
			let lease = slots::Leases::<Runtime>::get(para);
			if lease.is_empty() {
				return None;
			}
			// Lease not yet started, ignore:
			if lease.iter().any(Option::is_none) {
				return None;
			}
			let (index, _) =
				<slots::Pallet<Runtime> as Leaser<BlockNumber>>::lease_period_index(now)?;
			Some(index.saturating_add(lease.len() as u32).saturating_mul(LeasePeriod::get()))
		}

		fn get_all_parachains_with_leases() -> Vec<ParaId> {
			slots::Leases::<Runtime>::iter()
				.filter(|(_, lease)| !lease.is_empty())
				.map(|(para, _)| para)
				.collect::<Vec<_>>()
		}
	}

	parameter_types! {
		pub const DemocracyPalletName: &'static str = "Democracy";
		pub const CouncilPalletName: &'static str = "Council";
		pub const TechnicalCommitteePalletName: &'static str = "TechnicalCommittee";
		pub const PhragmenElectionPalletName: &'static str = "PhragmenElection";
		pub const TechnicalMembershipPalletName: &'static str = "TechnicalMembership";
		pub const TipsPalletName: &'static str = "Tips";
		pub const PhragmenElectionPalletId: LockIdentifier = *b"phrelect";
		/// Weight for balance unreservations
		pub BalanceUnreserveWeight: Weight = weights::pallet_balances_balances::WeightInfo::<Runtime>::force_unreserve();
	}

	// Special Config for Gov V1 pallets, allowing us to run migrations for them without
	// implementing their configs on [`Runtime`].
	pub struct UnlockConfig;
	impl pallet_democracy::migrations::unlock_and_unreserve_all_funds::UnlockConfig for UnlockConfig {
		type Currency = Balances;
		type MaxVotes = ConstU32<100>;
		type MaxDeposits = ConstU32<100>;
		type AccountId = AccountId;
		type BlockNumber = BlockNumberFor<Runtime>;
		type DbWeight = <Runtime as frame_system::Config>::DbWeight;
		type PalletName = DemocracyPalletName;
	}
	impl pallet_elections_phragmen::migrations::unlock_and_unreserve_all_funds::UnlockConfig
		for UnlockConfig
	{
		type Currency = Balances;
		type MaxVotesPerVoter = ConstU32<16>;
		type PalletId = PhragmenElectionPalletId;
		type AccountId = AccountId;
		type DbWeight = <Runtime as frame_system::Config>::DbWeight;
		type PalletName = PhragmenElectionPalletName;
	}
	impl pallet_tips::migrations::unreserve_deposits::UnlockConfig<()> for UnlockConfig {
		type Currency = Balances;
		type Hash = Hash;
		type DataDepositPerByte = DataDepositPerByte;
		type TipReportDepositBase = TipReportDepositBase;
		type AccountId = AccountId;
		type BlockNumber = BlockNumberFor<Runtime>;
		type DbWeight = <Runtime as frame_system::Config>::DbWeight;
		type PalletName = TipsPalletName;
	}

	// We don't have a limit in the Relay Chain.
	const IDENTITY_MIGRATION_KEY_LIMIT: u64 = u64::MAX;

	/// Unreleased migrations. Add new ones here:
	pub type Unreleased = (
        pallet_society::migrations::MigrateToV2<Runtime, (), ()>,
        parachains_configuration::migration::v7::MigrateToV7<Runtime>,
        assigned_slots::migration::v1::MigrateToV1<Runtime>,
        parachains_scheduler::migration::MigrateV1ToV2<Runtime>,
        parachains_configuration::migration::v8::MigrateToV8<Runtime>,
        parachains_configuration::migration::v9::MigrateToV9<Runtime>,
        paras_registrar::migration::MigrateToV1<Runtime, ()>,
        pallet_referenda::migration::v1::MigrateV0ToV1<Runtime, ()>,
        pallet_referenda::migration::v1::MigrateV0ToV1<Runtime, pallet_referenda::Instance2>,

        // Unlock & unreserve Gov1 funds

        pallet_elections_phragmen::migrations::unlock_and_unreserve_all_funds::UnlockAndUnreserveAllFunds<UnlockConfig>,
        pallet_democracy::migrations::unlock_and_unreserve_all_funds::UnlockAndUnreserveAllFunds<UnlockConfig>,
        pallet_tips::migrations::unreserve_deposits::UnreserveDeposits<UnlockConfig, ()>,
        pallet_treasury::migration::cleanup_proposals::Migration<Runtime, (), BalanceUnreserveWeight>,

        // Delete all Gov v1 pallet storage key/values.

        frame_support::migrations::RemovePallet<DemocracyPalletName, <Runtime as frame_system::Config>::DbWeight>,
        frame_support::migrations::RemovePallet<CouncilPalletName, <Runtime as frame_system::Config>::DbWeight>,
        frame_support::migrations::RemovePallet<TechnicalCommitteePalletName, <Runtime as frame_system::Config>::DbWeight>,
        frame_support::migrations::RemovePallet<PhragmenElectionPalletName, <Runtime as frame_system::Config>::DbWeight>,
        frame_support::migrations::RemovePallet<TechnicalMembershipPalletName, <Runtime as frame_system::Config>::DbWeight>,
        frame_support::migrations::RemovePallet<TipsPalletName, <Runtime as frame_system::Config>::DbWeight>,
        pallet_grandpa::migrations::MigrateV4ToV5<Runtime>,
        parachains_configuration::migration::v10::MigrateToV10<Runtime>,

        // Migrate Identity pallet for Usernames
        pallet_identity::migration::versioned::V0ToV1<Runtime, IDENTITY_MIGRATION_KEY_LIMIT>,
        parachains_configuration::migration::v11::MigrateToV11<Runtime>,
        // This needs to come after the `parachains_configuration` above as we are reading the configuration.
        coretime::migration::MigrateToCoretime<Runtime, crate::xcm_config::XcmRouter, GetLegacyLeaseImpl, TIMESLICE_PERIOD>,
        parachains_configuration::migration::v12::MigrateToV12<Runtime>,
        parachains_on_demand::migration::MigrateV0ToV1<Runtime>,

        // permanent
        pallet_xcm::migration::MigrateToLatestXcmVersion<Runtime>,
        parachains_inclusion::migration::MigrateToV1<Runtime>,
<<<<<<< HEAD
        parachains_shared::migration::MigrateToV1<Runtime>,
=======
		parachains_shared::migration::MigrateToV1<Runtime>,
        parachains_scheduler::migration::MigrateV2ToV3<Runtime>,
>>>>>>> 935eeb52
    );
}

/// Executive: handles dispatch to the various modules.
pub type Executive = frame_executive::Executive<
	Runtime,
	Block,
	frame_system::ChainContext<Runtime>,
	Runtime,
	AllPalletsWithSystem,
	Migrations,
>;
/// The payload being signed in transactions.
pub type SignedPayload = generic::SignedPayload<RuntimeCall, TxExtension>;

parameter_types! {
	// The deposit configuration for the singed migration. Specially if you want to allow any signed account to do the migration (see `SignedFilter`, these deposits should be high)
	pub const MigrationSignedDepositPerItem: Balance = 1 * CENTS;
	pub const MigrationSignedDepositBase: Balance = 20 * CENTS * 100;
	pub const MigrationMaxKeyLen: u32 = 512;
}

impl pallet_state_trie_migration::Config for Runtime {
	type RuntimeEvent = RuntimeEvent;
	type Currency = Balances;
	type RuntimeHoldReason = RuntimeHoldReason;
	type SignedDepositPerItem = MigrationSignedDepositPerItem;
	type SignedDepositBase = MigrationSignedDepositBase;
	type ControlOrigin = EnsureRoot<AccountId>;
	// specific account for the migration, can trigger the signed migrations.
	type SignedFilter = frame_system::EnsureSignedBy<MigController, AccountId>;

	// Use same weights as substrate ones.
	type WeightInfo = pallet_state_trie_migration::weights::SubstrateWeight<Runtime>;
	type MaxKeyLen = MigrationMaxKeyLen;
}

frame_support::ord_parameter_types! {
	pub const MigController: AccountId = AccountId::from(hex_literal::hex!("52bc71c1eca5353749542dfdf0af97bf764f9c2f44e860cd485f1cd86400f649"));
}

#[cfg(feature = "runtime-benchmarks")]
mod benches {
	frame_benchmarking::define_benchmarks!(
		// Polkadot
		// NOTE: Make sure to prefix these with `runtime_common::` so
		// the that path resolves correctly in the generated file.
		[polkadot_runtime_common::assigned_slots, AssignedSlots]
		[polkadot_runtime_common::auctions, Auctions]
		[polkadot_runtime_common::crowdloan, Crowdloan]
		[polkadot_runtime_common::claims, Claims]
		[polkadot_runtime_common::identity_migrator, IdentityMigrator]
		[polkadot_runtime_common::slots, Slots]
		[polkadot_runtime_common::paras_registrar, Registrar]
		[polkadot_runtime_parachains::configuration, Configuration]
		[polkadot_runtime_parachains::coretime, Coretime]
		[polkadot_runtime_parachains::hrmp, Hrmp]
		[polkadot_runtime_parachains::disputes, ParasDisputes]
		[polkadot_runtime_parachains::inclusion, ParaInclusion]
		[polkadot_runtime_parachains::initializer, Initializer]
		[polkadot_runtime_parachains::paras_inherent, ParaInherent]
		[polkadot_runtime_parachains::paras, Paras]
		[polkadot_runtime_parachains::assigner_on_demand, OnDemandAssignmentProvider]
		// Substrate
		[pallet_balances, Balances]
		[pallet_balances, NisCounterpartBalances]
		[pallet_beefy_mmr, MmrLeaf]
		[frame_benchmarking::baseline, Baseline::<Runtime>]
		[pallet_bounties, Bounties]
		[pallet_child_bounties, ChildBounties]
		[pallet_conviction_voting, ConvictionVoting]
		[pallet_nis, Nis]
		[pallet_identity, Identity]
		[pallet_indices, Indices]
		[pallet_message_queue, MessageQueue]
		[pallet_mmr, Mmr]
		[pallet_multisig, Multisig]
		[pallet_parameters, Parameters]
		[pallet_preimage, Preimage]
		[pallet_proxy, Proxy]
		[pallet_ranked_collective, FellowshipCollective]
		[pallet_recovery, Recovery]
		[pallet_referenda, Referenda]
		[pallet_referenda, FellowshipReferenda]
		[pallet_scheduler, Scheduler]
		[pallet_sudo, Sudo]
		[frame_system, SystemBench::<Runtime>]
		[frame_system_extensions, SystemExtensionsBench::<Runtime>]
		[pallet_timestamp, Timestamp]
		[pallet_transaction_payment, TransactionPayment]
		[pallet_treasury, Treasury]
		[pallet_utility, Utility]
		[pallet_vesting, Vesting]
		[pallet_asset_rate, AssetRate]
		[pallet_whitelist, Whitelist]
		// XCM
		[pallet_xcm, PalletXcmExtrinsicsBenchmark::<Runtime>]
		[pallet_xcm_benchmarks::fungible, pallet_xcm_benchmarks::fungible::Pallet::<Runtime>]
		[pallet_xcm_benchmarks::generic, pallet_xcm_benchmarks::generic::Pallet::<Runtime>]
	);
}

sp_api::impl_runtime_apis! {
	impl sp_api::Core<Block> for Runtime {
		fn version() -> RuntimeVersion {
			VERSION
		}

		fn execute_block(block: Block) {
			Executive::execute_block(block);
		}

		fn initialize_block(header: &<Block as BlockT>::Header) -> sp_runtime::ExtrinsicInclusionMode {
			Executive::initialize_block(header)
		}
	}

	impl xcm_runtime_apis::fees::XcmPaymentApi<Block> for Runtime {
		fn query_acceptable_payment_assets(xcm_version: xcm::Version) -> Result<Vec<VersionedAssetId>, XcmPaymentApiError> {
			let acceptable_assets = vec![AssetId(xcm_config::TokenLocation::get())];
			XcmPallet::query_acceptable_payment_assets(xcm_version, acceptable_assets)
		}

		fn query_weight_to_asset_fee(weight: Weight, asset: VersionedAssetId) -> Result<u128, XcmPaymentApiError> {
			match asset.try_as::<AssetId>() {
				Ok(asset_id) if asset_id.0 == xcm_config::TokenLocation::get() => {
					// for native token
					Ok(WeightToFee::weight_to_fee(&weight))
				},
				Ok(asset_id) => {
					log::trace!(target: "xcm::xcm_runtime_api", "query_weight_to_asset_fee - unhandled asset_id: {asset_id:?}!");
					Err(XcmPaymentApiError::AssetNotFound)
				},
				Err(_) => {
					log::trace!(target: "xcm::xcm_runtime_api", "query_weight_to_asset_fee - failed to convert asset: {asset:?}!");
					Err(XcmPaymentApiError::VersionedConversionFailed)
				}
			}
		}

		fn query_xcm_weight(message: VersionedXcm<()>) -> Result<Weight, XcmPaymentApiError> {
			XcmPallet::query_xcm_weight(message)
		}

		fn query_delivery_fees(destination: VersionedLocation, message: VersionedXcm<()>) -> Result<VersionedAssets, XcmPaymentApiError> {
			XcmPallet::query_delivery_fees(destination, message)
		}
	}

	impl xcm_runtime_apis::dry_run::DryRunApi<Block, RuntimeCall, RuntimeEvent, OriginCaller> for Runtime {
		fn dry_run_call(origin: OriginCaller, call: RuntimeCall) -> Result<CallDryRunEffects<RuntimeEvent>, XcmDryRunApiError> {
			XcmPallet::dry_run_call::<Runtime, xcm_config::XcmRouter, OriginCaller, RuntimeCall>(origin, call)
		}

		fn dry_run_xcm(origin_location: VersionedLocation, xcm: VersionedXcm<RuntimeCall>) -> Result<XcmDryRunEffects<RuntimeEvent>, XcmDryRunApiError> {
			XcmPallet::dry_run_xcm::<Runtime, xcm_config::XcmRouter, RuntimeCall, xcm_config::XcmConfig>(origin_location, xcm)
		}
	}

	impl xcm_runtime_apis::conversions::LocationToAccountApi<Block, AccountId> for Runtime {
		fn convert_location(location: VersionedLocation) -> Result<
			AccountId,
			xcm_runtime_apis::conversions::Error
		> {
			xcm_runtime_apis::conversions::LocationToAccountHelper::<
				AccountId,
				xcm_config::LocationConverter,
			>::convert_location(location)
		}
	}

	impl sp_api::Metadata<Block> for Runtime {
		fn metadata() -> OpaqueMetadata {
			OpaqueMetadata::new(Runtime::metadata().into())
		}

		fn metadata_at_version(version: u32) -> Option<OpaqueMetadata> {
			Runtime::metadata_at_version(version)
		}

		fn metadata_versions() -> alloc::vec::Vec<u32> {
			Runtime::metadata_versions()
		}
	}

	impl sp_block_builder::BlockBuilder<Block> for Runtime {
		fn apply_extrinsic(extrinsic: <Block as BlockT>::Extrinsic) -> ApplyExtrinsicResult {
			Executive::apply_extrinsic(extrinsic)
		}

		fn finalize_block() -> <Block as BlockT>::Header {
			Executive::finalize_block()
		}

		fn inherent_extrinsics(data: sp_inherents::InherentData) -> Vec<<Block as BlockT>::Extrinsic> {
			data.create_extrinsics()
		}

		fn check_inherents(
			block: Block,
			data: sp_inherents::InherentData,
		) -> sp_inherents::CheckInherentsResult {
			data.check_extrinsics(&block)
		}
	}

	impl sp_transaction_pool::runtime_api::TaggedTransactionQueue<Block> for Runtime {
		fn validate_transaction(
			source: TransactionSource,
			tx: <Block as BlockT>::Extrinsic,
			block_hash: <Block as BlockT>::Hash,
		) -> TransactionValidity {
			Executive::validate_transaction(source, tx, block_hash)
		}
	}

	impl sp_offchain::OffchainWorkerApi<Block> for Runtime {
		fn offchain_worker(header: &<Block as BlockT>::Header) {
			Executive::offchain_worker(header)
		}
	}

	#[api_version(11)]
	impl polkadot_primitives::runtime_api::ParachainHost<Block> for Runtime {
		fn validators() -> Vec<ValidatorId> {
			parachains_runtime_api_impl::validators::<Runtime>()
		}

		fn validator_groups() -> (Vec<Vec<ValidatorIndex>>, GroupRotationInfo<BlockNumber>) {
			parachains_runtime_api_impl::validator_groups::<Runtime>()
		}

		fn availability_cores() -> Vec<CoreState<Hash, BlockNumber>> {
			parachains_runtime_api_impl::availability_cores::<Runtime>()
		}

		fn persisted_validation_data(para_id: ParaId, assumption: OccupiedCoreAssumption)
			-> Option<PersistedValidationData<Hash, BlockNumber>> {
			parachains_runtime_api_impl::persisted_validation_data::<Runtime>(para_id, assumption)
		}

		fn assumed_validation_data(
			para_id: ParaId,
			expected_persisted_validation_data_hash: Hash,
		) -> Option<(PersistedValidationData<Hash, BlockNumber>, ValidationCodeHash)> {
			parachains_runtime_api_impl::assumed_validation_data::<Runtime>(
				para_id,
				expected_persisted_validation_data_hash,
			)
		}

		fn check_validation_outputs(
			para_id: ParaId,
			outputs: polkadot_primitives::CandidateCommitments,
		) -> bool {
			parachains_runtime_api_impl::check_validation_outputs::<Runtime>(para_id, outputs)
		}

		fn session_index_for_child() -> SessionIndex {
			parachains_runtime_api_impl::session_index_for_child::<Runtime>()
		}

		fn validation_code(para_id: ParaId, assumption: OccupiedCoreAssumption)
			-> Option<ValidationCode> {
			parachains_runtime_api_impl::validation_code::<Runtime>(para_id, assumption)
		}

		fn candidate_pending_availability(para_id: ParaId) -> Option<CommittedCandidateReceipt<Hash>> {
			#[allow(deprecated)]
			parachains_runtime_api_impl::candidate_pending_availability::<Runtime>(para_id)
		}

		fn candidate_events() -> Vec<CandidateEvent<Hash>> {
			parachains_runtime_api_impl::candidate_events::<Runtime, _>(|ev| {
				match ev {
					RuntimeEvent::ParaInclusion(ev) => {
						Some(ev)
					}
					_ => None,
				}
			})
		}

		fn session_info(index: SessionIndex) -> Option<SessionInfo> {
			parachains_runtime_api_impl::session_info::<Runtime>(index)
		}

		fn session_executor_params(session_index: SessionIndex) -> Option<ExecutorParams> {
			parachains_runtime_api_impl::session_executor_params::<Runtime>(session_index)
		}

		fn dmq_contents(recipient: ParaId) -> Vec<InboundDownwardMessage<BlockNumber>> {
			parachains_runtime_api_impl::dmq_contents::<Runtime>(recipient)
		}

		fn inbound_hrmp_channels_contents(
			recipient: ParaId
		) -> BTreeMap<ParaId, Vec<InboundHrmpMessage<BlockNumber>>> {
			parachains_runtime_api_impl::inbound_hrmp_channels_contents::<Runtime>(recipient)
		}

		fn validation_code_by_hash(hash: ValidationCodeHash) -> Option<ValidationCode> {
			parachains_runtime_api_impl::validation_code_by_hash::<Runtime>(hash)
		}

		fn on_chain_votes() -> Option<ScrapedOnChainVotes<Hash>> {
			parachains_runtime_api_impl::on_chain_votes::<Runtime>()
		}

		fn submit_pvf_check_statement(
			stmt: polkadot_primitives::PvfCheckStatement,
			signature: polkadot_primitives::ValidatorSignature
		) {
			parachains_runtime_api_impl::submit_pvf_check_statement::<Runtime>(stmt, signature)
		}

		fn pvfs_require_precheck() -> Vec<ValidationCodeHash> {
			parachains_runtime_api_impl::pvfs_require_precheck::<Runtime>()
		}

		fn validation_code_hash(para_id: ParaId, assumption: OccupiedCoreAssumption)
			-> Option<ValidationCodeHash>
		{
			parachains_runtime_api_impl::validation_code_hash::<Runtime>(para_id, assumption)
		}

		fn disputes() -> Vec<(SessionIndex, CandidateHash, DisputeState<BlockNumber>)> {
			parachains_runtime_api_impl::get_session_disputes::<Runtime>()
		}

		fn unapplied_slashes(
		) -> Vec<(SessionIndex, CandidateHash, slashing::PendingSlashes)> {
			parachains_runtime_api_impl::unapplied_slashes::<Runtime>()
		}

		fn key_ownership_proof(
			validator_id: ValidatorId,
		) -> Option<slashing::OpaqueKeyOwnershipProof> {
			use codec::Encode;

			Historical::prove((PARACHAIN_KEY_TYPE_ID, validator_id))
				.map(|p| p.encode())
				.map(slashing::OpaqueKeyOwnershipProof::new)
		}

		fn submit_report_dispute_lost(
			dispute_proof: slashing::DisputeProof,
			key_ownership_proof: slashing::OpaqueKeyOwnershipProof,
		) -> Option<()> {
			parachains_runtime_api_impl::submit_unsigned_slashing_report::<Runtime>(
				dispute_proof,
				key_ownership_proof,
			)
		}

		fn minimum_backing_votes() -> u32 {
			parachains_runtime_api_impl::minimum_backing_votes::<Runtime>()
		}

		fn para_backing_state(para_id: ParaId) -> Option<polkadot_primitives::vstaging::async_backing::BackingState> {
			parachains_runtime_api_impl::backing_state::<Runtime>(para_id)
		}

		fn async_backing_params() -> polkadot_primitives::AsyncBackingParams {
			parachains_runtime_api_impl::async_backing_params::<Runtime>()
		}

		fn approval_voting_params() -> ApprovalVotingParams {
			parachains_runtime_api_impl::approval_voting_params::<Runtime>()
		}

		fn disabled_validators() -> Vec<ValidatorIndex> {
			parachains_runtime_api_impl::disabled_validators::<Runtime>()
		}

		fn node_features() -> NodeFeatures {
			parachains_runtime_api_impl::node_features::<Runtime>()
		}

		fn claim_queue() -> BTreeMap<CoreIndex, VecDeque<ParaId>> {
			parachains_runtime_api_impl::claim_queue::<Runtime>()
		}

		fn candidates_pending_availability(para_id: ParaId) -> Vec<CommittedCandidateReceipt<Hash>> {
			parachains_runtime_api_impl::candidates_pending_availability::<Runtime>(para_id)
		}
	}

	#[api_version(5)]
	impl sp_consensus_beefy::BeefyApi<Block, BeefyId> for Runtime {
		fn beefy_genesis() -> Option<BlockNumber> {
			pallet_beefy::GenesisBlock::<Runtime>::get()
		}

		fn validator_set() -> Option<sp_consensus_beefy::ValidatorSet<BeefyId>> {
			Beefy::validator_set()
		}

		fn submit_report_double_voting_unsigned_extrinsic(
			equivocation_proof: sp_consensus_beefy::DoubleVotingProof<
				BlockNumber,
				BeefyId,
				BeefySignature,
			>,
			key_owner_proof: sp_consensus_beefy::OpaqueKeyOwnershipProof,
		) -> Option<()> {
			let key_owner_proof = key_owner_proof.decode()?;

			Beefy::submit_unsigned_double_voting_report(
				equivocation_proof,
				key_owner_proof,
			)
		}

		fn submit_report_fork_voting_unsigned_extrinsic(
			equivocation_proof:
				sp_consensus_beefy::ForkVotingProof<
					<Block as BlockT>::Header,
					BeefyId,
					sp_runtime::OpaqueValue
				>,
			key_owner_proof: sp_consensus_beefy::OpaqueKeyOwnershipProof,
		) -> Option<()> {
			Beefy::submit_unsigned_fork_voting_report(
				equivocation_proof.try_into()?,
				key_owner_proof.decode()?,
			)
		}

		fn submit_report_future_block_voting_unsigned_extrinsic(
			equivocation_proof: sp_consensus_beefy::FutureBlockVotingProof<BlockNumber, BeefyId>,
			key_owner_proof: sp_consensus_beefy::OpaqueKeyOwnershipProof,
		) -> Option<()> {
			Beefy::submit_unsigned_future_block_voting_report(
				equivocation_proof,
				key_owner_proof.decode()?,
			)
		}

		fn generate_key_ownership_proof(
			_set_id: sp_consensus_beefy::ValidatorSetId,
			authority_id: BeefyId,
		) -> Option<sp_consensus_beefy::OpaqueKeyOwnershipProof> {
			use codec::Encode;

			Historical::prove((sp_consensus_beefy::KEY_TYPE, authority_id))
				.map(|p| p.encode())
				.map(sp_consensus_beefy::OpaqueKeyOwnershipProof::new)
		}

		fn generate_ancestry_proof(
			prev_block_number: BlockNumber,
			best_known_block_number: Option<BlockNumber>,
		) -> Option<sp_runtime::OpaqueValue> {
			use sp_consensus_beefy::AncestryHelper;

			MmrLeaf::generate_proof(prev_block_number, best_known_block_number)
				.map(|p| p.encode())
				.map(sp_runtime::OpaqueValue::new)
		}
	}

	#[api_version(2)]
	impl mmr::MmrApi<Block, mmr::Hash, BlockNumber> for Runtime {
		fn mmr_root() -> Result<mmr::Hash, mmr::Error> {
			Ok(pallet_mmr::RootHash::<Runtime>::get())
		}

		fn mmr_leaf_count() -> Result<mmr::LeafIndex, mmr::Error> {
			Ok(pallet_mmr::NumberOfLeaves::<Runtime>::get())
		}

		fn generate_proof(
			block_numbers: Vec<BlockNumber>,
			best_known_block_number: Option<BlockNumber>,
		) -> Result<(Vec<mmr::EncodableOpaqueLeaf>, mmr::LeafProof<mmr::Hash>), mmr::Error> {
			Mmr::generate_proof(block_numbers, best_known_block_number).map(
				|(leaves, proof)| {
					(
						leaves
							.into_iter()
							.map(|leaf| mmr::EncodableOpaqueLeaf::from_leaf(&leaf))
							.collect(),
						proof,
					)
				},
			)
		}

		fn verify_proof(leaves: Vec<mmr::EncodableOpaqueLeaf>, proof: mmr::LeafProof<mmr::Hash>)
			-> Result<(), mmr::Error>
		{
			let leaves = leaves.into_iter().map(|leaf|
				leaf.into_opaque_leaf()
				.try_decode()
				.ok_or(mmr::Error::Verify)).collect::<Result<Vec<mmr::Leaf>, mmr::Error>>()?;
			Mmr::verify_leaves(leaves, proof)
		}

		fn verify_proof_stateless(
			root: mmr::Hash,
			leaves: Vec<mmr::EncodableOpaqueLeaf>,
			proof: mmr::LeafProof<mmr::Hash>
		) -> Result<(), mmr::Error> {
			let nodes = leaves.into_iter().map(|leaf|mmr::DataOrHash::Data(leaf.into_opaque_leaf())).collect();
			pallet_mmr::verify_leaves_proof::<mmr::Hashing, _>(root, nodes, proof)
		}
	}

	impl fg_primitives::GrandpaApi<Block> for Runtime {
		fn grandpa_authorities() -> Vec<(GrandpaId, u64)> {
			Grandpa::grandpa_authorities()
		}

		fn current_set_id() -> fg_primitives::SetId {
			Grandpa::current_set_id()
		}

		fn submit_report_equivocation_unsigned_extrinsic(
			equivocation_proof: fg_primitives::EquivocationProof<
				<Block as BlockT>::Hash,
				sp_runtime::traits::NumberFor<Block>,
			>,
			key_owner_proof: fg_primitives::OpaqueKeyOwnershipProof,
		) -> Option<()> {
			let key_owner_proof = key_owner_proof.decode()?;

			Grandpa::submit_unsigned_equivocation_report(
				equivocation_proof,
				key_owner_proof,
			)
		}

		fn generate_key_ownership_proof(
			_set_id: fg_primitives::SetId,
			authority_id: fg_primitives::AuthorityId,
		) -> Option<fg_primitives::OpaqueKeyOwnershipProof> {
			use codec::Encode;

			Historical::prove((fg_primitives::KEY_TYPE, authority_id))
				.map(|p| p.encode())
				.map(fg_primitives::OpaqueKeyOwnershipProof::new)
		}
	}

	impl sp_consensus_babe::BabeApi<Block> for Runtime {
		fn configuration() -> sp_consensus_babe::BabeConfiguration {
			let epoch_config = Babe::epoch_config().unwrap_or(BABE_GENESIS_EPOCH_CONFIG);
			sp_consensus_babe::BabeConfiguration {
				slot_duration: Babe::slot_duration(),
				epoch_length: EpochDurationInBlocks::get().into(),
				c: epoch_config.c,
				authorities: Babe::authorities().to_vec(),
				randomness: Babe::randomness(),
				allowed_slots: epoch_config.allowed_slots,
			}
		}

		fn current_epoch_start() -> sp_consensus_babe::Slot {
			Babe::current_epoch_start()
		}

		fn current_epoch() -> sp_consensus_babe::Epoch {
			Babe::current_epoch()
		}

		fn next_epoch() -> sp_consensus_babe::Epoch {
			Babe::next_epoch()
		}

		fn generate_key_ownership_proof(
			_slot: sp_consensus_babe::Slot,
			authority_id: sp_consensus_babe::AuthorityId,
		) -> Option<sp_consensus_babe::OpaqueKeyOwnershipProof> {
			use codec::Encode;

			Historical::prove((sp_consensus_babe::KEY_TYPE, authority_id))
				.map(|p| p.encode())
				.map(sp_consensus_babe::OpaqueKeyOwnershipProof::new)
		}

		fn submit_report_equivocation_unsigned_extrinsic(
			equivocation_proof: sp_consensus_babe::EquivocationProof<<Block as BlockT>::Header>,
			key_owner_proof: sp_consensus_babe::OpaqueKeyOwnershipProof,
		) -> Option<()> {
			let key_owner_proof = key_owner_proof.decode()?;

			Babe::submit_unsigned_equivocation_report(
				equivocation_proof,
				key_owner_proof,
			)
		}
	}

	impl sp_authority_discovery::AuthorityDiscoveryApi<Block> for Runtime {
		fn authorities() -> Vec<AuthorityDiscoveryId> {
			parachains_runtime_api_impl::relevant_authority_ids::<Runtime>()
		}
	}

	impl sp_session::SessionKeys<Block> for Runtime {
		fn generate_session_keys(seed: Option<Vec<u8>>) -> Vec<u8> {
			SessionKeys::generate(seed)
		}

		fn decode_session_keys(
			encoded: Vec<u8>,
		) -> Option<Vec<(Vec<u8>, sp_core::crypto::KeyTypeId)>> {
			SessionKeys::decode_into_raw_public_keys(&encoded)
		}
	}

	impl frame_system_rpc_runtime_api::AccountNonceApi<Block, AccountId, Nonce> for Runtime {
		fn account_nonce(account: AccountId) -> Nonce {
			System::account_nonce(account)
		}
	}

	impl pallet_transaction_payment_rpc_runtime_api::TransactionPaymentApi<
		Block,
		Balance,
	> for Runtime {
		fn query_info(uxt: <Block as BlockT>::Extrinsic, len: u32) -> RuntimeDispatchInfo<Balance> {
			TransactionPayment::query_info(uxt, len)
		}
		fn query_fee_details(uxt: <Block as BlockT>::Extrinsic, len: u32) -> FeeDetails<Balance> {
			TransactionPayment::query_fee_details(uxt, len)
		}
		fn query_weight_to_fee(weight: Weight) -> Balance {
			TransactionPayment::weight_to_fee(weight)
		}
		fn query_length_to_fee(length: u32) -> Balance {
			TransactionPayment::length_to_fee(length)
		}
	}

	impl pallet_beefy_mmr::BeefyMmrApi<Block, Hash> for RuntimeApi {
		fn authority_set_proof() -> sp_consensus_beefy::mmr::BeefyAuthoritySet<Hash> {
			MmrLeaf::authority_set_proof()
		}

		fn next_authority_set_proof() -> sp_consensus_beefy::mmr::BeefyNextAuthoritySet<Hash> {
			MmrLeaf::next_authority_set_proof()
		}
	}

	#[cfg(feature = "try-runtime")]
	impl frame_try_runtime::TryRuntime<Block> for Runtime {
		fn on_runtime_upgrade(checks: frame_try_runtime::UpgradeCheckSelect) -> (Weight, Weight) {
			log::info!("try-runtime::on_runtime_upgrade rococo.");
			let weight = Executive::try_runtime_upgrade(checks).unwrap();
			(weight, BlockWeights::get().max_block)
		}

		fn execute_block(
			block: Block,
			state_root_check: bool,
			signature_check: bool,
			select: frame_try_runtime::TryStateSelect,
		) -> Weight {
			// NOTE: intentional unwrap: we don't want to propagate the error backwards, and want to
			// have a backtrace here.
			Executive::try_execute_block(block, state_root_check, signature_check, select).unwrap()
		}
	}

	#[cfg(feature = "runtime-benchmarks")]
	impl frame_benchmarking::Benchmark<Block> for Runtime {
		fn benchmark_metadata(extra: bool) -> (
			Vec<frame_benchmarking::BenchmarkList>,
			Vec<frame_support::traits::StorageInfo>,
		) {
			use frame_benchmarking::{Benchmarking, BenchmarkList};
			use frame_support::traits::StorageInfoTrait;

			use frame_system_benchmarking::Pallet as SystemBench;
			use frame_system_benchmarking::extensions::Pallet as SystemExtensionsBench;
			use frame_benchmarking::baseline::Pallet as Baseline;

			use pallet_xcm::benchmarking::Pallet as PalletXcmExtrinsicsBenchmark;

			let mut list = Vec::<BenchmarkList>::new();
			list_benchmarks!(list, extra);

			let storage_info = AllPalletsWithSystem::storage_info();
			return (list, storage_info)
		}

		fn dispatch_benchmark(
			config: frame_benchmarking::BenchmarkConfig,
		) -> Result<
			Vec<frame_benchmarking::BenchmarkBatch>,
			sp_runtime::RuntimeString,
		> {
			use frame_support::traits::WhitelistedStorageKeys;
			use frame_benchmarking::{Benchmarking, BenchmarkBatch, BenchmarkError};
			use frame_system_benchmarking::Pallet as SystemBench;
			use frame_system_benchmarking::extensions::Pallet as SystemExtensionsBench;
			use frame_benchmarking::baseline::Pallet as Baseline;
			use pallet_xcm::benchmarking::Pallet as PalletXcmExtrinsicsBenchmark;
			use sp_storage::TrackedStorageKey;
			use xcm::latest::prelude::*;
			use xcm_config::{
				AssetHub, LocalCheckAccount, LocationConverter, TokenLocation, XcmConfig,
			};

			parameter_types! {
				pub ExistentialDepositAsset: Option<Asset> = Some((
					TokenLocation::get(),
					ExistentialDeposit::get()
				).into());
				pub AssetHubParaId: ParaId = rococo_runtime_constants::system_parachain::ASSET_HUB_ID.into();
				pub const RandomParaId: ParaId = ParaId::new(43211234);
			}

			impl frame_system_benchmarking::Config for Runtime {}
			impl frame_benchmarking::baseline::Config for Runtime {}
			impl pallet_xcm::benchmarking::Config for Runtime {
				type DeliveryHelper = (
					polkadot_runtime_common::xcm_sender::ToParachainDeliveryHelper<
						XcmConfig,
						ExistentialDepositAsset,
						xcm_config::PriceForChildParachainDelivery,
						AssetHubParaId,
						(),
					>,
					polkadot_runtime_common::xcm_sender::ToParachainDeliveryHelper<
						XcmConfig,
						ExistentialDepositAsset,
						xcm_config::PriceForChildParachainDelivery,
						RandomParaId,
						(),
					>
				);

				fn reachable_dest() -> Option<Location> {
					Some(crate::xcm_config::AssetHub::get())
				}

				fn teleportable_asset_and_dest() -> Option<(Asset, Location)> {
					// Relay/native token can be teleported to/from AH.
					Some((
						Asset {
							fun: Fungible(ExistentialDeposit::get()),
							id: AssetId(Here.into())
						},
						crate::xcm_config::AssetHub::get(),
					))
				}

				fn reserve_transferable_asset_and_dest() -> Option<(Asset, Location)> {
					// Relay can reserve transfer native token to some random parachain.
					Some((
						Asset {
							fun: Fungible(ExistentialDeposit::get()),
							id: AssetId(Here.into())
						},
						Parachain(RandomParaId::get().into()).into(),
					))
				}

				fn set_up_complex_asset_transfer(
				) -> Option<(Assets, u32, Location, alloc::boxed::Box<dyn FnOnce()>)> {
					// Relay supports only native token, either reserve transfer it to non-system parachains,
					// or teleport it to system parachain. Use the teleport case for benchmarking as it's
					// slightly heavier.
					// Relay/native token can be teleported to/from AH.
					let native_location = Here.into();
					let dest = crate::xcm_config::AssetHub::get();
					pallet_xcm::benchmarking::helpers::native_teleport_as_asset_transfer::<Runtime>(
						native_location,
						dest
					)
				}

				fn get_asset() -> Asset {
					Asset {
						id: AssetId(Location::here()),
						fun: Fungible(ExistentialDeposit::get()),
					}
				}
			}
			impl pallet_xcm_benchmarks::Config for Runtime {
				type XcmConfig = XcmConfig;
				type AccountIdConverter = LocationConverter;
				type DeliveryHelper = polkadot_runtime_common::xcm_sender::ToParachainDeliveryHelper<
					XcmConfig,
					ExistentialDepositAsset,
					xcm_config::PriceForChildParachainDelivery,
					AssetHubParaId,
					(),
				>;
				fn valid_destination() -> Result<Location, BenchmarkError> {
					Ok(AssetHub::get())
				}
				fn worst_case_holding(_depositable_count: u32) -> Assets {
					// Rococo only knows about ROC
					vec![Asset{
						id: AssetId(TokenLocation::get()),
						fun: Fungible(1_000_000 * UNITS),
					}].into()
				}
			}

			parameter_types! {
				pub TrustedTeleporter: Option<(Location, Asset)> = Some((
					AssetHub::get(),
					Asset { fun: Fungible(1 * UNITS), id: AssetId(TokenLocation::get()) },
				));
				pub TrustedReserve: Option<(Location, Asset)> = None;
			}

			impl pallet_xcm_benchmarks::fungible::Config for Runtime {
				type TransactAsset = Balances;

				type CheckedAccount = LocalCheckAccount;
				type TrustedTeleporter = TrustedTeleporter;
				type TrustedReserve = TrustedReserve;

				fn get_asset() -> Asset {
					Asset {
						id: AssetId(TokenLocation::get()),
						fun: Fungible(1 * UNITS),
					}
				}
			}

			impl pallet_xcm_benchmarks::generic::Config for Runtime {
				type TransactAsset = Balances;
				type RuntimeCall = RuntimeCall;

				fn worst_case_response() -> (u64, Response) {
					(0u64, Response::Version(Default::default()))
				}

				fn worst_case_asset_exchange() -> Result<(Assets, Assets), BenchmarkError> {
					// Rococo doesn't support asset exchanges
					Err(BenchmarkError::Skip)
				}

				fn universal_alias() -> Result<(Location, Junction), BenchmarkError> {
					// The XCM executor of Rococo doesn't have a configured `UniversalAliases`
					Err(BenchmarkError::Skip)
				}

				fn transact_origin_and_runtime_call() -> Result<(Location, RuntimeCall), BenchmarkError> {
					Ok((AssetHub::get(), frame_system::Call::remark_with_event { remark: vec![] }.into()))
				}

				fn subscribe_origin() -> Result<Location, BenchmarkError> {
					Ok(AssetHub::get())
				}

				fn claimable_asset() -> Result<(Location, Location, Assets), BenchmarkError> {
					let origin = AssetHub::get();
					let assets: Assets = (AssetId(TokenLocation::get()), 1_000 * UNITS).into();
					let ticket = Location { parents: 0, interior: Here };
					Ok((origin, ticket, assets))
				}

				fn fee_asset() -> Result<Asset, BenchmarkError> {
					Ok(Asset {
						id: AssetId(TokenLocation::get()),
						fun: Fungible(1_000_000 * UNITS),
					})
				}

				fn unlockable_asset() -> Result<(Location, Location, Asset), BenchmarkError> {
					// Rococo doesn't support asset locking
					Err(BenchmarkError::Skip)
				}

				fn export_message_origin_and_destination(
				) -> Result<(Location, NetworkId, InteriorLocation), BenchmarkError> {
					// Rococo doesn't support exporting messages
					Err(BenchmarkError::Skip)
				}

				fn alias_origin() -> Result<(Location, Location), BenchmarkError> {
					// The XCM executor of Rococo doesn't have a configured `Aliasers`
					Err(BenchmarkError::Skip)
				}
			}

			let mut whitelist: Vec<TrackedStorageKey> = AllPalletsWithSystem::whitelisted_storage_keys();
			let treasury_key = frame_system::Account::<Runtime>::hashed_key_for(Treasury::account_id());
			whitelist.push(treasury_key.to_vec().into());

			let mut batches = Vec::<BenchmarkBatch>::new();
			let params = (&config, &whitelist);

			add_benchmarks!(params, batches);

			Ok(batches)
		}
	}

	impl sp_genesis_builder::GenesisBuilder<Block> for Runtime {
		fn build_state(config: Vec<u8>) -> sp_genesis_builder::Result {
			build_state::<RuntimeGenesisConfig>(config)
		}

		fn get_preset(id: &Option<PresetId>) -> Option<Vec<u8>> {
			get_preset::<RuntimeGenesisConfig>(id, &genesis_config_presets::get_preset)
		}

		fn preset_names() -> Vec<PresetId> {
			genesis_config_presets::preset_names()
		}
	}

	impl xcm_runtime_apis::trusted_query::TrustedQueryApi<Block> for Runtime {
		fn is_trusted_reserve(asset: VersionedAsset, location: VersionedLocation) -> Result<bool, xcm_runtime_apis::trusted_query::Error> {
			XcmPallet::is_trusted_reserve(asset, location)
		}
		fn is_trusted_teleporter(asset: VersionedAsset, location: VersionedLocation) -> Result<bool, xcm_runtime_apis::trusted_query::Error> {
			XcmPallet::is_trusted_teleporter(asset, location)
		}
	}
}

#[cfg(all(test, feature = "try-runtime"))]
mod remote_tests {
	use super::*;
	use frame_try_runtime::{runtime_decl_for_try_runtime::TryRuntime, UpgradeCheckSelect};
	use remote_externalities::{
		Builder, Mode, OfflineConfig, OnlineConfig, SnapshotConfig, Transport,
	};
	use std::env::var;

	#[tokio::test]
	async fn run_migrations() {
		if var("RUN_MIGRATION_TESTS").is_err() {
			return;
		}

		sp_tracing::try_init_simple();
		let transport: Transport =
			var("WS").unwrap_or("wss://rococo-rpc.polkadot.io:443".to_string()).into();
		let maybe_state_snapshot: Option<SnapshotConfig> = var("SNAP").map(|s| s.into()).ok();
		let mut ext = Builder::<Block>::default()
			.mode(if let Some(state_snapshot) = maybe_state_snapshot {
				Mode::OfflineOrElseOnline(
					OfflineConfig { state_snapshot: state_snapshot.clone() },
					OnlineConfig {
						transport,
						state_snapshot: Some(state_snapshot),
						..Default::default()
					},
				)
			} else {
				Mode::Online(OnlineConfig { transport, ..Default::default() })
			})
			.build()
			.await
			.unwrap();
		ext.execute_with(|| Runtime::on_runtime_upgrade(UpgradeCheckSelect::PreAndPost));
	}
}<|MERGE_RESOLUTION|>--- conflicted
+++ resolved
@@ -1713,12 +1713,8 @@
         // permanent
         pallet_xcm::migration::MigrateToLatestXcmVersion<Runtime>,
         parachains_inclusion::migration::MigrateToV1<Runtime>,
-<<<<<<< HEAD
-        parachains_shared::migration::MigrateToV1<Runtime>,
-=======
 		parachains_shared::migration::MigrateToV1<Runtime>,
         parachains_scheduler::migration::MigrateV2ToV3<Runtime>,
->>>>>>> 935eeb52
     );
 }
 
