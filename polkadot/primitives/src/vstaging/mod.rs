// Copyright (C) Parity Technologies (UK) Ltd.
// This file is part of Polkadot.

// Polkadot is free software: you can redistribute it and/or modify
// it under the terms of the GNU General Public License as published by
// the Free Software Foundation, either version 3 of the License, or
// (at your option) any later version.

// Polkadot is distributed in the hope that it will be useful,
// but WITHOUT ANY WARRANTY; without even the implied warranty of
// MERCHANTABILITY or FITNESS FOR A PARTICULAR PURPOSE.  See the
// GNU General Public License for more details.

// You should have received a copy of the GNU General Public License
// along with Polkadot.  If not, see <http://www.gnu.org/licenses/>.

//! Staging Primitives.
use crate::{ValidatorIndex, ValidityAttestation};

// Put any primitives used by staging APIs functions here
use super::{
	async_backing::Constraints, BlakeTwo256, BlockNumber, CandidateCommitments,
	CandidateDescriptor, CandidateHash, CollatorId, CollatorSignature, CoreIndex, GroupIndex, Hash,
	HashT, HeadData, Header, Id, Id as ParaId, MultiDisputeStatementSet, ScheduledCore,
	UncheckedSignedAvailabilityBitfields, ValidationCodeHash,
};
use bitvec::prelude::*;
use sp_application_crypto::ByteArray;

use alloc::{vec, vec::Vec};
use codec::{Decode, Encode};
use scale_info::TypeInfo;
use sp_core::RuntimeDebug;
use sp_runtime::traits::Header as HeaderT;
use sp_staking::SessionIndex;
/// Async backing primitives
pub mod async_backing;

/// A type representing the version of the candidate descriptor and internal version number.
#[derive(PartialEq, Eq, Encode, Decode, Clone, TypeInfo, RuntimeDebug, Copy)]
#[cfg_attr(feature = "std", derive(Hash))]
pub struct InternalVersion(pub u8);

/// A type representing the version of the candidate descriptor.
#[derive(PartialEq, Eq, Clone, TypeInfo, RuntimeDebug)]
#[cfg_attr(feature = "std", derive(Hash))]
pub enum CandidateDescriptorVersion {
	/// The old candidate descriptor version.
	V1,
	/// The new `CandidateDescriptorV2`.
	V2,
	/// An unknown version.
	Unknown,
}

/// A unique descriptor of the candidate receipt.
#[derive(PartialEq, Eq, Clone, Encode, Decode, TypeInfo, RuntimeDebug)]
#[cfg_attr(feature = "std", derive(Hash))]
pub struct CandidateDescriptorV2<H = Hash> {
	/// The ID of the para this is a candidate for.
	para_id: ParaId,
	/// The hash of the relay-chain block this is executed in the context of.
	relay_parent: H,
	/// Version field. The raw value here is not exposed, instead it is used
	/// to determine the `CandidateDescriptorVersion`, see `fn version()`.
	/// For the current version this field is set to `0` and will be incremented
	/// by next versions.
	version: InternalVersion,
	/// The core index where the candidate is backed.
	core_index: u16,
	/// The session index of the candidate relay parent.
	session_index: SessionIndex,
	/// Reserved bytes.
	reserved1: [u8; 25],
	/// The blake2-256 hash of the persisted validation data. This is extra data derived from
	/// relay-chain state which may vary based on bitfields included before the candidate.
	/// Thus it cannot be derived entirely from the relay-parent.
	persisted_validation_data_hash: Hash,
	/// The blake2-256 hash of the PoV.
	pov_hash: Hash,
	/// The root of a block's erasure encoding Merkle tree.
	erasure_root: Hash,
	/// Reserved bytes.
	reserved2: [u8; 64],
	/// Hash of the para header that is being generated by this candidate.
	para_head: Hash,
	/// The blake2-256 hash of the validation code bytes.
	validation_code_hash: ValidationCodeHash,
}

impl<H: Copy> From<CandidateDescriptorV2<H>> for CandidateDescriptor<H> {
	fn from(value: CandidateDescriptorV2<H>) -> Self {
		Self {
			para_id: value.para_id,
			relay_parent: value.relay_parent,
			collator: value.rebuild_collator_field(),
			persisted_validation_data_hash: value.persisted_validation_data_hash,
			pov_hash: value.pov_hash,
			erasure_root: value.erasure_root,
			signature: value.rebuild_signature_field(),
			para_head: value.para_head,
			validation_code_hash: value.validation_code_hash,
		}
	}
}

#[cfg(any(feature = "runtime-benchmarks", feature = "test"))]
impl<H: Encode + Decode + Copy> From<CandidateDescriptor<H>> for CandidateDescriptorV2<H> {
	fn from(value: CandidateDescriptor<H>) -> Self {
		Decode::decode(&mut value.encode().as_slice()).unwrap()
	}
}

impl<H> CandidateDescriptorV2<H> {
	/// Constructor
	pub fn new(
		para_id: Id,
		relay_parent: H,
		core_index: CoreIndex,
		session_index: SessionIndex,
		persisted_validation_data_hash: Hash,
		pov_hash: Hash,
		erasure_root: Hash,
		para_head: Hash,
		validation_code_hash: ValidationCodeHash,
	) -> Self {
		Self {
			para_id,
			relay_parent,
			version: InternalVersion(0),
			core_index: core_index.0 as u16,
			session_index,
			reserved1: [0; 25],
			persisted_validation_data_hash,
			pov_hash,
			erasure_root,
			reserved2: [0; 64],
			para_head,
			validation_code_hash,
		}
	}

	/// Set the PoV size in the descriptor. Only for tests.
	#[cfg(feature = "test")]
	pub fn set_pov_hash(&mut self, pov_hash: Hash) {
		self.pov_hash = pov_hash;
	}

	/// Set the version in the descriptor. Only for tests.
	#[cfg(feature = "test")]
	pub fn set_version(&mut self, version: InternalVersion) {
		self.version = version;
	}
}

/// A candidate-receipt at version 2.
#[derive(PartialEq, Eq, Clone, Encode, Decode, TypeInfo, RuntimeDebug)]
#[cfg_attr(feature = "std", derive(Hash))]
pub struct CandidateReceiptV2<H = Hash> {
	/// The descriptor of the candidate.
	pub descriptor: CandidateDescriptorV2<H>,
	/// The hash of the encoded commitments made as a result of candidate execution.
	pub commitments_hash: Hash,
}

/// A candidate-receipt with commitments directly included.
#[derive(PartialEq, Eq, Clone, Encode, Decode, TypeInfo, RuntimeDebug)]
#[cfg_attr(feature = "std", derive(Hash))]
pub struct CommittedCandidateReceiptV2<H = Hash> {
	/// The descriptor of the candidate.
	pub descriptor: CandidateDescriptorV2<H>,
	/// The commitments of the candidate receipt.
	pub commitments: CandidateCommitments,
}

/// An event concerning a candidate.
#[derive(Clone, Encode, Decode, TypeInfo, RuntimeDebug)]
#[cfg_attr(feature = "std", derive(PartialEq))]
pub enum CandidateEvent<H = Hash> {
	/// This candidate receipt was backed in the most recent block.
	/// This includes the core index the candidate is now occupying.
	#[codec(index = 0)]
	CandidateBacked(CandidateReceiptV2<H>, HeadData, CoreIndex, GroupIndex),
	/// This candidate receipt was included and became a parablock at the most recent block.
	/// This includes the core index the candidate was occupying as well as the group responsible
	/// for backing the candidate.
	#[codec(index = 1)]
	CandidateIncluded(CandidateReceiptV2<H>, HeadData, CoreIndex, GroupIndex),
	/// This candidate receipt was not made available in time and timed out.
	/// This includes the core index the candidate was occupying.
	#[codec(index = 2)]
	CandidateTimedOut(CandidateReceiptV2<H>, HeadData, CoreIndex),
}

impl<H: Encode + Copy> From<CandidateEvent<H>> for super::v8::CandidateEvent<H> {
	fn from(value: CandidateEvent<H>) -> Self {
		match value {
			CandidateEvent::CandidateBacked(receipt, head_data, core_index, group_index) =>
				super::v8::CandidateEvent::CandidateBacked(
					receipt.into(),
					head_data,
					core_index,
					group_index,
				),
			CandidateEvent::CandidateIncluded(receipt, head_data, core_index, group_index) =>
				super::v8::CandidateEvent::CandidateIncluded(
					receipt.into(),
					head_data,
					core_index,
					group_index,
				),
			CandidateEvent::CandidateTimedOut(receipt, head_data, core_index) =>
				super::v8::CandidateEvent::CandidateTimedOut(receipt.into(), head_data, core_index),
		}
	}
}

impl<H> CandidateReceiptV2<H> {
	/// Get a reference to the candidate descriptor.
	pub fn descriptor(&self) -> &CandidateDescriptorV2<H> {
		&self.descriptor
	}

	/// Computes the blake2-256 hash of the receipt.
	pub fn hash(&self) -> CandidateHash
	where
		H: Encode,
	{
		CandidateHash(BlakeTwo256::hash_of(self))
	}
}

impl<H: Clone> CommittedCandidateReceiptV2<H> {
	/// Transforms this into a plain `CandidateReceipt`.
	pub fn to_plain(&self) -> CandidateReceiptV2<H> {
		CandidateReceiptV2 {
			descriptor: self.descriptor.clone(),
			commitments_hash: self.commitments.hash(),
		}
	}

	/// Computes the hash of the committed candidate receipt.
	///
	/// This computes the canonical hash, not the hash of the directly encoded data.
	/// Thus this is a shortcut for `candidate.to_plain().hash()`.
	pub fn hash(&self) -> CandidateHash
	where
		H: Encode,
	{
		self.to_plain().hash()
	}

	/// Does this committed candidate receipt corresponds to the given [`CandidateReceiptV2`]?
	pub fn corresponds_to(&self, receipt: &CandidateReceiptV2<H>) -> bool
	where
		H: PartialEq,
	{
		receipt.descriptor == self.descriptor && receipt.commitments_hash == self.commitments.hash()
	}
}

impl PartialOrd for CommittedCandidateReceiptV2 {
	fn partial_cmp(&self, other: &Self) -> Option<core::cmp::Ordering> {
		Some(self.cmp(other))
	}
}

impl Ord for CommittedCandidateReceiptV2 {
	fn cmp(&self, other: &Self) -> core::cmp::Ordering {
		self.descriptor
			.para_id
			.cmp(&other.descriptor.para_id)
			.then_with(|| self.commitments.head_data.cmp(&other.commitments.head_data))
	}
}

impl<H: Copy> From<CommittedCandidateReceiptV2<H>> for super::v8::CommittedCandidateReceipt<H> {
	fn from(value: CommittedCandidateReceiptV2<H>) -> Self {
		Self { descriptor: value.descriptor.into(), commitments: value.commitments }
	}
}

impl<H: Copy> From<CandidateReceiptV2<H>> for super::v8::CandidateReceipt<H> {
	fn from(value: CandidateReceiptV2<H>) -> Self {
		Self { descriptor: value.descriptor.into(), commitments_hash: value.commitments_hash }
	}
}

/// A strictly increasing sequence number, typically this would be the least significant byte of the
/// block number.
#[derive(PartialEq, Eq, Clone, Encode, Decode, TypeInfo, RuntimeDebug)]
pub struct CoreSelector(pub u8);

/// An offset in the relay chain claim queue.
#[derive(PartialEq, Eq, Clone, Encode, Decode, TypeInfo, RuntimeDebug)]
pub struct ClaimQueueOffset(pub u8);

/// Signals that a parachain can send to the relay chain via the UMP queue.
#[derive(PartialEq, Eq, Clone, Encode, Decode, TypeInfo, RuntimeDebug)]
pub enum UMPSignal {
	/// A message sent by a parachain to select the core the candidate is commited to.
	/// Relay chain validators, in particular backers, use the `CoreSelector` and
	/// `ClaimQueueOffset` to compute the index of the core the candidate has commited to.
	SelectCore(CoreSelector, ClaimQueueOffset),
}
/// Separator between `XCM` and `UMPSignal`.
pub const UMP_SEPARATOR: Vec<u8> = vec![];

impl CandidateCommitments {
	/// Returns the core selector and claim queue offset the candidate has committed to, if any.
	pub fn selected_core(&self) -> Option<(CoreSelector, ClaimQueueOffset)> {
		// We need at least 2 messages for the separator and core selector
		if self.upward_messages.len() < 2 {
			return None
		}

		let separator_pos =
			self.upward_messages.iter().rposition(|message| message == &UMP_SEPARATOR)?;

		// Use first commitment
		let message = self.upward_messages.get(separator_pos + 1)?;

		match UMPSignal::decode(&mut message.as_slice()).ok()? {
			UMPSignal::SelectCore(core_selector, cq_offset) => Some((core_selector, cq_offset)),
		}
	}

	/// Returns the core index determined by `UMPSignal::SelectCore` commitment
	/// and `assigned_cores`.
	///
	/// Returns `None` if there is no `UMPSignal::SelectCore` commitment or
	/// assigned cores is empty.
	///
	/// `assigned_cores` must be a sorted vec of all core indices assigned to a parachain.
	pub fn committed_core_index(&self, assigned_cores: &[&CoreIndex]) -> Option<CoreIndex> {
		if assigned_cores.is_empty() {
			return None
		}

		self.selected_core().and_then(|(core_selector, _cq_offset)| {
			let core_index =
				**assigned_cores.get(core_selector.0 as usize % assigned_cores.len())?;
			Some(core_index)
		})
	}
}

/// CandidateReceipt construction errors.
#[derive(PartialEq, Eq, Clone, Encode, Decode, TypeInfo, RuntimeDebug)]
pub enum CandidateReceiptError {
<<<<<<< HEAD
	/// The core index in commitments doesnt match the one in descriptor
=======
	/// The specified core index is invalid.
	InvalidCoreIndex,
	/// The core index in commitments doesn't match the one in descriptor
>>>>>>> 19d6f325
	CoreIndexMismatch,
	/// The core selector or claim queue offset is invalid.
	InvalidSelectedCore,
	/// The parachain is not assigned to any core at specified claim queue offset.
	NoAssignment,
	/// No core was selected.
	NoCoreSelected,
	/// Unknown version.
	UnknownVersion(InternalVersion),
}

macro_rules! impl_getter {
	($field:ident, $type:ident) => {
		/// Returns the value of $field field.
		pub fn $field(&self) -> $type {
			self.$field
		}
	};
}

impl<H: Copy> CandidateDescriptorV2<H> {
	impl_getter!(erasure_root, Hash);
	impl_getter!(para_head, Hash);
	impl_getter!(relay_parent, H);
	impl_getter!(para_id, ParaId);
	impl_getter!(persisted_validation_data_hash, Hash);
	impl_getter!(pov_hash, Hash);
	impl_getter!(validation_code_hash, ValidationCodeHash);

	/// Returns the candidate descriptor version.
	/// The candidate is at version 2 if the reserved fields are zeroed out
	/// and the internal `version` field is 0.
	pub fn version(&self) -> CandidateDescriptorVersion {
		if self.reserved2 != [0u8; 64] || self.reserved1 != [0u8; 25] {
			return CandidateDescriptorVersion::V1
		}

		match self.version.0 {
			0 => CandidateDescriptorVersion::V2,
			_ => CandidateDescriptorVersion::Unknown,
		}
	}

	fn rebuild_collator_field(&self) -> CollatorId {
		let mut collator_id = Vec::with_capacity(32);
		let core_index: [u8; 2] = self.core_index.to_ne_bytes();
		let session_index: [u8; 4] = self.session_index.to_ne_bytes();

		collator_id.push(self.version.0);
		collator_id.extend_from_slice(core_index.as_slice());
		collator_id.extend_from_slice(session_index.as_slice());
		collator_id.extend_from_slice(self.reserved1.as_slice());

		CollatorId::from_slice(&collator_id.as_slice())
			.expect("Slice size is exactly 32 bytes; qed")
	}

	/// Returns the collator id if this is a v1 `CandidateDescriptor`
	pub fn collator(&self) -> Option<CollatorId> {
		if self.version() == CandidateDescriptorVersion::V1 {
			Some(self.rebuild_collator_field())
		} else {
			None
		}
	}

	fn rebuild_signature_field(&self) -> CollatorSignature {
		CollatorSignature::from_slice(self.reserved2.as_slice())
			.expect("Slice size is exactly 64 bytes; qed")
	}

	/// Returns the collator signature of `V1` candidate descriptors, `None` otherwise.
	pub fn signature(&self) -> Option<CollatorSignature> {
		if self.version() == CandidateDescriptorVersion::V1 {
			return Some(self.rebuild_signature_field())
		}

		None
	}

	/// Returns the `core_index` of `V2` candidate descriptors, `None` otherwise.
	pub fn core_index(&self) -> Option<CoreIndex> {
		if self.version() == CandidateDescriptorVersion::V1 {
			return None
		}

		Some(CoreIndex(self.core_index as u32))
	}

	/// Returns the `core_index` of `V2` candidate descriptors, `None` otherwise.
	pub fn session_index(&self) -> Option<SessionIndex> {
		if self.version() == CandidateDescriptorVersion::V1 {
			return None
		}

		Some(self.session_index)
	}
}

impl<H: Copy> CommittedCandidateReceiptV2<H> {
	/// Checks if descriptor core index is equal to the commited core index.
	/// Input `assigned_cores` must contain the sorted cores assigned to the para at
	/// the committed claim queue offset.
	pub fn check(&self, assigned_cores: &[&CoreIndex]) -> Result<(), CandidateReceiptError> {
		// Don't check v1 descriptors.
		if self.descriptor.version() == CandidateDescriptorVersion::V1 {
			return Ok(())
		}

<<<<<<< HEAD
		if self.commitments.selected_core().is_none() {
			return Err(CandidateReceiptError::NoCoreSelected)
=======
		if self.descriptor.version() == CandidateDescriptorVersion::Unknown {
			return Err(CandidateReceiptError::UnknownVersion(self.descriptor.version))
>>>>>>> 19d6f325
		}

		if assigned_cores.is_empty() {
			return Err(CandidateReceiptError::NoAssignment)
		}

		let core_index = self
			.commitments
			.committed_core_index(assigned_cores)
			.ok_or(CandidateReceiptError::NoAssignment)?;

		let descriptor_core_index = CoreIndex(self.descriptor.core_index as u32);
		if core_index != descriptor_core_index {
			return Err(CandidateReceiptError::CoreIndexMismatch)
		}

		Ok(())
	}
}

/// A backed (or backable, depending on context) candidate.
#[derive(Encode, Decode, Clone, PartialEq, Eq, RuntimeDebug, TypeInfo)]
pub struct BackedCandidate<H = Hash> {
	/// The candidate referred to.
	candidate: CommittedCandidateReceiptV2<H>,
	/// The validity votes themselves, expressed as signatures.
	validity_votes: Vec<ValidityAttestation>,
	/// The indices of the validators within the group, expressed as a bitfield. May be extended
	/// beyond the backing group size to contain the assigned core index, if ElasticScalingMVP is
	/// enabled.
	validator_indices: BitVec<u8, bitvec::order::Lsb0>,
}

/// Parachains inherent-data passed into the runtime by a block author
#[derive(Encode, Decode, Clone, PartialEq, RuntimeDebug, TypeInfo)]
pub struct InherentData<HDR: HeaderT = Header> {
	/// Signed bitfields by validators about availability.
	pub bitfields: UncheckedSignedAvailabilityBitfields,
	/// Backed candidates for inclusion in the block.
	pub backed_candidates: Vec<BackedCandidate<HDR::Hash>>,
	/// Sets of dispute votes for inclusion,
	pub disputes: MultiDisputeStatementSet,
	/// The parent block header. Used for checking state proofs.
	pub parent_header: HDR,
}

impl<H> BackedCandidate<H> {
	/// Constructor
	pub fn new(
		candidate: CommittedCandidateReceiptV2<H>,
		validity_votes: Vec<ValidityAttestation>,
		validator_indices: BitVec<u8, bitvec::order::Lsb0>,
		core_index: Option<CoreIndex>,
	) -> Self {
		let mut instance = Self { candidate, validity_votes, validator_indices };
		if let Some(core_index) = core_index {
			instance.inject_core_index(core_index);
		}
		instance
	}

	/// Get a reference to the committed candidate receipt of the candidate.
	pub fn candidate(&self) -> &CommittedCandidateReceiptV2<H> {
		&self.candidate
	}

	/// Get a reference to the descriptor of the candidate.
	pub fn descriptor(&self) -> &CandidateDescriptorV2<H> {
		&self.candidate.descriptor
	}

	/// Get a mutable reference to the descriptor of the candidate. Only for testing.
	#[cfg(feature = "test")]
	pub fn descriptor_mut(&mut self) -> &mut CandidateDescriptorV2<H> {
		&mut self.candidate.descriptor
	}

	/// Get a reference to the validity votes of the candidate.
	pub fn validity_votes(&self) -> &[ValidityAttestation] {
		&self.validity_votes
	}

	/// Get a mutable reference to validity votes of the para.
	pub fn validity_votes_mut(&mut self) -> &mut Vec<ValidityAttestation> {
		&mut self.validity_votes
	}

	/// Compute this candidate's hash.
	pub fn hash(&self) -> CandidateHash
	where
		H: Clone + Encode,
	{
		self.candidate.to_plain().hash()
	}

	/// Get this candidate's receipt.
	pub fn receipt(&self) -> CandidateReceiptV2<H>
	where
		H: Clone,
	{
		self.candidate.to_plain()
	}

	/// Get a copy of the validator indices and the assumed core index, if any.
	pub fn validator_indices_and_core_index(
		&self,
		core_index_enabled: bool,
	) -> (&BitSlice<u8, bitvec::order::Lsb0>, Option<CoreIndex>) {
		// This flag tells us if the block producers must enable Elastic Scaling MVP hack.
		// It extends `BackedCandidate::validity_indices` to store a 8 bit core index.
		if core_index_enabled {
			let core_idx_offset = self.validator_indices.len().saturating_sub(8);
			if core_idx_offset > 0 {
				let (validator_indices_slice, core_idx_slice) =
					self.validator_indices.split_at(core_idx_offset);
				return (
					validator_indices_slice,
					Some(CoreIndex(core_idx_slice.load::<u8>() as u32)),
				);
			}
		}

		(&self.validator_indices, None)
	}

	/// Inject a core index in the validator_indices bitvec.
	fn inject_core_index(&mut self, core_index: CoreIndex) {
		let core_index_to_inject: BitVec<u8, bitvec::order::Lsb0> =
			BitVec::from_vec(vec![core_index.0 as u8]);
		self.validator_indices.extend(core_index_to_inject);
	}

	/// Update the validator indices and core index in the candidate.
	pub fn set_validator_indices_and_core_index(
		&mut self,
		new_indices: BitVec<u8, bitvec::order::Lsb0>,
		maybe_core_index: Option<CoreIndex>,
	) {
		self.validator_indices = new_indices;

		if let Some(core_index) = maybe_core_index {
			self.inject_core_index(core_index);
		}
	}
}

/// Scraped runtime backing votes and resolved disputes.
#[derive(Clone, Encode, Decode, RuntimeDebug, TypeInfo)]
#[cfg_attr(feature = "std", derive(PartialEq))]
pub struct ScrapedOnChainVotes<H: Encode + Decode = Hash> {
	/// The session in which the block was included.
	pub session: SessionIndex,
	/// Set of backing validators for each candidate, represented by its candidate
	/// receipt.
	pub backing_validators_per_candidate:
		Vec<(CandidateReceiptV2<H>, Vec<(ValidatorIndex, ValidityAttestation)>)>,
	/// On-chain-recorded set of disputes.
	/// Note that the above `backing_validators` are
	/// unrelated to the backers of the disputes candidates.
	pub disputes: MultiDisputeStatementSet,
}

impl<H: Encode + Decode + Copy> From<ScrapedOnChainVotes<H>> for super::v8::ScrapedOnChainVotes<H> {
	fn from(value: ScrapedOnChainVotes<H>) -> Self {
		Self {
			session: value.session,
			backing_validators_per_candidate: value
				.backing_validators_per_candidate
				.into_iter()
				.map(|(receipt, validators)| (receipt.into(), validators))
				.collect::<Vec<_>>(),
			disputes: value.disputes,
		}
	}
}

/// Information about a core which is currently occupied.
#[derive(Clone, Encode, Decode, TypeInfo, RuntimeDebug)]
#[cfg_attr(feature = "std", derive(PartialEq))]
pub struct OccupiedCore<H = Hash, N = BlockNumber> {
	// NOTE: this has no ParaId as it can be deduced from the candidate descriptor.
	/// If this core is freed by availability, this is the assignment that is next up on this
	/// core, if any. None if there is nothing queued for this core.
	pub next_up_on_available: Option<ScheduledCore>,
	/// The relay-chain block number this began occupying the core at.
	pub occupied_since: N,
	/// The relay-chain block this will time-out at, if any.
	pub time_out_at: N,
	/// If this core is freed by being timed-out, this is the assignment that is next up on this
	/// core. None if there is nothing queued for this core or there is no possibility of timing
	/// out.
	pub next_up_on_time_out: Option<ScheduledCore>,
	/// A bitfield with 1 bit for each validator in the set. `1` bits mean that the corresponding
	/// validators has attested to availability on-chain. A 2/3+ majority of `1` bits means that
	/// this will be available.
	pub availability: BitVec<u8, bitvec::order::Lsb0>,
	/// The group assigned to distribute availability pieces of this candidate.
	pub group_responsible: GroupIndex,
	/// The hash of the candidate occupying the core.
	pub candidate_hash: CandidateHash,
	/// The descriptor of the candidate occupying the core.
	pub candidate_descriptor: CandidateDescriptorV2<H>,
}

/// The state of a particular availability core.
#[derive(Clone, Encode, Decode, TypeInfo, RuntimeDebug)]
#[cfg_attr(feature = "std", derive(PartialEq))]
pub enum CoreState<H = Hash, N = BlockNumber> {
	/// The core is currently occupied.
	#[codec(index = 0)]
	Occupied(OccupiedCore<H, N>),
	/// The core is currently free, with a para scheduled and given the opportunity
	/// to occupy.
	///
	/// If a particular Collator is required to author this block, that is also present in this
	/// variant.
	#[codec(index = 1)]
	Scheduled(ScheduledCore),
	/// The core is currently free and there is nothing scheduled. This can be the case for
	/// parathread cores when there are no parathread blocks queued. Parachain cores will never be
	/// left idle.
	#[codec(index = 2)]
	Free,
}

impl<H: Copy> From<OccupiedCore<H>> for super::v8::OccupiedCore<H> {
	fn from(value: OccupiedCore<H>) -> Self {
		Self {
			next_up_on_available: value.next_up_on_available,
			occupied_since: value.occupied_since,
			time_out_at: value.time_out_at,
			next_up_on_time_out: value.next_up_on_time_out,
			availability: value.availability,
			group_responsible: value.group_responsible,
			candidate_hash: value.candidate_hash,
			candidate_descriptor: value.candidate_descriptor.into(),
		}
	}
}

impl<H: Copy> From<CoreState<H>> for super::v8::CoreState<H> {
	fn from(value: CoreState<H>) -> Self {
		match value {
			CoreState::Free => super::v8::CoreState::Free,
			CoreState::Scheduled(core) => super::v8::CoreState::Scheduled(core),
			CoreState::Occupied(occupied_core) =>
				super::v8::CoreState::Occupied(occupied_core.into()),
		}
	}
}

#[cfg(test)]
mod tests {
	use super::*;
	use crate::{
		v8::{
			tests::dummy_committed_candidate_receipt as dummy_old_committed_candidate_receipt,
			CommittedCandidateReceipt, Hash, HeadData, ValidationCode,
		},
		vstaging::{CandidateDescriptorV2, CommittedCandidateReceiptV2},
	};

	fn dummy_collator_signature() -> CollatorSignature {
		CollatorSignature::from_slice(&mut (0..64).into_iter().collect::<Vec<_>>().as_slice())
			.expect("64 bytes; qed")
	}

	fn dummy_collator_id() -> CollatorId {
		CollatorId::from_slice(&mut (0..32).into_iter().collect::<Vec<_>>().as_slice())
			.expect("32 bytes; qed")
	}

	pub fn dummy_committed_candidate_receipt_v2() -> CommittedCandidateReceiptV2 {
		let zeros = Hash::zero();
		let reserved2 = [0; 64];

		CommittedCandidateReceiptV2 {
			descriptor: CandidateDescriptorV2 {
				para_id: 0.into(),
				relay_parent: zeros,
				version: InternalVersion(0),
				core_index: 123,
				session_index: 1,
				reserved1: Default::default(),
				persisted_validation_data_hash: zeros,
				pov_hash: zeros,
				erasure_root: zeros,
				reserved2,
				para_head: zeros,
				validation_code_hash: ValidationCode(vec![1, 2, 3, 4, 5, 6, 7, 8, 9]).hash(),
			},
			commitments: CandidateCommitments {
				head_data: HeadData(vec![]),
				upward_messages: vec![].try_into().expect("empty vec fits within bounds"),
				new_validation_code: None,
				horizontal_messages: vec![].try_into().expect("empty vec fits within bounds"),
				processed_downward_messages: 0,
				hrmp_watermark: 0_u32,
			},
		}
	}

	#[test]
	fn is_binary_compatibile() {
		let old_ccr = dummy_old_committed_candidate_receipt();
		let new_ccr = dummy_committed_candidate_receipt_v2();

		assert_eq!(old_ccr.encoded_size(), new_ccr.encoded_size());

		let encoded_old = old_ccr.encode();

		// Deserialize from old candidate receipt.
		let new_ccr: CommittedCandidateReceiptV2 =
			Decode::decode(&mut encoded_old.as_slice()).unwrap();

		// We get same candidate hash.
		assert_eq!(old_ccr.hash(), new_ccr.hash());
	}

	#[test]
	fn invalid_version_descriptor() {
		let mut new_ccr = dummy_committed_candidate_receipt_v2();
		assert_eq!(new_ccr.descriptor.version(), CandidateDescriptorVersion::V2);
		// Put some unknown version.
		new_ccr.descriptor.version = InternalVersion(100);

		// Deserialize as V1.
		let new_ccr: CommittedCandidateReceiptV2 =
			Decode::decode(&mut new_ccr.encode().as_slice()).unwrap();

		assert_eq!(new_ccr.descriptor.version(), CandidateDescriptorVersion::Unknown);
		assert_eq!(
			new_ccr.check(&vec![].as_slice()),
			Err(CandidateReceiptError::UnknownVersion(InternalVersion(100)))
		)
	}

	#[test]
	fn test_ump_commitment() {
		let mut new_ccr = dummy_committed_candidate_receipt_v2();
		new_ccr.descriptor.core_index = 123;
		new_ccr.descriptor.para_id = ParaId::new(1000);

		// dummy XCM messages
		new_ccr.commitments.upward_messages.force_push(vec![0u8; 256]);
		new_ccr.commitments.upward_messages.force_push(vec![0xff; 256]);

		// separator
		new_ccr.commitments.upward_messages.force_push(UMP_SEPARATOR);

		// CoreIndex commitment
		new_ccr
			.commitments
			.upward_messages
			.force_push(UMPSignal::SelectCore(CoreSelector(0), ClaimQueueOffset(1)).encode());

		assert_eq!(new_ccr.check(&vec![&CoreIndex(123)]), Ok(()));
	}

	#[test]
	fn test_invalid_ump_commitment() {
		let mut new_ccr = dummy_committed_candidate_receipt_v2();
		new_ccr.descriptor.core_index = 0;
		new_ccr.descriptor.para_id = ParaId::new(1000);

		new_ccr.commitments.upward_messages.force_push(UMP_SEPARATOR);
		new_ccr.commitments.upward_messages.force_push(UMP_SEPARATOR);

		// The check should fail because no `SelectCore` signal was sent.
		assert_eq!(
			new_ccr.check(&vec![&CoreIndex(0), &CoreIndex(100)]),
			Err(CandidateReceiptError::NoCoreSelected)
		);

		// Garbage message.
		new_ccr.commitments.upward_messages.force_push(vec![0, 13, 200].encode());

		// No `SelectCore` can be decoded.
		assert_eq!(new_ccr.commitments.selected_core(), None);

		// Failure is expected.
		assert_eq!(
			new_ccr.check(&vec![&CoreIndex(0), &CoreIndex(100)]),
			Err(CandidateReceiptError::NoCoreSelected)
		);

		new_ccr.commitments.upward_messages.clear();
		new_ccr.commitments.upward_messages.force_push(UMP_SEPARATOR);

		new_ccr
			.commitments
			.upward_messages
			.force_push(UMPSignal::SelectCore(CoreSelector(0), ClaimQueueOffset(1)).encode());

		// Duplicate
		new_ccr
			.commitments
			.upward_messages
			.force_push(UMPSignal::SelectCore(CoreSelector(1), ClaimQueueOffset(1)).encode());

		// Duplicate doesn't override first signal.
		assert_eq!(new_ccr.check(&vec![&CoreIndex(0), &CoreIndex(100)]), Ok(()));
	}

	#[test]
	fn test_version2_receipts_decoded_as_v1() {
		let mut new_ccr = dummy_committed_candidate_receipt_v2();
		new_ccr.descriptor.core_index = 123;
		new_ccr.descriptor.para_id = ParaId::new(1000);

		// dummy XCM messages
		new_ccr.commitments.upward_messages.force_push(vec![0u8; 256]);
		new_ccr.commitments.upward_messages.force_push(vec![0xff; 256]);

		// separator
		new_ccr.commitments.upward_messages.force_push(UMP_SEPARATOR);

		// CoreIndex commitment
		new_ccr
			.commitments
			.upward_messages
			.force_push(UMPSignal::SelectCore(CoreSelector(0), ClaimQueueOffset(1)).encode());

		let encoded_ccr = new_ccr.encode();
		let decoded_ccr: CommittedCandidateReceipt =
			Decode::decode(&mut encoded_ccr.as_slice()).unwrap();

		assert_eq!(decoded_ccr.descriptor.relay_parent, new_ccr.descriptor.relay_parent());
		assert_eq!(decoded_ccr.descriptor.para_id, new_ccr.descriptor.para_id());

		assert_eq!(new_ccr.hash(), decoded_ccr.hash());

		// Encode v1 and decode as V2
		let encoded_ccr = new_ccr.encode();
		let v2_ccr: CommittedCandidateReceiptV2 =
			Decode::decode(&mut encoded_ccr.as_slice()).unwrap();

		assert_eq!(v2_ccr.descriptor.core_index(), Some(CoreIndex(123)));
		assert_eq!(new_ccr.check(&vec![&CoreIndex(123)]), Ok(()));

		assert_eq!(new_ccr.hash(), v2_ccr.hash());
	}

	// Only check descriptor `core_index` field of v2 descriptors. If it is v1, that field
	// will be garbage.
	#[test]
	fn test_v1_descriptors_with_ump_signal() {
		let mut ccr = dummy_old_committed_candidate_receipt();
		ccr.descriptor.para_id = ParaId::new(1024);
		// Adding collator signature should make it decode as v1.
		ccr.descriptor.signature = dummy_collator_signature();
		ccr.descriptor.collator = dummy_collator_id();

		ccr.commitments.upward_messages.force_push(UMP_SEPARATOR);
		ccr.commitments
			.upward_messages
			.force_push(UMPSignal::SelectCore(CoreSelector(1), ClaimQueueOffset(1)).encode());

		let encoded_ccr: Vec<u8> = ccr.encode();

		let v1_ccr: CommittedCandidateReceiptV2 =
			Decode::decode(&mut encoded_ccr.as_slice()).unwrap();

		assert_eq!(v1_ccr.descriptor.version(), CandidateDescriptorVersion::V1);
		assert!(v1_ccr.commitments.selected_core().is_some());
		assert!(v1_ccr.check(&vec![&CoreIndex(0), &CoreIndex(1)]).is_ok());

		assert_eq!(
			v1_ccr.commitments.committed_core_index(&vec![&CoreIndex(10), &CoreIndex(5)]),
			Some(CoreIndex(5)),
		);

		assert_eq!(v1_ccr.descriptor.core_index(), None);
	}

	#[test]
	fn test_core_select_is_mandatory() {
		// Testing edge case when collators provide zeroed signature and collator id.
		let mut old_ccr = dummy_old_committed_candidate_receipt();
		old_ccr.descriptor.para_id = ParaId::new(1000);
		let encoded_ccr: Vec<u8> = old_ccr.encode();

		let new_ccr: CommittedCandidateReceiptV2 =
			Decode::decode(&mut encoded_ccr.as_slice()).unwrap();

		// Since collator sig and id are zeroed, it means that the descriptor uses format
		// version 2.
		// We expect the check to fail in such case because there will be no `SelectCore`
		// commitment.
		assert_eq!(new_ccr.check(&vec![&CoreIndex(0)]), Err(CandidateReceiptError::NoCoreSelected));

		// Adding collator signature should make it decode as v1.
		old_ccr.descriptor.signature = dummy_collator_signature();
		old_ccr.descriptor.collator = dummy_collator_id();

		let old_ccr_hash = old_ccr.hash();

		let encoded_ccr: Vec<u8> = old_ccr.encode();

		let new_ccr: CommittedCandidateReceiptV2 =
			Decode::decode(&mut encoded_ccr.as_slice()).unwrap();

		assert_eq!(new_ccr.descriptor.signature(), Some(old_ccr.descriptor.signature));
		assert_eq!(new_ccr.descriptor.collator(), Some(old_ccr.descriptor.collator));

		assert_eq!(new_ccr.descriptor.core_index(), None);
		assert_eq!(new_ccr.descriptor.para_id(), ParaId::new(1000));

		assert_eq!(old_ccr_hash, new_ccr.hash());
	}
}<|MERGE_RESOLUTION|>--- conflicted
+++ resolved
@@ -348,13 +348,9 @@
 /// CandidateReceipt construction errors.
 #[derive(PartialEq, Eq, Clone, Encode, Decode, TypeInfo, RuntimeDebug)]
 pub enum CandidateReceiptError {
-<<<<<<< HEAD
-	/// The core index in commitments doesnt match the one in descriptor
-=======
 	/// The specified core index is invalid.
 	InvalidCoreIndex,
 	/// The core index in commitments doesn't match the one in descriptor
->>>>>>> 19d6f325
 	CoreIndexMismatch,
 	/// The core selector or claim queue offset is invalid.
 	InvalidSelectedCore,
@@ -459,18 +455,15 @@
 	/// Input `assigned_cores` must contain the sorted cores assigned to the para at
 	/// the committed claim queue offset.
 	pub fn check(&self, assigned_cores: &[&CoreIndex]) -> Result<(), CandidateReceiptError> {
-		// Don't check v1 descriptors.
-		if self.descriptor.version() == CandidateDescriptorVersion::V1 {
-			return Ok(())
-		}
-
-<<<<<<< HEAD
+		match self.descriptor.version() {
+			// Don't check v1 descriptors.
+			CandidateDescriptorVersion::V1 => return Ok(()),
+			CandidateDescriptorVersion::V2 => {},
+			CandidateDescriptorVersion::Unknown => return Err(CandidateReceiptError::UnknownVersion(self.descriptor.version)),
+		}
+
 		if self.commitments.selected_core().is_none() {
 			return Err(CandidateReceiptError::NoCoreSelected)
-=======
-		if self.descriptor.version() == CandidateDescriptorVersion::Unknown {
-			return Err(CandidateReceiptError::UnknownVersion(self.descriptor.version))
->>>>>>> 19d6f325
 		}
 
 		if assigned_cores.is_empty() {
