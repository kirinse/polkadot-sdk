// Copyright (C) Parity Technologies (UK) Ltd.
// This file is part of Polkadot.

// Polkadot is free software: you can redistribute it and/or modify
// it under the terms of the GNU General Public License as published by
// the Free Software Foundation, either version 3 of the License, or
// (at your option) any later version.

// Polkadot is distributed in the hope that it will be useful,
// but WITHOUT ANY WARRANTY; without even the implied warranty of
// MERCHANTABILITY or FITNESS FOR A PARTICULAR PURPOSE.  See the
// GNU General Public License for more details.

// You should have received a copy of the GNU General Public License
// along with Polkadot.  If not, see <http://www.gnu.org/licenses/>.

//! Adapters to work with `frame_support::traits::Currency` through XCM.

use super::MintLocation;
use frame_support::traits::{ExistenceRequirement::AllowDeath, Get, WithdrawReasons};
use sp_runtime::traits::CheckedSub;
use sp_std::{marker::PhantomData, result};
use xcm::latest::{Asset, Error as XcmError, Location, Result, XcmContext};
use xcm_executor::{
	traits::{ConvertLocation, MatchesFungible, TransactAsset},
	HoldingAssets,
};

/// Asset transaction errors.
enum Error {
	/// The given asset is not handled. (According to [`XcmError::AssetNotFound`])
	AssetNotHandled,
	/// `Location` to `AccountId` conversion failed.
	AccountIdConversionFailed,
}

impl From<Error> for XcmError {
	fn from(e: Error) -> Self {
		use XcmError::FailedToTransactAsset;
		match e {
			Error::AssetNotHandled => XcmError::AssetNotFound,
			Error::AccountIdConversionFailed => FailedToTransactAsset("AccountIdConversionFailed"),
		}
	}
}

/// Simple adapter to use a currency as asset transactor. This type can be used as `type
/// AssetTransactor` in `xcm::Config`.
///
/// # Example
/// ```
/// use parity_scale_codec::Decode;
/// use frame_support::{parameter_types, PalletId};
/// use sp_runtime::traits::{AccountIdConversion, TrailingZeroInput};
/// use xcm::latest::prelude::*;
/// use staging_xcm_builder::{ParentIsPreset, CurrencyAdapter, IsConcrete};
///
/// /// Our chain's account id.
/// type AccountId = sp_runtime::AccountId32;
///
/// /// Our relay chain's location.
/// parameter_types! {
///     pub RelayChain: Location = Parent.into();
///     pub CheckingAccount: AccountId = PalletId(*b"checking").into_account_truncating();
/// }
///
/// /// Some items that implement `ConvertLocation<AccountId>`. Can be more, but for now we just assume we accept
/// /// messages from the parent (relay chain).
/// pub type LocationConverter = (ParentIsPreset<AccountId>);
///
/// /// Just a dummy implementation of `Currency`. Normally this would be `Balances`.
/// pub type CurrencyImpl = ();
///
/// /// Final currency adapter. This can be used in `xcm::Config` to specify how asset related transactions happen.
/// pub type AssetTransactor = CurrencyAdapter<
///     // Use this `Currency` impl instance:
///     CurrencyImpl,
///     // The matcher: use the currency when the asset is a concrete asset in our relay chain.
///     IsConcrete<RelayChain>,
///     // The local converter: default account of the parent relay chain.
///     LocationConverter,
///     // Our chain's account ID type.
///     AccountId,
///     // The checking account. Can be any deterministic inaccessible account.
///     CheckingAccount,
/// >;
/// ```
pub struct CurrencyAdapter<Currency, Matcher, AccountIdConverter, AccountId, CheckedAccount>(
	PhantomData<(Currency, Matcher, AccountIdConverter, AccountId, CheckedAccount)>,
);

impl<
		Currency: frame_support::traits::Currency<AccountId>,
		Matcher: MatchesFungible<Currency::Balance>,
		AccountIdConverter: ConvertLocation<AccountId>,
		AccountId: Clone, // can't get away without it since Currency is generic over it.
		CheckedAccount: Get<Option<(AccountId, MintLocation)>>,
	> CurrencyAdapter<Currency, Matcher, AccountIdConverter, AccountId, CheckedAccount>
{
	fn can_accrue_checked(_checked_account: AccountId, _amount: Currency::Balance) -> Result {
		Ok(())
	}
	fn can_reduce_checked(checked_account: AccountId, amount: Currency::Balance) -> Result {
		let new_balance = Currency::free_balance(&checked_account)
			.checked_sub(&amount)
			.ok_or(XcmError::NotWithdrawable)?;
		Currency::ensure_can_withdraw(
			&checked_account,
			amount,
			WithdrawReasons::TRANSFER,
			new_balance,
		)
		.map_err(|_| XcmError::NotWithdrawable)
	}
	fn accrue_checked(checked_account: AccountId, amount: Currency::Balance) {
		Currency::deposit_creating(&checked_account, amount);
		Currency::deactivate(amount);
	}
	fn reduce_checked(checked_account: AccountId, amount: Currency::Balance) {
		let ok =
			Currency::withdraw(&checked_account, amount, WithdrawReasons::TRANSFER, AllowDeath)
				.is_ok();
		if ok {
			Currency::reactivate(amount);
		} else {
			frame_support::defensive!(
				"`can_check_in` must have returned `true` immediately prior; qed"
			);
		}
	}
}

impl<
		Currency: frame_support::traits::Currency<AccountId>,
		Matcher: MatchesFungible<Currency::Balance>,
		AccountIdConverter: ConvertLocation<AccountId>,
		AccountId: Clone, // can't get away without it since Currency is generic over it.
		CheckedAccount: Get<Option<(AccountId, MintLocation)>>,
	> TransactAsset
	for CurrencyAdapter<Currency, Matcher, AccountIdConverter, AccountId, CheckedAccount>
{
	fn can_check_in(_origin: &Location, what: &Asset, _context: &XcmContext) -> Result {
		log::trace!(target: "xcm::currency_adapter", "can_check_in origin: {:?}, what: {:?}", _origin, what);
		// Check we handle this asset.
		let amount: Currency::Balance =
			Matcher::matches_fungible(what).ok_or(Error::AssetNotHandled)?;
		match CheckedAccount::get() {
			Some((checked_account, MintLocation::Local)) =>
				Self::can_reduce_checked(checked_account, amount),
			Some((checked_account, MintLocation::NonLocal)) =>
				Self::can_accrue_checked(checked_account, amount),
			None => Ok(()),
		}
	}

	fn check_in(_origin: &Location, what: &Asset, _context: &XcmContext) {
		log::trace!(target: "xcm::currency_adapter", "check_in origin: {:?}, what: {:?}", _origin, what);
		if let Some(amount) = Matcher::matches_fungible(what) {
			match CheckedAccount::get() {
				Some((checked_account, MintLocation::Local)) =>
					Self::reduce_checked(checked_account, amount),
				Some((checked_account, MintLocation::NonLocal)) =>
					Self::accrue_checked(checked_account, amount),
				None => (),
			}
		}
	}

	fn can_check_out(_dest: &Location, what: &Asset, _context: &XcmContext) -> Result {
		log::trace!(target: "xcm::currency_adapter", "check_out dest: {:?}, what: {:?}", _dest, what);
		let amount = Matcher::matches_fungible(what).ok_or(Error::AssetNotHandled)?;
		match CheckedAccount::get() {
			Some((checked_account, MintLocation::Local)) =>
				Self::can_accrue_checked(checked_account, amount),
			Some((checked_account, MintLocation::NonLocal)) =>
				Self::can_reduce_checked(checked_account, amount),
			None => Ok(()),
		}
	}

	fn check_out(_dest: &Location, what: &Asset, _context: &XcmContext) {
		log::trace!(target: "xcm::currency_adapter", "check_out dest: {:?}, what: {:?}", _dest, what);
		if let Some(amount) = Matcher::matches_fungible(what) {
			match CheckedAccount::get() {
				Some((checked_account, MintLocation::Local)) =>
					Self::accrue_checked(checked_account, amount),
				Some((checked_account, MintLocation::NonLocal)) =>
					Self::reduce_checked(checked_account, amount),
				None => (),
			}
		}
	}

<<<<<<< HEAD
	fn deposit_asset(what: &Asset, who: &Location, _context: &XcmContext) -> Result {
=======
	fn deposit_asset(
		what: &MultiAsset,
		who: &MultiLocation,
		_context: Option<&XcmContext>,
	) -> Result {
>>>>>>> 18ae2248
		log::trace!(target: "xcm::currency_adapter", "deposit_asset what: {:?}, who: {:?}", what, who);
		// Check we handle this asset.
		let amount = Matcher::matches_fungible(&what).ok_or(Error::AssetNotHandled)?;
		let who =
			AccountIdConverter::convert_location(who).ok_or(Error::AccountIdConversionFailed)?;
		let _imbalance = Currency::deposit_creating(&who, amount);
		Ok(())
	}

	fn withdraw_asset(
		what: &Asset,
		who: &Location,
		_maybe_context: Option<&XcmContext>,
	) -> result::Result<HoldingAssets, XcmError> {
		log::trace!(target: "xcm::currency_adapter", "withdraw_asset what: {:?}, who: {:?}", what, who);
		// Check we handle this asset.
		let amount = Matcher::matches_fungible(what).ok_or(Error::AssetNotHandled)?;
		let who =
			AccountIdConverter::convert_location(who).ok_or(Error::AccountIdConversionFailed)?;
		Currency::withdraw(&who, amount, WithdrawReasons::TRANSFER, AllowDeath)
			.map_err(|e| XcmError::FailedToTransactAsset(e.into()))?;
		Ok(what.clone().into())
	}

	fn internal_transfer_asset(
		asset: &Asset,
		from: &Location,
		to: &Location,
		_context: &XcmContext,
	) -> result::Result<HoldingAssets, XcmError> {
		log::trace!(target: "xcm::currency_adapter", "internal_transfer_asset asset: {:?}, from: {:?}, to: {:?}", asset, from, to);
		let amount = Matcher::matches_fungible(asset).ok_or(Error::AssetNotHandled)?;
		let from =
			AccountIdConverter::convert_location(from).ok_or(Error::AccountIdConversionFailed)?;
		let to =
			AccountIdConverter::convert_location(to).ok_or(Error::AccountIdConversionFailed)?;
		Currency::transfer(&from, &to, amount, AllowDeath)
			.map_err(|e| XcmError::FailedToTransactAsset(e.into()))?;
		Ok(asset.clone().into())
	}
}<|MERGE_RESOLUTION|>--- conflicted
+++ resolved
@@ -191,15 +191,11 @@
 		}
 	}
 
-<<<<<<< HEAD
-	fn deposit_asset(what: &Asset, who: &Location, _context: &XcmContext) -> Result {
-=======
 	fn deposit_asset(
-		what: &MultiAsset,
-		who: &MultiLocation,
+		what: &Asset,
+		who: &Location,
 		_context: Option<&XcmContext>,
 	) -> Result {
->>>>>>> 18ae2248
 		log::trace!(target: "xcm::currency_adapter", "deposit_asset what: {:?}, who: {:?}", what, who);
 		// Check we handle this asset.
 		let amount = Matcher::matches_fungible(&what).ok_or(Error::AssetNotHandled)?;
