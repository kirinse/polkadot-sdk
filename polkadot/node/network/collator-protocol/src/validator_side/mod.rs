// Copyright (C) Parity Technologies (UK) Ltd.
// This file is part of Polkadot.

// Polkadot is free software: you can redistribute it and/or modify
// it under the terms of the GNU General Public License as published by
// the Free Software Foundation, either version 3 of the License, or
// (at your option) any later version.

// Polkadot is distributed in the hope that it will be useful,
// but WITHOUT ANY WARRANTY; without even the implied warranty of
// MERCHANTABILITY or FITNESS FOR A PARTICULAR PURPOSE.  See the
// GNU General Public License for more details.

// You should have received a copy of the GNU General Public License
// along with Polkadot.  If not, see <http://www.gnu.org/licenses/>.

use futures::{
	channel::oneshot, future::BoxFuture, select, stream::FuturesUnordered, FutureExt, StreamExt,
};
use futures_timer::Delay;
use std::{
	collections::{hash_map::Entry, HashMap, HashSet, VecDeque},
	future::Future,
	time::{Duration, Instant},
};
use tokio_util::sync::CancellationToken;

use sp_keystore::KeystorePtr;

use polkadot_node_network_protocol::{
	self as net_protocol,
	peer_set::{CollationVersion, PeerSet},
	request_response::{
		outgoing::{Recipient, RequestError},
		v1 as request_v1, v2 as request_v2, OutgoingRequest, Requests,
	},
	v1 as protocol_v1, v2 as protocol_v2, OurView, PeerId, UnifiedReputationChange as Rep,
	Versioned, View,
};
use polkadot_node_primitives::{SignedFullStatement, Statement};
use polkadot_node_subsystem::{
	messages::{
		CanSecondRequest, CandidateBackingMessage, CollatorProtocolMessage, IfDisconnected,
		NetworkBridgeEvent, NetworkBridgeTxMessage, ParentHeadData, ProspectiveParachainsMessage,
		ProspectiveValidationDataRequest,
	},
	overseer, CollatorProtocolSenderTrait, FromOrchestra, OverseerSignal,
};
use polkadot_node_subsystem_util::{
	backing_implicit_view::View as ImplicitView,
	reputation::{ReputationAggregator, REPUTATION_CHANGE_INTERVAL},
	request_async_backing_params,
	runtime::{fetch_claim_queue, recv_runtime},
};
use polkadot_primitives::{
	AsyncBackingParams, CandidateHash, CollatorId, CoreState, Hash, HeadData, Id as ParaId,
	OccupiedCoreAssumption, PersistedValidationData,
};

use crate::error::{Error, FetchError, Result, SecondingError};

use self::collation::BlockedCollationId;

use super::{modify_reputation, tick_stream, LOG_TARGET};

mod collation;
mod metrics;

use collation::{
	fetched_collation_sanity_check, CollationEvent, CollationFetchError, CollationFetchRequest,
	CollationStatus, Collations, FetchedCollation, PendingCollation, PendingCollationFetch,
	ProspectiveCandidate,
};

#[cfg(test)]
mod tests;

pub use metrics::Metrics;

const COST_UNEXPECTED_MESSAGE: Rep = Rep::CostMinor("An unexpected message");
/// Message could not be decoded properly.
const COST_CORRUPTED_MESSAGE: Rep = Rep::CostMinor("Message was corrupt");
/// Network errors that originated at the remote host should have same cost as timeout.
const COST_NETWORK_ERROR: Rep = Rep::CostMinor("Some network error");
const COST_INVALID_SIGNATURE: Rep = Rep::Malicious("Invalid network message signature");
const COST_REPORT_BAD: Rep = Rep::Malicious("A collator was reported by another subsystem");
const COST_WRONG_PARA: Rep = Rep::Malicious("A collator provided a collation for the wrong para");
const COST_PROTOCOL_MISUSE: Rep =
	Rep::Malicious("A collator advertising a collation for an async backing relay parent using V1");
const COST_UNNEEDED_COLLATOR: Rep = Rep::CostMinor("An unneeded collator connected");
const BENEFIT_NOTIFY_GOOD: Rep =
	Rep::BenefitMinor("A collator was noted good by another subsystem");

/// Time after starting a collation download from a collator we will start another one from the
/// next collator even if the upload was not finished yet.
///
/// This is to protect from a single slow collator preventing collations from happening.
///
/// With a collation size of 5MB and bandwidth of 500Mbit/s (requirement for Kusama validators),
/// the transfer should be possible within 0.1 seconds. 400 milliseconds should therefore be
/// plenty, even with multiple heads and should be low enough for later collators to still be able
/// to finish on time.
///
/// There is debug logging output, so we can adjust this value based on production results.
#[cfg(not(test))]
const MAX_UNSHARED_DOWNLOAD_TIME: Duration = Duration::from_millis(400);

// How often to check all peers with activity.
#[cfg(not(test))]
const ACTIVITY_POLL: Duration = Duration::from_secs(1);

#[cfg(test)]
const MAX_UNSHARED_DOWNLOAD_TIME: Duration = Duration::from_millis(100);

#[cfg(test)]
const ACTIVITY_POLL: Duration = Duration::from_millis(10);

#[derive(Debug)]
struct CollatingPeerState {
	collator_id: CollatorId,
	para_id: ParaId,
	/// Collations advertised by peer per relay parent.
	///
	/// V1 network protocol doesn't include candidate hash in
	/// advertisements, we store an empty set in this case to occupy
	/// a slot in map.
	advertisements: HashMap<Hash, HashSet<CandidateHash>>,
	last_active: Instant,
}

#[derive(Debug)]
enum PeerState {
	// The peer has connected at the given instant.
	Connected(Instant),
	// Peer is collating.
	Collating(CollatingPeerState),
}

#[derive(Debug)]
enum InsertAdvertisementError {
	/// Advertisement is already known.
	Duplicate,
	/// Collation relay parent is out of our view.
	OutOfOurView,
	/// No prior declare message received.
	UndeclaredCollator,
	/// A limit for announcements per peer is reached.
	#[allow(dead_code)]
	PeerLimitReached,
}

#[derive(Debug)]
struct PeerData {
	view: View,
	state: PeerState,
	version: CollationVersion,
}

impl PeerData {
	/// Update the view, clearing all advertisements that are no longer in the
	/// current view.
	fn update_view(
		&mut self,
		implicit_view: &ImplicitView,
		active_leaves: &HashMap<Hash, AsyncBackingParams>,
		new_view: View,
	) {
		let old_view = std::mem::replace(&mut self.view, new_view);
		if let PeerState::Collating(ref mut peer_state) = self.state {
			for removed in old_view.difference(&self.view) {
				// Remove relay parent advertisements if it went out
				// of our (implicit) view.
				let keep = is_relay_parent_in_implicit_view(
					removed,
					implicit_view,
					active_leaves,
					peer_state.para_id,
				);

				if !keep {
					peer_state.advertisements.remove(&removed);
				}
			}
		}
	}

	/// Prune old advertisements relative to our view.
	fn prune_old_advertisements(
		&mut self,
		implicit_view: &ImplicitView,
		active_leaves: &HashMap<Hash, AsyncBackingParams>,
	) {
		if let PeerState::Collating(ref mut peer_state) = self.state {
			peer_state.advertisements.retain(|hash, _| {
				// Either
				// - Relay parent is an active leaf
				// - It belongs to allowed ancestry under some leaf
				// Discard otherwise.
				is_relay_parent_in_implicit_view(
					hash,
					implicit_view,
					active_leaves,
					peer_state.para_id,
				)
			});
		}
	}

	/// Note an advertisement by the collator. Returns `true` if the advertisement was imported
	/// successfully. Fails if the advertisement is duplicate, out of view, or the peer has not
	/// declared itself a collator.
	fn insert_advertisement(
		&mut self,
		on_relay_parent: Hash,
		candidate_hash: Option<CandidateHash>,
		implicit_view: &ImplicitView,
		active_leaves: &HashMap<Hash, AsyncBackingParams>,
		per_relay_parent: &PerRelayParent,
	) -> std::result::Result<(CollatorId, ParaId), InsertAdvertisementError> {
		match self.state {
			PeerState::Connected(_) => Err(InsertAdvertisementError::UndeclaredCollator),
			PeerState::Collating(ref mut state) => {
				if !is_relay_parent_in_implicit_view(
					&on_relay_parent,
					implicit_view,
					active_leaves,
					state.para_id,
				) {
					return Err(InsertAdvertisementError::OutOfOurView)
				}

				if let Some(candidate_hash) = candidate_hash {
					if state
						.advertisements
						.get(&on_relay_parent)
						.map_or(false, |candidates| candidates.contains(&candidate_hash))
					{
						return Err(InsertAdvertisementError::Duplicate)
					}

					let candidates = state.advertisements.entry(on_relay_parent).or_default();

					// Current assignments is equal to the length of the claim queue. No honest
					// collator should send that much advertisements.
					if candidates.len() > per_relay_parent.assignment.current.len() {
						return Err(InsertAdvertisementError::PeerLimitReached)
					}

					candidates.insert(candidate_hash);
				} else {
					if self.version != CollationVersion::V1 {
						gum::error!(
							target: LOG_TARGET,
							"Programming error, `candidate_hash` can not be `None` \
							 for non `V1` networking.",
						);
					}

					if state.advertisements.contains_key(&on_relay_parent) {
						return Err(InsertAdvertisementError::Duplicate)
					}

					state
						.advertisements
						.insert(on_relay_parent, HashSet::from_iter(candidate_hash));
				};

				state.last_active = Instant::now();
				Ok((state.collator_id.clone(), state.para_id))
			},
		}
	}

	/// Whether a peer is collating.
	fn is_collating(&self) -> bool {
		match self.state {
			PeerState::Connected(_) => false,
			PeerState::Collating(_) => true,
		}
	}

	/// Note that a peer is now collating with the given collator and para id.
	///
	/// This will overwrite any previous call to `set_collating` and should only be called
	/// if `is_collating` is false.
	fn set_collating(&mut self, collator_id: CollatorId, para_id: ParaId) {
		self.state = PeerState::Collating(CollatingPeerState {
			collator_id,
			para_id,
			advertisements: HashMap::new(),
			last_active: Instant::now(),
		});
	}

	fn collator_id(&self) -> Option<&CollatorId> {
		match self.state {
			PeerState::Connected(_) => None,
			PeerState::Collating(ref state) => Some(&state.collator_id),
		}
	}

	fn collating_para(&self) -> Option<ParaId> {
		match self.state {
			PeerState::Connected(_) => None,
			PeerState::Collating(ref state) => Some(state.para_id),
		}
	}

	/// Whether the peer has advertised the given collation.
	fn has_advertised(
		&self,
		relay_parent: &Hash,
		maybe_candidate_hash: Option<CandidateHash>,
	) -> bool {
		let collating_state = match self.state {
			PeerState::Connected(_) => return false,
			PeerState::Collating(ref state) => state,
		};

		if let Some(ref candidate_hash) = maybe_candidate_hash {
			collating_state
				.advertisements
				.get(relay_parent)
				.map_or(false, |candidates| candidates.contains(candidate_hash))
		} else {
			collating_state.advertisements.contains_key(relay_parent)
		}
	}

	/// Whether the peer is now inactive according to the current instant and the eviction policy.
	fn is_inactive(&self, policy: &crate::CollatorEvictionPolicy) -> bool {
		match self.state {
			PeerState::Connected(connected_at) => connected_at.elapsed() >= policy.undeclared,
			PeerState::Collating(ref state) =>
				state.last_active.elapsed() >= policy.inactive_collator,
		}
	}
}

#[derive(Debug)]
struct GroupAssignments {
	/// Current assignments.
	current: Vec<ParaId>,
}

struct PerRelayParent {
	assignment: GroupAssignments,
	collations: Collations,
}

impl PerRelayParent {
	fn new(assignments: GroupAssignments) -> Self {
		let collations = Collations::new(&assignments.current);
		Self { assignment: assignments, collations }
	}
}

/// All state relevant for the validator side of the protocol lives here.
#[derive(Default)]
struct State {
	/// Leaves that do support asynchronous backing along with
	/// implicit ancestry. Leaves from the implicit view are present in
	/// `active_leaves`, the opposite doesn't hold true.
	///
	/// Relay-chain blocks which don't support prospective parachains are
	/// never included in the fragment chains of active leaves which do. In
	/// particular, this means that if a given relay parent belongs to implicit
	/// ancestry of some active leaf, then it does support prospective parachains.
	implicit_view: ImplicitView,

	/// All active leaves observed by us, including both that do and do not
	/// support prospective parachains. This mapping works as a replacement for
	/// [`polkadot_node_network_protocol::View`] and can be dropped once the transition
	/// to asynchronous backing is done.
	active_leaves: HashMap<Hash, AsyncBackingParams>,

	/// State tracked per relay parent.
	per_relay_parent: HashMap<Hash, PerRelayParent>,

	/// Track all active collators and their data.
	peer_data: HashMap<PeerId, PeerData>,

	/// Parachains we're currently assigned to. With async backing enabled
	/// this includes assignments from the implicit view.
	current_assignments: HashMap<ParaId, usize>,

	/// The collations we have requested from collators.
	collation_requests: FuturesUnordered<CollationFetchRequest>,

	/// Cancellation handles for the collation fetch requests.
	collation_requests_cancel_handles: HashMap<PendingCollation, CancellationToken>,

	/// Metrics.
	metrics: Metrics,

	/// When a timer in this `FuturesUnordered` triggers, we should dequeue the next request
	/// attempt in the corresponding `collations_per_relay_parent`.
	///
	/// A triggering timer means that the fetching took too long for our taste and we should give
	/// another collator the chance to be faster (dequeue next fetch request as well).
	collation_fetch_timeouts:
		FuturesUnordered<BoxFuture<'static, (CollatorId, Option<CandidateHash>, Hash)>>,

	/// Collations that we have successfully requested from peers and waiting
	/// on validation.
	fetched_candidates: HashMap<FetchedCollation, CollationEvent>,

	/// Collations which we haven't been able to second due to their parent not being known by
	/// prospective-parachains. Mapped from the paraid and parent_head_hash to the fetched
	/// collation data. Only needed for async backing. For elastic scaling, the fetched collation
	/// must contain the full parent head data.
	blocked_from_seconding: HashMap<BlockedCollationId, Vec<PendingCollationFetch>>,

	/// Aggregated reputation change
	reputation: ReputationAggregator,
}

fn is_relay_parent_in_implicit_view(
	relay_parent: &Hash,
	implicit_view: &ImplicitView,
	active_leaves: &HashMap<Hash, AsyncBackingParams>,
	para_id: ParaId,
) -> bool {
	active_leaves.iter().any(|(hash, _)| {
		implicit_view
			.known_allowed_relay_parents_under(hash, Some(para_id))
			.unwrap_or_default()
			.contains(relay_parent)
	})
}

// Returns the group assignments for the validator based on the information in the claim queue
async fn assign_incoming<Sender>(
	sender: &mut Sender,
	current_assignments: &mut HashMap<ParaId, usize>,
	keystore: &KeystorePtr,
	relay_parent: Hash,
) -> Result<GroupAssignments>
where
	Sender: CollatorProtocolSenderTrait,
{
	let validators = polkadot_node_subsystem_util::request_validators(relay_parent, sender)
		.await
		.await
		.map_err(Error::CancelledActiveValidators)??;

	let (groups, rotation_info) =
		polkadot_node_subsystem_util::request_validator_groups(relay_parent, sender)
			.await
			.await
			.map_err(Error::CancelledValidatorGroups)??;

	let cores = polkadot_node_subsystem_util::request_availability_cores(relay_parent, sender)
		.await
		.await
		.map_err(Error::CancelledAvailabilityCores)??;

	let core_now = if let Some(group) =
		polkadot_node_subsystem_util::signing_key_and_index(&validators, keystore).and_then(
			|(_, index)| polkadot_node_subsystem_util::find_validator_group(&groups, index),
		) {
		rotation_info.core_for_group(group, cores.len())
	} else {
		gum::trace!(target: LOG_TARGET, ?relay_parent, "Not a validator");
		return Ok(GroupAssignments { current: Vec::new() })
	};

	// Assigned parachains are determined by:
	// 1. If there is something scheduled on the core - this is the first assignment.
	// 2. Next assigments are whatever is in the claim queue for the core. 2.1 If the claim queue is
	//    not available and the core is occupied the next assignemnt is taken from
	//    `next_up_on_available`
	//
	// Step 1 is needed to unify the assignments with the way backing and prospective parachains
	// subsystems handle async backing parameters. Until
	// https://github.com/paritytech/polkadot-sdk/issues/5079 is completed the current view consists
	// of the latest known relay parent plus its `lookahead` number of ancestors. When #5079 is
	// merged everything will be deduced from the claim queue and this logic will be simplified.
	let assigned_paras = {
		let mut from_core: VecDeque<_> =
			if let Some(CoreState::Scheduled(core_state)) = cores.get(core_now.0 as usize) {
				vec![core_state.para_id].into_iter().collect()
			} else {
				vec![].into_iter().collect()
			};

		let from_claim_queue =
			match fetch_claim_queue(sender, relay_parent).await.map_err(Error::Runtime)? {
				// Runtime supports claim queue - use it
				Some(mut claim_queue) => claim_queue.0.remove(&core_now),
				// Should never happen since claim queue is released everywhere.
				None => {
					gum::warn!(
						target: LOG_TARGET,
						?relay_parent,
						"Claim queue is not available, assigning from availability cores only",
					);

					if let Some(CoreState::Occupied(core_state)) = cores.get(core_now.0 as usize) {
						core_state.next_up_on_available.as_ref().map(|scheduled_core| {
							vec![scheduled_core.para_id].into_iter().collect()
						})
					} else {
						None
					}
				},
			};

		let mut from_claim_queue = from_claim_queue.unwrap_or_else(|| VecDeque::new());
		from_core.append(&mut from_claim_queue);

		from_core
	};

	for para_id in assigned_paras.iter() {
		let entry = current_assignments.entry(*para_id).or_default();
		*entry += 1;
		if *entry == 1 {
			gum::debug!(
				target: LOG_TARGET,
				?relay_parent,
				para_id = ?para_id,
				"Assigned to a parachain",
			);
		}
	}

	Ok(GroupAssignments { current: assigned_paras.into_iter().collect::<Vec<ParaId>>() })
}

fn remove_outgoing(
	current_assignments: &mut HashMap<ParaId, usize>,
	per_relay_parent: PerRelayParent,
) {
	let GroupAssignments { current, .. } = per_relay_parent.assignment;

	for cur in current {
		if let Entry::Occupied(mut occupied) = current_assignments.entry(cur) {
			*occupied.get_mut() -= 1;
			if *occupied.get() == 0 {
				occupied.remove_entry();
				gum::debug!(
					target: LOG_TARGET,
					para_id = ?cur,
					"Unassigned from a parachain",
				);
			}
		}
	}
}

// O(n) search for collator ID by iterating through the peers map. This should be fast enough
// unless a large amount of peers is expected.
fn collator_peer_id(
	peer_data: &HashMap<PeerId, PeerData>,
	collator_id: &CollatorId,
) -> Option<PeerId> {
	peer_data
		.iter()
		.find_map(|(peer, data)| data.collator_id().filter(|c| c == &collator_id).map(|_| *peer))
}

async fn disconnect_peer(sender: &mut impl overseer::CollatorProtocolSenderTrait, peer_id: PeerId) {
	sender
		.send_message(NetworkBridgeTxMessage::DisconnectPeer(peer_id, PeerSet::Collation))
		.await
}

/// Another subsystem has requested to fetch collations on a particular leaf for some para.
async fn fetch_collation(
	sender: &mut impl overseer::CollatorProtocolSenderTrait,
	state: &mut State,
	pc: PendingCollation,
	id: CollatorId,
) -> std::result::Result<(), FetchError> {
	let PendingCollation { relay_parent, peer_id, prospective_candidate, .. } = pc;
	let candidate_hash = prospective_candidate.as_ref().map(ProspectiveCandidate::candidate_hash);

	let peer_data = state.peer_data.get(&peer_id).ok_or(FetchError::UnknownPeer)?;

	if peer_data.has_advertised(&relay_parent, candidate_hash) {
		request_collation(sender, state, pc, id.clone(), peer_data.version).await?;
		let timeout = |collator_id, candidate_hash, relay_parent| async move {
			Delay::new(MAX_UNSHARED_DOWNLOAD_TIME).await;
			(collator_id, candidate_hash, relay_parent)
		};
		state
			.collation_fetch_timeouts
			.push(timeout(id.clone(), candidate_hash, relay_parent).boxed());

		Ok(())
	} else {
		Err(FetchError::NotAdvertised)
	}
}

/// Report a collator for some malicious actions.
async fn report_collator(
	reputation: &mut ReputationAggregator,
	sender: &mut impl overseer::CollatorProtocolSenderTrait,
	peer_data: &HashMap<PeerId, PeerData>,
	id: CollatorId,
) {
	if let Some(peer_id) = collator_peer_id(peer_data, &id) {
		modify_reputation(reputation, sender, peer_id, COST_REPORT_BAD).await;
	}
}

/// Some other subsystem has reported a collator as a good one, bump reputation.
async fn note_good_collation(
	reputation: &mut ReputationAggregator,
	sender: &mut impl overseer::CollatorProtocolSenderTrait,
	peer_data: &HashMap<PeerId, PeerData>,
	id: CollatorId,
) {
	if let Some(peer_id) = collator_peer_id(peer_data, &id) {
		modify_reputation(reputation, sender, peer_id, BENEFIT_NOTIFY_GOOD).await;
	}
}

/// Notify a collator that its collation got seconded.
async fn notify_collation_seconded(
	sender: &mut impl overseer::CollatorProtocolSenderTrait,
	peer_id: PeerId,
	version: CollationVersion,
	relay_parent: Hash,
	statement: SignedFullStatement,
) {
	let statement = statement.into();
	let wire_message = match version {
		CollationVersion::V1 => Versioned::V1(protocol_v1::CollationProtocol::CollatorProtocol(
			protocol_v1::CollatorProtocolMessage::CollationSeconded(relay_parent, statement),
		)),
		CollationVersion::V2 => Versioned::V2(protocol_v2::CollationProtocol::CollatorProtocol(
			protocol_v2::CollatorProtocolMessage::CollationSeconded(relay_parent, statement),
		)),
	};
	sender
		.send_message(NetworkBridgeTxMessage::SendCollationMessage(vec![peer_id], wire_message))
		.await;
}

/// A peer's view has changed. A number of things should be done:
///  - Ongoing collation requests have to be canceled.
///  - Advertisements by this peer that are no longer relevant have to be removed.
fn handle_peer_view_change(state: &mut State, peer_id: PeerId, view: View) {
	let peer_data = match state.peer_data.get_mut(&peer_id) {
		Some(peer_data) => peer_data,
		None => return,
	};

	peer_data.update_view(&state.implicit_view, &state.active_leaves, view);
	state.collation_requests_cancel_handles.retain(|pc, handle| {
		let keep = pc.peer_id != peer_id || peer_data.has_advertised(&pc.relay_parent, None);
		if !keep {
			handle.cancel();
		}
		keep
	});
}

/// Request a collation from the network.
/// This function will
///  - Check for duplicate requests.
///  - Check if the requested collation is in our view.
/// And as such invocations of this function may rely on that.
async fn request_collation(
	sender: &mut impl overseer::CollatorProtocolSenderTrait,
	state: &mut State,
	pending_collation: PendingCollation,
	collator_id: CollatorId,
	peer_protocol_version: CollationVersion,
) -> std::result::Result<(), FetchError> {
	if state.collation_requests_cancel_handles.contains_key(&pending_collation) {
		return Err(FetchError::AlreadyRequested)
	}

	let PendingCollation { relay_parent, para_id, peer_id, prospective_candidate, .. } =
		pending_collation;
	let per_relay_parent = state
		.per_relay_parent
		.get_mut(&relay_parent)
		.ok_or(FetchError::RelayParentOutOfView)?;

	// Relay parent mode is checked in `handle_advertisement`.
	let (requests, response_recv) = match (peer_protocol_version, prospective_candidate) {
		(CollationVersion::V1, _) => {
			let (req, response_recv) = OutgoingRequest::new(
				Recipient::Peer(peer_id),
				request_v1::CollationFetchingRequest { relay_parent, para_id },
			);
			let requests = Requests::CollationFetchingV1(req);
			(requests, response_recv.boxed())
		},
		(CollationVersion::V2, Some(ProspectiveCandidate { candidate_hash, .. })) => {
			let (req, response_recv) = OutgoingRequest::new(
				Recipient::Peer(peer_id),
				request_v2::CollationFetchingRequest { relay_parent, para_id, candidate_hash },
			);
			let requests = Requests::CollationFetchingV2(req);
			(requests, response_recv.boxed())
		},
		_ => return Err(FetchError::ProtocolMismatch),
	};

	let cancellation_token = CancellationToken::new();
	let collation_request = CollationFetchRequest {
		pending_collation,
		collator_id: collator_id.clone(),
		collator_protocol_version: peer_protocol_version,
		from_collator: response_recv,
		cancellation_token: cancellation_token.clone(),
		_lifetime_timer: state.metrics.time_collation_request_duration(),
	};

	state.collation_requests.push(collation_request);
	state
		.collation_requests_cancel_handles
		.insert(pending_collation, cancellation_token);

	gum::debug!(
		target: LOG_TARGET,
		peer_id = %peer_id,
		%para_id,
		?relay_parent,
		"Requesting collation",
	);

	let maybe_candidate_hash =
		prospective_candidate.as_ref().map(ProspectiveCandidate::candidate_hash);
	per_relay_parent.collations.status = CollationStatus::Fetching(para_id);
	per_relay_parent
		.collations
		.fetching_from
		.replace((collator_id, maybe_candidate_hash));

	sender
		.send_message(NetworkBridgeTxMessage::SendRequests(
			vec![requests],
			IfDisconnected::ImmediateError,
		))
		.await;
	Ok(())
}

/// Networking message has been received.
#[overseer::contextbounds(CollatorProtocol, prefix = overseer)]
async fn process_incoming_peer_message<Context>(
	ctx: &mut Context,
	state: &mut State,
	origin: PeerId,
	msg: Versioned<protocol_v1::CollatorProtocolMessage, protocol_v2::CollatorProtocolMessage>,
) {
	use protocol_v1::CollatorProtocolMessage as V1;
	use protocol_v2::CollatorProtocolMessage as V2;
	use sp_runtime::traits::AppVerify;

	match msg {
		Versioned::V1(V1::Declare(collator_id, para_id, signature)) |
		Versioned::V2(V2::Declare(collator_id, para_id, signature)) |
		Versioned::V3(V2::Declare(collator_id, para_id, signature)) => {
			if collator_peer_id(&state.peer_data, &collator_id).is_some() {
				modify_reputation(
					&mut state.reputation,
					ctx.sender(),
					origin,
					COST_UNEXPECTED_MESSAGE,
				)
				.await;
				return
			}

			let peer_data = match state.peer_data.get_mut(&origin) {
				Some(p) => p,
				None => {
					gum::debug!(
						target: LOG_TARGET,
						peer_id = ?origin,
						?para_id,
						"Unknown peer",
					);
					modify_reputation(
						&mut state.reputation,
						ctx.sender(),
						origin,
						COST_UNEXPECTED_MESSAGE,
					)
					.await;
					return
				},
			};

			if peer_data.is_collating() {
				gum::debug!(
					target: LOG_TARGET,
					peer_id = ?origin,
					?para_id,
					"Peer is already in the collating state",
				);
				modify_reputation(
					&mut state.reputation,
					ctx.sender(),
					origin,
					COST_UNEXPECTED_MESSAGE,
				)
				.await;
				return
			}

			if !signature.verify(&*protocol_v1::declare_signature_payload(&origin), &collator_id) {
				gum::debug!(
					target: LOG_TARGET,
					peer_id = ?origin,
					?para_id,
					"Signature verification failure",
				);
				modify_reputation(
					&mut state.reputation,
					ctx.sender(),
					origin,
					COST_INVALID_SIGNATURE,
				)
				.await;
				return
			}

			if state.current_assignments.contains_key(&para_id) {
				gum::debug!(
					target: LOG_TARGET,
					peer_id = ?origin,
					?collator_id,
					?para_id,
					"Declared as collator for current para",
				);

				peer_data.set_collating(collator_id, para_id);
			} else {
				gum::debug!(
					target: LOG_TARGET,
					peer_id = ?origin,
					?collator_id,
					?para_id,
					"Declared as collator for unneeded para. Current assignments: {:?}",
					&state.current_assignments
				);

				modify_reputation(
					&mut state.reputation,
					ctx.sender(),
					origin,
					COST_UNNEEDED_COLLATOR,
				)
				.await;
				gum::trace!(target: LOG_TARGET, "Disconnecting unneeded collator");
				disconnect_peer(ctx.sender(), origin).await;
			}
		},
		Versioned::V1(V1::AdvertiseCollation(relay_parent)) =>
			if let Err(err) =
				handle_advertisement(ctx.sender(), state, relay_parent, origin, None).await
			{
				gum::debug!(
					target: LOG_TARGET,
					peer_id = ?origin,
					?relay_parent,
					error = ?err,
					"Rejected v1 advertisement",
				);

				if let Some(rep) = err.reputation_changes() {
					modify_reputation(&mut state.reputation, ctx.sender(), origin, rep).await;
				}
			},
		Versioned::V3(V2::AdvertiseCollation {
			relay_parent,
			candidate_hash,
			parent_head_data_hash,
		}) |
		Versioned::V2(V2::AdvertiseCollation {
			relay_parent,
			candidate_hash,
			parent_head_data_hash,
		}) => {
			if let Err(err) = handle_advertisement(
				ctx.sender(),
				state,
				relay_parent,
				origin,
				Some((candidate_hash, parent_head_data_hash)),
			)
			.await
			{
				gum::debug!(
					target: LOG_TARGET,
					peer_id = ?origin,
					?relay_parent,
					?candidate_hash,
					error = ?err,
					"Rejected v2 advertisement",
				);

				if let Some(rep) = err.reputation_changes() {
					modify_reputation(&mut state.reputation, ctx.sender(), origin, rep).await;
				}
			}
		},
		Versioned::V1(V1::CollationSeconded(..)) |
		Versioned::V2(V2::CollationSeconded(..)) |
		Versioned::V3(V2::CollationSeconded(..)) => {
			gum::warn!(
				target: LOG_TARGET,
				peer_id = ?origin,
				"Unexpected `CollationSeconded` message, decreasing reputation",
			);

			modify_reputation(&mut state.reputation, ctx.sender(), origin, COST_UNEXPECTED_MESSAGE)
				.await;
		},
	}
}

#[derive(Debug)]
enum AdvertisementError {
	/// Relay parent is unknown.
	RelayParentUnknown,
	/// Peer is not present in the subsystem state.
	UnknownPeer,
	/// Peer has not declared its para id.
	UndeclaredCollator,
	/// We're assigned to a different para at the given relay parent.
	InvalidAssignment,
	/// Para reached a limit of seconded candidates for this relay parent.
	SecondedLimitReached,
	/// Collator trying to advertise a collation using V1 protocol for an async backing relay
	/// parent.
	ProtocolMisuse,
	/// Advertisement is invalid.
	#[allow(dead_code)]
	Invalid(InsertAdvertisementError),
	/// Seconding not allowed by backing subsystem
	BlockedByBacking,
}

impl AdvertisementError {
	fn reputation_changes(&self) -> Option<Rep> {
		use AdvertisementError::*;
		match self {
			InvalidAssignment => Some(COST_WRONG_PARA),
			ProtocolMisuse => Some(COST_PROTOCOL_MISUSE),
			RelayParentUnknown | UndeclaredCollator | Invalid(_) => Some(COST_UNEXPECTED_MESSAGE),
			UnknownPeer | SecondedLimitReached | BlockedByBacking => None,
		}
	}
}

// Requests backing to sanity check the advertisement.
async fn can_second<Sender>(
	sender: &mut Sender,
	candidate_para_id: ParaId,
	candidate_relay_parent: Hash,
	candidate_hash: CandidateHash,
	parent_head_data_hash: Hash,
) -> bool
where
	Sender: CollatorProtocolSenderTrait,
{
	let request = CanSecondRequest {
		candidate_para_id,
		candidate_relay_parent,
		candidate_hash,
		parent_head_data_hash,
	};
	let (tx, rx) = oneshot::channel();
	sender.send_message(CandidateBackingMessage::CanSecond(request, tx)).await;

	rx.await.unwrap_or_else(|err| {
		gum::warn!(
			target: LOG_TARGET,
			?err,
			?candidate_relay_parent,
			?candidate_para_id,
			?candidate_hash,
			"CanSecond-request responder was dropped",
		);

		false
	})
}

// Try seconding any collations which were waiting on the validation of their parent
#[overseer::contextbounds(CollatorProtocol, prefix = self::overseer)]
async fn second_unblocked_collations<Context>(
	ctx: &mut Context,
	state: &mut State,
	para_id: ParaId,
	head_data: HeadData,
	head_data_hash: Hash,
) {
	if let Some(unblocked_collations) = state
		.blocked_from_seconding
		.remove(&BlockedCollationId { para_id, parent_head_data_hash: head_data_hash })
	{
		if !unblocked_collations.is_empty() {
			gum::debug!(
				target: LOG_TARGET,
				"Candidate outputting head data with hash {} unblocked {} collations for seconding.",
				head_data_hash,
				unblocked_collations.len()
			);
		}

		for mut unblocked_collation in unblocked_collations {
			unblocked_collation.maybe_parent_head_data = Some(head_data.clone());
			let peer_id = unblocked_collation.collation_event.pending_collation.peer_id;
			let relay_parent = unblocked_collation.candidate_receipt.descriptor.relay_parent;

			if let Err(err) = kick_off_seconding(ctx, state, unblocked_collation).await {
				gum::warn!(
					target: LOG_TARGET,
					?relay_parent,
					?para_id,
					?peer_id,
					error = %err,
					"Seconding aborted due to an error",
				);

				if err.is_malicious() {
					// Report malicious peer.
					modify_reputation(
						&mut state.reputation,
						ctx.sender(),
						peer_id,
						COST_REPORT_BAD,
					)
					.await;
				}
			}
		}
	}
}

async fn handle_advertisement<Sender>(
	sender: &mut Sender,
	state: &mut State,
	relay_parent: Hash,
	peer_id: PeerId,
	prospective_candidate: Option<(CandidateHash, Hash)>,
) -> std::result::Result<(), AdvertisementError>
where
	Sender: CollatorProtocolSenderTrait,
{
	let peer_data = state.peer_data.get_mut(&peer_id).ok_or(AdvertisementError::UnknownPeer)?;

	if peer_data.version == CollationVersion::V1 && !state.active_leaves.contains_key(&relay_parent)
	{
		return Err(AdvertisementError::ProtocolMisuse)
	}

	let per_relay_parent = state
		.per_relay_parent
		.get(&relay_parent)
		.ok_or(AdvertisementError::RelayParentUnknown)?;

	let assignment = &per_relay_parent.assignment;

	let collator_para_id =
		peer_data.collating_para().ok_or(AdvertisementError::UndeclaredCollator)?;

	// Check if this is assigned to us.
	if !assignment.current.contains(&collator_para_id) {
		return Err(AdvertisementError::InvalidAssignment)
	}

	// Always insert advertisements that pass all the checks for spam protection.
	let candidate_hash = prospective_candidate.map(|(hash, ..)| hash);
	let (collator_id, para_id) = peer_data
		.insert_advertisement(
			relay_parent,
			candidate_hash,
			&state.implicit_view,
			&state.active_leaves,
			&per_relay_parent,
		)
		.map_err(AdvertisementError::Invalid)?;

	let claims_for_para = per_relay_parent.collations.claims_for_para(&para_id);
	let seconded_and_pending_at_ancestors = seconded_and_pending_for_para_in_view(
		&state.implicit_view,
		&state.per_relay_parent,
		&relay_parent,
		&para_id,
	);

	gum::trace!(
		target: LOG_TARGET,
		?relay_parent,
		?para_id,
		claims_for_para,
		seconded_and_pending_at_ancestors,
		"Checking if seconded limit is reached"
	);

	// Checks if another collation can be accepted. The number of collations that can be seconded
	// per parachain is limited by the entries in claim queue for the `ParaId` in question.
	if seconded_and_pending_at_ancestors >= claims_for_para {
		return Err(AdvertisementError::SecondedLimitReached)
	}

	if let Some((candidate_hash, parent_head_data_hash)) = prospective_candidate {
		// Check if backing subsystem allows to second this candidate.
		//
		// This is also only important when async backing or elastic scaling is enabled.
		let seconding_not_allowed = !can_second(
			sender,
			collator_para_id,
			relay_parent,
			candidate_hash,
			parent_head_data_hash,
		)
		.await;

		if seconding_not_allowed {
			return Err(AdvertisementError::BlockedByBacking)
		}
	}

	let result = enqueue_collation(
		sender,
		state,
		relay_parent,
		para_id,
		peer_id,
		collator_id,
		prospective_candidate,
	)
	.await;

	if let Err(fetch_error) = result {
		gum::debug!(
			target: LOG_TARGET,
			relay_parent = ?relay_parent,
			para_id = ?para_id,
			peer_id = ?peer_id,
			error = %fetch_error,
			"Failed to request advertised collation",
		);
	}

	Ok(())
}

/// Enqueue collation for fetching. The advertisement is expected to be
/// validated and the seconding limit checked.
async fn enqueue_collation<Sender>(
	sender: &mut Sender,
	state: &mut State,
	relay_parent: Hash,
	para_id: ParaId,
	peer_id: PeerId,
	collator_id: CollatorId,
	prospective_candidate: Option<(CandidateHash, Hash)>,
) -> std::result::Result<(), FetchError>
where
	Sender: CollatorProtocolSenderTrait,
{
	gum::debug!(
		target: LOG_TARGET,
		peer_id = ?peer_id,
		%para_id,
		?relay_parent,
		"Received advertise collation",
	);
	let per_relay_parent = match state.per_relay_parent.get_mut(&relay_parent) {
		Some(rp_state) => rp_state,
		None => {
			// Race happened, not an error.
			gum::trace!(
				target: LOG_TARGET,
				peer_id = ?peer_id,
				%para_id,
				?relay_parent,
				?prospective_candidate,
				"Candidate relay parent went out of view for valid advertisement",
			);
			return Ok(())
		},
	};
	let prospective_candidate =
		prospective_candidate.map(|(candidate_hash, parent_head_data_hash)| ProspectiveCandidate {
			candidate_hash,
			parent_head_data_hash,
		});

	let collations = &mut per_relay_parent.collations;
	let pending_collation =
		PendingCollation::new(relay_parent, para_id, &peer_id, prospective_candidate);

	match collations.status {
		CollationStatus::Fetching(_) | CollationStatus::WaitingOnValidation(_) => {
			gum::trace!(
				target: LOG_TARGET,
				peer_id = ?peer_id,
				%para_id,
				?relay_parent,
				"Added collation to the pending list"
			);
			collations.add_to_waiting_queue((pending_collation, collator_id));
		},
		CollationStatus::Waiting => {
			// We were waiting for a collation to be advertised to us (we were idle) so we can fetch
			// the new collation immediately
			fetch_collation(sender, state, pending_collation, collator_id).await?;
		},
	}

	Ok(())
}

/// Our view has changed.
async fn handle_our_view_change<Sender>(
	sender: &mut Sender,
	state: &mut State,
	keystore: &KeystorePtr,
	view: OurView,
) -> Result<()>
where
	Sender: CollatorProtocolSenderTrait,
{
	let current_leaves = state.active_leaves.clone();

	let removed = current_leaves.iter().filter(|(h, _)| !view.contains(h));
	let added = view.iter().filter(|h| !current_leaves.contains_key(h));

	for leaf in added {
		let async_backing_params =
			recv_runtime(request_async_backing_params(*leaf, sender).await).await?;

<<<<<<< HEAD
		if let Some(span) = view.span_per_head().get(leaf).cloned() {
			let per_leaf_span = PerLeafSpan::new(span, "validator-side");
			state.span_per_relay_parent.insert(*leaf, per_leaf_span);
		}

		let assignments =
			assign_incoming(sender, &mut state.current_assignments, keystore, *leaf).await?;
=======
		let mut per_relay_parent = PerRelayParent::new(mode);
		assign_incoming(
			sender,
			&mut per_relay_parent.assignment,
			&mut state.current_assignments,
			keystore,
			*leaf,
			mode,
		)
		.await?;

		state.active_leaves.insert(*leaf, mode);
		state.per_relay_parent.insert(*leaf, per_relay_parent);
>>>>>>> ff87db8c

		state.active_leaves.insert(*leaf, async_backing_params);
		state.per_relay_parent.insert(*leaf, PerRelayParent::new(assignments));

		state
			.implicit_view
			.activate_leaf(sender, *leaf)
			.await
			.map_err(Error::ImplicitViewFetchError)?;

		// Order is always descending.
		let allowed_ancestry = state
			.implicit_view
			.known_allowed_relay_parents_under(leaf, None)
			.unwrap_or_default();
		for block_hash in allowed_ancestry {
			if let Entry::Vacant(entry) = state.per_relay_parent.entry(*block_hash) {
				let assignments =
					assign_incoming(sender, &mut state.current_assignments, keystore, *block_hash)
						.await?;

				entry.insert(PerRelayParent::new(assignments));
			}
		}
	}

	for (removed, _) in removed {
		state.active_leaves.remove(removed);
		// If the leaf is deactivated it still may stay in the view as a part
		// of implicit ancestry. Only update the state after the hash is actually
		// pruned from the block info storage.
		let pruned = state.implicit_view.deactivate_leaf(*removed);

		for removed in pruned {
			if let Some(per_relay_parent) = state.per_relay_parent.remove(&removed) {
				remove_outgoing(&mut state.current_assignments, per_relay_parent);
			}

			state.collation_requests_cancel_handles.retain(|pc, handle| {
				let keep = pc.relay_parent != removed;
				if !keep {
					handle.cancel();
				}
				keep
			});
			state.fetched_candidates.retain(|k, _| k.relay_parent != removed);
		}
	}

	// Remove blocked seconding requests that left the view.
	state.blocked_from_seconding.retain(|_, collations| {
		collations.retain(|collation| {
			state
				.per_relay_parent
				.contains_key(&collation.candidate_receipt.descriptor.relay_parent)
		});

		!collations.is_empty()
	});

	for (peer_id, peer_data) in state.peer_data.iter_mut() {
		peer_data.prune_old_advertisements(&state.implicit_view, &state.active_leaves);

		// Disconnect peers who are not relevant to our current or next para.
		//
		// If the peer hasn't declared yet, they will be disconnected if they do not
		// declare.
		if let Some(para_id) = peer_data.collating_para() {
			if !state.current_assignments.contains_key(&para_id) {
				gum::trace!(
					target: LOG_TARGET,
					?peer_id,
					?para_id,
					"Disconnecting peer on view change (not current parachain id)"
				);
				disconnect_peer(sender, *peer_id).await;
			}
		}
	}

	Ok(())
}

/// Bridge event switch.
#[overseer::contextbounds(CollatorProtocol, prefix = self::overseer)]
async fn handle_network_msg<Context>(
	ctx: &mut Context,
	state: &mut State,
	keystore: &KeystorePtr,
	bridge_message: NetworkBridgeEvent<net_protocol::CollatorProtocolMessage>,
) -> Result<()> {
	use NetworkBridgeEvent::*;

	match bridge_message {
		PeerConnected(peer_id, observed_role, protocol_version, _) => {
			let version = match protocol_version.try_into() {
				Ok(version) => version,
				Err(err) => {
					// Network bridge is expected to handle this.
					gum::error!(
						target: LOG_TARGET,
						?peer_id,
						?observed_role,
						?err,
						"Unsupported protocol version"
					);
					return Ok(())
				},
			};
			state.peer_data.entry(peer_id).or_insert_with(|| PeerData {
				view: View::default(),
				state: PeerState::Connected(Instant::now()),
				version,
			});
			state.metrics.note_collator_peer_count(state.peer_data.len());
		},
		PeerDisconnected(peer_id) => {
			state.peer_data.remove(&peer_id);
			state.metrics.note_collator_peer_count(state.peer_data.len());
		},
		NewGossipTopology { .. } => {
			// impossible!
		},
		PeerViewChange(peer_id, view) => {
			handle_peer_view_change(state, peer_id, view);
		},
		OurViewChange(view) => {
			handle_our_view_change(ctx.sender(), state, keystore, view).await?;
		},
		PeerMessage(remote, msg) => {
			process_incoming_peer_message(ctx, state, remote, msg).await;
		},
		UpdatedAuthorityIds { .. } => {
			// The validator side doesn't deal with `AuthorityDiscoveryId`s.
		},
	}

	Ok(())
}

/// The main message receiver switch.
#[overseer::contextbounds(CollatorProtocol, prefix = self::overseer)]
async fn process_msg<Context>(
	ctx: &mut Context,
	keystore: &KeystorePtr,
	msg: CollatorProtocolMessage,
	state: &mut State,
) {
	use CollatorProtocolMessage::*;

	let _timer = state.metrics.time_process_msg();

	match msg {
		CollateOn(id) => {
			gum::warn!(
				target: LOG_TARGET,
				para_id = %id,
				"CollateOn message is not expected on the validator side of the protocol",
			);
		},
		DistributeCollation { .. } => {
			gum::warn!(
				target: LOG_TARGET,
				"DistributeCollation message is not expected on the validator side of the protocol",
			);
		},
		ReportCollator(id) => {
			report_collator(&mut state.reputation, ctx.sender(), &state.peer_data, id).await;
		},
		NetworkBridgeUpdate(event) => {
			if let Err(e) = handle_network_msg(ctx, state, keystore, event).await {
				gum::warn!(
					target: LOG_TARGET,
					err = ?e,
					"Failed to handle incoming network message",
				);
			}
		},
		Seconded(parent, stmt) => {
			let receipt = match stmt.payload() {
				Statement::Seconded(receipt) => receipt,
				Statement::Valid(_) => {
					gum::warn!(
						target: LOG_TARGET,
						?stmt,
						relay_parent = %parent,
						"Seconded message received with a `Valid` statement",
					);
					return
				},
			};
			let output_head_data = receipt.commitments.head_data.clone();
			let output_head_data_hash = receipt.descriptor.para_head;
			let fetched_collation = FetchedCollation::from(&receipt.to_plain());
			if let Some(CollationEvent { collator_id, pending_collation, .. }) =
				state.fetched_candidates.remove(&fetched_collation)
			{
				let PendingCollation {
					relay_parent, peer_id, prospective_candidate, para_id, ..
				} = pending_collation;
				note_good_collation(
					&mut state.reputation,
					ctx.sender(),
					&state.peer_data,
					collator_id.clone(),
				)
				.await;
				if let Some(peer_data) = state.peer_data.get(&peer_id) {
					notify_collation_seconded(
						ctx.sender(),
						peer_id,
						peer_data.version,
						relay_parent,
						stmt,
					)
					.await;
				}

				if let Some(rp_state) = state.per_relay_parent.get_mut(&parent) {
					rp_state.collations.status = CollationStatus::Waiting;
					rp_state.collations.note_seconded(para_id);
				}

				// See if we've unblocked other collations for seconding.
				second_unblocked_collations(
					ctx,
					state,
					fetched_collation.para_id,
					output_head_data,
					output_head_data_hash,
				)
				.await;

				// If async backing is enabled, make an attempt to fetch next collation.
				let maybe_candidate_hash =
					prospective_candidate.as_ref().map(ProspectiveCandidate::candidate_hash);
				dequeue_next_collation_and_fetch(
					ctx,
					state,
					parent,
					(collator_id, maybe_candidate_hash),
				)
				.await;
			} else {
				gum::debug!(
					target: LOG_TARGET,
					relay_parent = ?parent,
					"Collation has been seconded, but the relay parent is deactivated",
				);
			}
		},
		Invalid(parent, candidate_receipt) => {
			// Remove collations which were blocked from seconding and had this candidate as parent.
			state.blocked_from_seconding.remove(&BlockedCollationId {
				para_id: candidate_receipt.descriptor.para_id,
				parent_head_data_hash: candidate_receipt.descriptor.para_head,
			});

			let fetched_collation = FetchedCollation::from(&candidate_receipt);
			let candidate_hash = fetched_collation.candidate_hash;
			let id = match state.fetched_candidates.entry(fetched_collation) {
				Entry::Occupied(entry)
					if entry.get().pending_collation.commitments_hash ==
						Some(candidate_receipt.commitments_hash) =>
					entry.remove().collator_id,
				Entry::Occupied(_) => {
					gum::error!(
						target: LOG_TARGET,
						relay_parent = ?parent,
						candidate = ?candidate_receipt.hash(),
						"Reported invalid candidate for unknown `pending_candidate`!",
					);
					return
				},
				Entry::Vacant(_) => return,
			};

			report_collator(&mut state.reputation, ctx.sender(), &state.peer_data, id.clone())
				.await;

			dequeue_next_collation_and_fetch(ctx, state, parent, (id, Some(candidate_hash))).await;
		},
	}
}

/// The main run loop.
#[overseer::contextbounds(CollatorProtocol, prefix = self::overseer)]
pub(crate) async fn run<Context>(
	ctx: Context,
	keystore: KeystorePtr,
	eviction_policy: crate::CollatorEvictionPolicy,
	metrics: Metrics,
) -> std::result::Result<(), crate::error::FatalError> {
	run_inner(
		ctx,
		keystore,
		eviction_policy,
		metrics,
		ReputationAggregator::default(),
		REPUTATION_CHANGE_INTERVAL,
	)
	.await
}

#[overseer::contextbounds(CollatorProtocol, prefix = self::overseer)]
async fn run_inner<Context>(
	mut ctx: Context,
	keystore: KeystorePtr,
	eviction_policy: crate::CollatorEvictionPolicy,
	metrics: Metrics,
	reputation: ReputationAggregator,
	reputation_interval: Duration,
) -> std::result::Result<(), crate::error::FatalError> {
	let new_reputation_delay = || futures_timer::Delay::new(reputation_interval).fuse();
	let mut reputation_delay = new_reputation_delay();

	let mut state = State { metrics, reputation, ..Default::default() };

	let next_inactivity_stream = tick_stream(ACTIVITY_POLL);
	futures::pin_mut!(next_inactivity_stream);

	let mut network_error_freq = gum::Freq::new();
	let mut canceled_freq = gum::Freq::new();

	loop {
		select! {
			_ = reputation_delay => {
				state.reputation.send(ctx.sender()).await;
				reputation_delay = new_reputation_delay();
			},
			res = ctx.recv().fuse() => {
				match res {
					Ok(FromOrchestra::Communication { msg }) => {
						gum::trace!(target: LOG_TARGET, msg = ?msg, "received a message");
						process_msg(
							&mut ctx,
							&keystore,
							msg,
							&mut state,
						).await;
					}
					Ok(FromOrchestra::Signal(OverseerSignal::Conclude)) | Err(_) => break,
					Ok(FromOrchestra::Signal(_)) => continue,
				}
			}
			_ = next_inactivity_stream.next() => {
				disconnect_inactive_peers(ctx.sender(), &eviction_policy, &state.peer_data).await;
			}

			resp = state.collation_requests.select_next_some() => {
				let res = match handle_collation_fetch_response(
					&mut state,
					resp,
					&mut network_error_freq,
					&mut canceled_freq,
				).await {
					Err(Some((peer_id, rep))) => {
						modify_reputation(&mut state.reputation, ctx.sender(), peer_id, rep).await;
						continue
					},
					Err(None) => {
						continue
					},
					Ok(res) => res
				};

				let CollationEvent {collator_id, pending_collation, .. } = res.collation_event.clone();

				match kick_off_seconding(&mut ctx, &mut state, res).await {
					Err(err) => {
						gum::warn!(
							target: LOG_TARGET,
							relay_parent = ?pending_collation.relay_parent,
							para_id = ?pending_collation.para_id,
							peer_id = ?pending_collation.peer_id,
							error = %err,
							"Seconding aborted due to an error",
						);

						if err.is_malicious() {
							// Report malicious peer.
							modify_reputation(&mut state.reputation, ctx.sender(), pending_collation.peer_id, COST_REPORT_BAD).await;
						}
						let maybe_candidate_hash =
						pending_collation.prospective_candidate.as_ref().map(ProspectiveCandidate::candidate_hash);
						dequeue_next_collation_and_fetch(
							&mut ctx,
							&mut state,
							pending_collation.relay_parent,
							(collator_id, maybe_candidate_hash),
						)
						.await;
					},
					Ok(false) => {
						// No hard error occurred, but we can try fetching another collation.
						let maybe_candidate_hash =
						pending_collation.prospective_candidate.as_ref().map(ProspectiveCandidate::candidate_hash);
						dequeue_next_collation_and_fetch(
							&mut ctx,
							&mut state,
							pending_collation.relay_parent,
							(collator_id, maybe_candidate_hash),
						)
						.await;
					}
					Ok(true) => {}
				}
			}
			res = state.collation_fetch_timeouts.select_next_some() => {
				let (collator_id, maybe_candidate_hash, relay_parent) = res;
				gum::debug!(
					target: LOG_TARGET,
					?relay_parent,
					?collator_id,
					"Timeout hit - already seconded?"
				);
				dequeue_next_collation_and_fetch(
					&mut ctx,
					&mut state,
					relay_parent,
					(collator_id, maybe_candidate_hash),
				)
				.await;
			}
		}
	}

	Ok(())
}

/// Dequeue another collation and fetch.
#[overseer::contextbounds(CollatorProtocol, prefix = self::overseer)]
async fn dequeue_next_collation_and_fetch<Context>(
	ctx: &mut Context,
	state: &mut State,
	relay_parent: Hash,
	// The collator we tried to fetch from last, optionally which candidate.
	previous_fetch: (CollatorId, Option<CandidateHash>),
) {
	while let Some((next, id)) = get_next_collation_to_fetch(&previous_fetch, relay_parent, state) {
		gum::debug!(
			target: LOG_TARGET,
			?relay_parent,
			?id,
			"Successfully dequeued next advertisement - fetching ..."
		);
		if let Err(err) = fetch_collation(ctx.sender(), state, next, id).await {
			gum::debug!(
				target: LOG_TARGET,
				relay_parent = ?next.relay_parent,
				para_id = ?next.para_id,
				peer_id = ?next.peer_id,
				error = %err,
				"Failed to request a collation, dequeueing next one",
			);
		} else {
			break
		}
	}
}

async fn request_persisted_validation_data<Sender>(
	sender: &mut Sender,
	relay_parent: Hash,
	para_id: ParaId,
) -> std::result::Result<Option<PersistedValidationData>, SecondingError>
where
	Sender: CollatorProtocolSenderTrait,
{
	// The core is guaranteed to be scheduled since we accepted the advertisement.
	polkadot_node_subsystem_util::request_persisted_validation_data(
		relay_parent,
		para_id,
		OccupiedCoreAssumption::Free,
		sender,
	)
	.await
	.await
	.map_err(SecondingError::CancelledRuntimePersistedValidationData)?
	.map_err(SecondingError::RuntimeApi)
}

async fn request_prospective_validation_data<Sender>(
	sender: &mut Sender,
	candidate_relay_parent: Hash,
	parent_head_data_hash: Hash,
	para_id: ParaId,
	maybe_parent_head_data: Option<HeadData>,
) -> std::result::Result<Option<PersistedValidationData>, SecondingError>
where
	Sender: CollatorProtocolSenderTrait,
{
	let (tx, rx) = oneshot::channel();

	let parent_head_data = if let Some(head_data) = maybe_parent_head_data {
		ParentHeadData::WithData { head_data, hash: parent_head_data_hash }
	} else {
		ParentHeadData::OnlyHash(parent_head_data_hash)
	};

	let request =
		ProspectiveValidationDataRequest { para_id, candidate_relay_parent, parent_head_data };

	sender
		.send_message(ProspectiveParachainsMessage::GetProspectiveValidationData(request, tx))
		.await;

	rx.await.map_err(SecondingError::CancelledProspectiveValidationData)
}

/// Handle a fetched collation result.
/// Returns whether or not seconding has begun.
#[overseer::contextbounds(CollatorProtocol, prefix = self::overseer)]
async fn kick_off_seconding<Context>(
	ctx: &mut Context,
	state: &mut State,
	PendingCollationFetch { mut collation_event, candidate_receipt, pov, maybe_parent_head_data }: PendingCollationFetch,
) -> std::result::Result<bool, SecondingError> {
	let pending_collation = collation_event.pending_collation;
	let relay_parent = pending_collation.relay_parent;

	let per_relay_parent = match state.per_relay_parent.get_mut(&relay_parent) {
		Some(state) => state,
		None => {
			// Relay parent went out of view, not an error.
			gum::trace!(
				target: LOG_TARGET,
				relay_parent = ?relay_parent,
				"Fetched collation for a parent out of view",
			);
			return Ok(false)
		},
	};
	let collations = &mut per_relay_parent.collations;

	let fetched_collation = FetchedCollation::from(&candidate_receipt);
	if let Entry::Vacant(entry) = state.fetched_candidates.entry(fetched_collation) {
		collation_event.pending_collation.commitments_hash =
			Some(candidate_receipt.commitments_hash);

		let (maybe_pvd, maybe_parent_head, maybe_parent_head_hash) = match (
			collation_event.collator_protocol_version,
			collation_event.pending_collation.prospective_candidate,
		) {
			(CollationVersion::V2, Some(ProspectiveCandidate { parent_head_data_hash, .. })) => {
				let pvd = request_prospective_validation_data(
					ctx.sender(),
					relay_parent,
					parent_head_data_hash,
					pending_collation.para_id,
					maybe_parent_head_data.clone(),
				)
				.await?;

				(pvd, maybe_parent_head_data, Some(parent_head_data_hash))
			},
			(CollationVersion::V1, _) => {
				let pvd = request_persisted_validation_data(
					ctx.sender(),
					candidate_receipt.descriptor().relay_parent,
					candidate_receipt.descriptor().para_id,
				)
				.await?;
				(
					Some(pvd.ok_or(SecondingError::PersistedValidationDataNotFound)?),
					maybe_parent_head_data,
					None,
				)
			},
			_ => {
				// `handle_advertisement` checks for protocol mismatch.
				return Ok(false)
			},
		};

		let pvd = match (maybe_pvd, maybe_parent_head.clone(), maybe_parent_head_hash) {
			(Some(pvd), _, _) => pvd,
			(None, None, Some(parent_head_data_hash)) => {
				// In this case, the collator did not supply the head data and neither could
				// prospective-parachains. We add this to the blocked_from_seconding collection
				// until we second its parent.
				let blocked_collation = PendingCollationFetch {
					collation_event,
					candidate_receipt,
					pov,
					maybe_parent_head_data: None,
				};
				gum::debug!(
					target: LOG_TARGET,
					candidate_hash = ?blocked_collation.candidate_receipt.hash(),
					relay_parent = ?blocked_collation.candidate_receipt.descriptor.relay_parent,
					"Collation having parent head data hash {} is blocked from seconding. Waiting on its parent to be validated.",
					parent_head_data_hash
				);
				state
					.blocked_from_seconding
					.entry(BlockedCollationId {
						para_id: blocked_collation.candidate_receipt.descriptor.para_id,
						parent_head_data_hash,
					})
					.or_insert_with(Vec::new)
					.push(blocked_collation);

				return Ok(false)
			},
			(None, _, _) => {
				// Even though we already have the parent head data, the pvd fetching failed. We
				// don't need to wait for seconding another collation outputting this head data.
				return Err(SecondingError::PersistedValidationDataNotFound)
			},
		};

		fetched_collation_sanity_check(
			&collation_event.pending_collation,
			&candidate_receipt,
			&pvd,
			maybe_parent_head.and_then(|head| maybe_parent_head_hash.map(|hash| (head, hash))),
		)?;

		let para_id = candidate_receipt.descriptor().para_id;

		ctx.send_message(CandidateBackingMessage::Second(
			relay_parent,
			candidate_receipt,
			pvd,
			pov,
		))
		.await;
		// There's always a single collation being fetched at any moment of time.
		// In case of a failure, we reset the status back to waiting.
		collations.status = CollationStatus::WaitingOnValidation(para_id);

		entry.insert(collation_event);
		Ok(true)
	} else {
		Err(SecondingError::Duplicate)
	}
}

// This issues `NetworkBridge` notifications to disconnect from all inactive peers at the
// earliest possible point. This does not yet clean up any metadata, as that will be done upon
// receipt of the `PeerDisconnected` event.
async fn disconnect_inactive_peers(
	sender: &mut impl overseer::CollatorProtocolSenderTrait,
	eviction_policy: &crate::CollatorEvictionPolicy,
	peers: &HashMap<PeerId, PeerData>,
) {
	for (peer, peer_data) in peers {
		if peer_data.is_inactive(&eviction_policy) {
			gum::trace!(target: LOG_TARGET, ?peer, "Disconnecting inactive peer");
			disconnect_peer(sender, *peer).await;
		}
	}
}

/// Handle a collation fetch response.
async fn handle_collation_fetch_response(
	state: &mut State,
	response: <CollationFetchRequest as Future>::Output,
	network_error_freq: &mut gum::Freq,
	canceled_freq: &mut gum::Freq,
) -> std::result::Result<PendingCollationFetch, Option<(PeerId, Rep)>> {
	let (CollationEvent { collator_id, collator_protocol_version, pending_collation }, response) =
		response;
	// Remove the cancellation handle, as the future already completed.
	state.collation_requests_cancel_handles.remove(&pending_collation);

	let response = match response {
		Err(CollationFetchError::Cancelled) => {
			gum::debug!(
				target: LOG_TARGET,
				hash = ?pending_collation.relay_parent,
				para_id = ?pending_collation.para_id,
				peer_id = ?pending_collation.peer_id,
				"Request was cancelled from the validator side"
			);
			return Err(None)
		},
		Err(CollationFetchError::Request(req_error)) => Err(req_error),
		Ok(resp) => Ok(resp),
	};

	let _timer = state.metrics.time_handle_collation_request_result();

	let mut metrics_result = Err(());

	let result = match response {
		Err(RequestError::InvalidResponse(err)) => {
			gum::warn!(
				target: LOG_TARGET,
				hash = ?pending_collation.relay_parent,
				para_id = ?pending_collation.para_id,
				peer_id = ?pending_collation.peer_id,
				err = ?err,
				"Collator provided response that could not be decoded"
			);
			Err(Some((pending_collation.peer_id, COST_CORRUPTED_MESSAGE)))
		},
		Err(err) if err.is_timed_out() => {
			gum::debug!(
				target: LOG_TARGET,
				hash = ?pending_collation.relay_parent,
				para_id = ?pending_collation.para_id,
				peer_id = ?pending_collation.peer_id,
				"Request timed out"
			);
			// For now we don't want to change reputation on timeout, to mitigate issues like
			// this: https://github.com/paritytech/polkadot/issues/4617
			Err(None)
		},
		Err(RequestError::NetworkError(err)) => {
			gum::warn_if_frequent!(
				freq: network_error_freq,
				max_rate: gum::Times::PerHour(100),
				target: LOG_TARGET,
				hash = ?pending_collation.relay_parent,
				para_id = ?pending_collation.para_id,
				peer_id = ?pending_collation.peer_id,
				err = ?err,
				"Fetching collation failed due to network error"
			);
			// A minor decrease in reputation for any network failure seems
			// sensible. In theory this could be exploited, by DoSing this node,
			// which would result in reduced reputation for proper nodes, but the
			// same can happen for penalties on timeouts, which we also have.
			Err(Some((pending_collation.peer_id, COST_NETWORK_ERROR)))
		},
		Err(RequestError::Canceled(err)) => {
			gum::warn_if_frequent!(
				freq: canceled_freq,
				max_rate: gum::Times::PerHour(100),
				target: LOG_TARGET,
				hash = ?pending_collation.relay_parent,
				para_id = ?pending_collation.para_id,
				peer_id = ?pending_collation.peer_id,
				err = ?err,
				"Canceled should be handled by `is_timed_out` above - this is a bug!"
			);
			Err(None)
		},
		Ok(
			request_v1::CollationFetchingResponse::Collation(receipt, _) |
			request_v1::CollationFetchingResponse::CollationWithParentHeadData { receipt, .. },
		) if receipt.descriptor().para_id != pending_collation.para_id => {
			gum::debug!(
				target: LOG_TARGET,
				expected_para_id = ?pending_collation.para_id,
				got_para_id = ?receipt.descriptor().para_id,
				peer_id = ?pending_collation.peer_id,
				"Got wrong para ID for requested collation."
			);

			Err(Some((pending_collation.peer_id, COST_WRONG_PARA)))
		},
		Ok(request_v1::CollationFetchingResponse::Collation(candidate_receipt, pov)) => {
			gum::debug!(
				target: LOG_TARGET,
				para_id = %pending_collation.para_id,
				hash = ?pending_collation.relay_parent,
				candidate_hash = ?candidate_receipt.hash(),
				"Received collation",
			);

			metrics_result = Ok(());
			Ok(PendingCollationFetch {
				collation_event: CollationEvent {
					collator_id,
					pending_collation,
					collator_protocol_version,
				},
				candidate_receipt,
				pov,
				maybe_parent_head_data: None,
			})
		},
		Ok(request_v2::CollationFetchingResponse::CollationWithParentHeadData {
			receipt,
			pov,
			parent_head_data,
		}) => {
			gum::debug!(
				target: LOG_TARGET,
				para_id = %pending_collation.para_id,
				hash = ?pending_collation.relay_parent,
				candidate_hash = ?receipt.hash(),
				"Received collation (v3)",
			);

			metrics_result = Ok(());
			Ok(PendingCollationFetch {
				collation_event: CollationEvent {
					collator_id,
					pending_collation,
					collator_protocol_version,
				},
				candidate_receipt: receipt,
				pov,
				maybe_parent_head_data: Some(parent_head_data),
			})
		},
	};
	state.metrics.on_request(metrics_result);
	result
}

// Returns how many seconded candidates and pending fetches are there within the view at a specific
// relay parent
fn seconded_and_pending_for_para_in_view(
	implicit_view: &ImplicitView,
	per_relay_parent: &HashMap<Hash, PerRelayParent>,
	relay_parent: &Hash,
	para_id: &ParaId,
) -> usize {
	// `known_allowed_relay_parents_under` returns all leaves within the view for the specified
	// block hash including the block hash itself.
	implicit_view
		.known_allowed_relay_parents_under(relay_parent, Some(*para_id))
		.map(|ancestors| {
			gum::trace!(
				target: LOG_TARGET,
				?ancestors,
				?relay_parent,
				?para_id,
				"seconded_and_pending_for_para_in_view"
			);
			ancestors.iter().fold(0, |res, anc| {
				res + per_relay_parent
					.get(&anc)
					.map(|rp| rp.collations.seconded_and_pending_for_para(para_id))
					.unwrap_or(0)
			})
		})
		.unwrap_or(0)
}

// Returns the claim queue with out fetched or pending advertisement. The resulting `Vec` keeps the
// order in the claim queue so the earlier an element is located in the `Vec` the higher its
// priority is.
fn unfulfilled_claim_queue_entries(
	relay_parent: &Hash,
	per_relay_parent: &HashMap<Hash, PerRelayParent>,
	implicit_view: &ImplicitView,
) -> Option<Vec<ParaId>> {
	let relay_parent_state = per_relay_parent.get(relay_parent)?;
	let scheduled_paras = relay_parent_state.assignment.current.iter().collect::<HashSet<_>>();
	let mut claims_per_para = scheduled_paras
		.into_iter()
		.map(|para_id| {
			(
				*para_id,
				seconded_and_pending_for_para_in_view(
					implicit_view,
					per_relay_parent,
					relay_parent,
					para_id,
				),
			)
		})
		.collect::<HashMap<_, _>>();
	let claim_queue_state = relay_parent_state
		.assignment
		.current
		.iter()
		.filter_map(|para_id| match claims_per_para.entry(*para_id) {
			Entry::Occupied(mut entry) if *entry.get() > 0 => {
				*entry.get_mut() -= 1;
				None
			},
			_ => Some(*para_id),
		})
		.collect::<Vec<_>>();
	Some(claim_queue_state)
}

/// Returns the next collation to fetch from the `waiting_queue` and reset the status back to
/// `Waiting`.
fn get_next_collation_to_fetch(
	finished_one: &(CollatorId, Option<CandidateHash>),
	relay_parent: Hash,
	state: &mut State,
) -> Option<(PendingCollation, CollatorId)> {
	let unfulfilled_entries = unfulfilled_claim_queue_entries(
		&relay_parent,
		&state.per_relay_parent,
		&state.implicit_view,
	)?;
	let rp_state = state.per_relay_parent.get_mut(&relay_parent)?;

	// If finished one does not match waiting_collation, then we already dequeued another fetch
	// to replace it.
	if let Some((collator_id, maybe_candidate_hash)) = rp_state.collations.fetching_from.as_ref() {
		// If a candidate hash was saved previously, `finished_one` must include this too.
		if collator_id != &finished_one.0 &&
			maybe_candidate_hash.map_or(true, |hash| Some(&hash) != finished_one.1.as_ref())
		{
			gum::trace!(
				target: LOG_TARGET,
				waiting_collation = ?rp_state.collations.fetching_from,
				?finished_one,
				"Not proceeding to the next collation - has already been done."
			);
			return None
		}
	}
	rp_state.collations.status = CollationStatus::Waiting;
	rp_state.collations.pick_a_collation_to_fetch(unfulfilled_entries)
}<|MERGE_RESOLUTION|>--- conflicted
+++ resolved
@@ -1235,29 +1235,8 @@
 		let async_backing_params =
 			recv_runtime(request_async_backing_params(*leaf, sender).await).await?;
 
-<<<<<<< HEAD
-		if let Some(span) = view.span_per_head().get(leaf).cloned() {
-			let per_leaf_span = PerLeafSpan::new(span, "validator-side");
-			state.span_per_relay_parent.insert(*leaf, per_leaf_span);
-		}
-
 		let assignments =
 			assign_incoming(sender, &mut state.current_assignments, keystore, *leaf).await?;
-=======
-		let mut per_relay_parent = PerRelayParent::new(mode);
-		assign_incoming(
-			sender,
-			&mut per_relay_parent.assignment,
-			&mut state.current_assignments,
-			keystore,
-			*leaf,
-			mode,
-		)
-		.await?;
-
-		state.active_leaves.insert(*leaf, mode);
-		state.per_relay_parent.insert(*leaf, per_relay_parent);
->>>>>>> ff87db8c
 
 		state.active_leaves.insert(*leaf, async_backing_params);
 		state.per_relay_parent.insert(*leaf, PerRelayParent::new(assignments));
