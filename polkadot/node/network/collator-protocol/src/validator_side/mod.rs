--- conflicted
+++ resolved
@@ -56,15 +56,10 @@
 	},
 };
 use polkadot_primitives::{
-<<<<<<< HEAD
 	node_features,
 	vstaging::{CandidateDescriptorV2, CandidateDescriptorVersion, CoreState},
 	CandidateHash, CollatorId, CoreIndex, Hash, HeadData, Id as ParaId, OccupiedCoreAssumption,
 	PersistedValidationData, SessionIndex,
-=======
-	vstaging::CoreState, CandidateHash, CollatorId, Hash, HeadData, Id as ParaId,
-	OccupiedCoreAssumption, PersistedValidationData,
->>>>>>> 935eeb52
 };
 
 use crate::error::{Error, FetchError, Result, SecondingError};
@@ -1271,18 +1266,7 @@
 			.map(|b| *b)
 			.unwrap_or(false);
 
-<<<<<<< HEAD
-		if let Some(span) = view.span_per_head().get(leaf).cloned() {
-			let per_leaf_span = PerLeafSpan::new(span, "validator-side");
-			state.span_per_relay_parent.insert(*leaf, per_leaf_span);
-		}
-
-		state.active_leaves.insert(*leaf, mode);
 		if let Some(per_relay_parent) = construct_per_relay_parent(
-=======
-		let mut per_relay_parent = PerRelayParent::new(mode);
-		assign_incoming(
->>>>>>> 935eeb52
 			sender,
 			&mut state.current_assignments,
 			keystore,
@@ -2061,13 +2045,9 @@
 		},
 		Ok(
 			request_v1::CollationFetchingResponse::Collation(receipt, _) |
-<<<<<<< HEAD
 			request_v2::CollationFetchingResponse::Collation(receipt, _) |
 			request_v1::CollationFetchingResponse::CollationWithParentHeadData { receipt, .. } |
 			request_v2::CollationFetchingResponse::CollationWithParentHeadData { receipt, .. },
-=======
-			request_v1::CollationFetchingResponse::CollationWithParentHeadData { receipt, .. },
->>>>>>> 935eeb52
 		) if receipt.descriptor().para_id() != pending_collation.para_id => {
 			gum::debug!(
 				target: LOG_TARGET,
