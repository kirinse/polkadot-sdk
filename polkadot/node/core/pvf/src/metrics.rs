--- conflicted
+++ resolved
@@ -107,12 +107,6 @@
 		}
 	}
 
-<<<<<<< HEAD
-	/// When preparation pipeline concluded working on an item.
-	pub(crate) fn on_execute_priority(&self, priority: PvfExecPriority) {
-		if let Some(metrics) = &self.0 {
-			metrics.execute_priority_selected.with_label_values(&[priority.as_str()]).inc();
-=======
 	pub(crate) fn observe_code_size(&self, code_size: usize) {
 		if let Some(metrics) = &self.0 {
 			metrics.code_size.observe(code_size as f64);
@@ -125,7 +119,13 @@
 				.pov_size
 				.with_label_values(&[if compressed { "true" } else { "false" }])
 				.observe(pov_size as f64);
->>>>>>> e600b74c
+		}
+	}
+
+	/// When preparation pipeline concluded working on an item.
+	pub(crate) fn on_execute_priority(&self, priority: PvfExecPriority) {
+		if let Some(metrics) = &self.0 {
+			metrics.execute_priority_selected.with_label_values(&[priority.as_str()]).inc();
 		}
 	}
 }
@@ -152,12 +152,9 @@
 	preparation_max_resident: prometheus::Histogram,
 	// Peak allocation value, tracked by tracking-allocator
 	preparation_peak_tracked_allocation: prometheus::Histogram,
-<<<<<<< HEAD
-	execute_priority_selected: prometheus::CounterVec<prometheus::U64>,
-=======
 	pov_size: prometheus::HistogramVec,
 	code_size: prometheus::Histogram,
->>>>>>> e600b74c
+	execute_priority_selected: prometheus::CounterVec<prometheus::U64>,
 }
 
 impl metrics::Metrics for Metrics {
@@ -352,7 +349,35 @@
 				)?,
 				registry,
 			)?,
-<<<<<<< HEAD
+			// The following metrics was moved here from the candidate valiidation subsystem.
+			// Names are kept to avoid breaking dashboards and stuff.
+			pov_size: prometheus::register(
+				prometheus::HistogramVec::new(
+					prometheus::HistogramOpts::new(
+						"polkadot_parachain_candidate_validation_pov_size",
+						"The compressed and decompressed size of the proof of validity of a candidate",
+					)
+					.buckets(
+						prometheus::exponential_buckets(16384.0, 2.0, 10)
+							.expect("arguments are always valid; qed"),
+					),
+					&["compressed"],
+				)?,
+				registry,
+			)?,
+			code_size: prometheus::register(
+				prometheus::Histogram::with_opts(
+					prometheus::HistogramOpts::new(
+						"polkadot_parachain_candidate_validation_code_size",
+						"The size of the decompressed WASM validation blob used for checking a candidate",
+					)
+					.buckets(
+						prometheus::exponential_buckets(16384.0, 2.0, 10)
+							.expect("arguments are always valid; qed"),
+					),
+				)?,
+				registry,
+			)?,
 			execute_priority_selected: prometheus::register(
 				prometheus::CounterVec::new(
 					prometheus::Opts::new(
@@ -360,34 +385,6 @@
 						"The total number of selected execute priorities",
 					),
 					&["priority"],
-=======
-			// The following metrics was moved here from the candidate valiidation subsystem.
-			// Names are kept to avoid breaking dashboards and stuff.
-			pov_size: prometheus::register(
-				prometheus::HistogramVec::new(
-					prometheus::HistogramOpts::new(
-						"polkadot_parachain_candidate_validation_pov_size",
-						"The compressed and decompressed size of the proof of validity of a candidate",
-					)
-					.buckets(
-						prometheus::exponential_buckets(16384.0, 2.0, 10)
-							.expect("arguments are always valid; qed"),
-					),
-					&["compressed"],
-				)?,
-				registry,
-			)?,
-			code_size: prometheus::register(
-				prometheus::Histogram::with_opts(
-					prometheus::HistogramOpts::new(
-						"polkadot_parachain_candidate_validation_code_size",
-						"The size of the decompressed WASM validation blob used for checking a candidate",
-					)
-					.buckets(
-						prometheus::exponential_buckets(16384.0, 2.0, 10)
-							.expect("arguments are always valid; qed"),
-					),
->>>>>>> e600b74c
 				)?,
 				registry,
 			)?,
