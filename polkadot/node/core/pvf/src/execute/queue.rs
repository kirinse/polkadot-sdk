// Copyright (C) Parity Technologies (UK) Ltd.
// This file is part of Polkadot.

// Polkadot is free software: you can redistribute it and/or modify
// it under the terms of the GNU General Public License as published by
// the Free Software Foundation, either version 3 of the License, or
// (at your option) any later version.

// Polkadot is distributed in the hope that it will be useful,
// but WITHOUT ANY WARRANTY; without even the implied warranty of
// MERCHANTABILITY or FITNESS FOR A PARTICULAR PURPOSE.  See the
// GNU General Public License for more details.

// You should have received a copy of the GNU General Public License
// along with Polkadot.  If not, see <http://www.gnu.org/licenses/>.

//! A queue that handles requests for PVF execution.

use super::worker_interface::{Error as WorkerInterfaceError, Response as WorkerInterfaceResponse};
use crate::{
	artifacts::{ArtifactId, ArtifactPathId},
	host::ResultSender,
	metrics::Metrics,
	worker_interface::{IdleWorker, WorkerHandle},
	InvalidCandidate, PossiblyInvalidError, ValidationError, LOG_TARGET,
};
use futures::{
	channel::{mpsc, oneshot},
	future::BoxFuture,
	stream::{FuturesUnordered, StreamExt as _},
	Future, FutureExt,
};
use polkadot_node_core_pvf_common::{
	execute::{JobResponse, WorkerError, WorkerResponse},
	SecurityStatus,
};
<<<<<<< HEAD
use polkadot_node_subsystem::messages::PvfExecPriority;
use polkadot_primitives::{ExecutorParams, ExecutorParamsHash};
=======
use polkadot_node_primitives::PoV;
use polkadot_primitives::{ExecutorParams, ExecutorParamsHash, PersistedValidationData};
>>>>>>> e600b74c
use slotmap::HopSlotMap;
use std::{
	collections::{HashMap, VecDeque},
	fmt,
	path::PathBuf,
	sync::Arc,
	time::{Duration, Instant},
};
use strum::IntoEnumIterator;

/// The amount of time a job for which the queue does not have a compatible worker may wait in the
/// queue. After that time passes, the queue will kill the first worker which becomes idle to
/// re-spawn a new worker to execute the job immediately.
/// To make any sense and not to break things, the value should be greater than minimal execution
/// timeout in use, and less than the block time.
const MAX_KEEP_WAITING: Duration = Duration::from_secs(4);

slotmap::new_key_type! { struct Worker; }

#[derive(Debug)]
pub enum ToQueue {
	Enqueue { artifact: ArtifactPathId, pending_execution_request: PendingExecutionRequest },
}

/// A response from queue.
#[derive(Debug)]
pub enum FromQueue {
	RemoveArtifact { artifact: ArtifactId, reply_to: oneshot::Sender<()> },
}

/// An execution request that should execute the PVF (known in the context) and send the results
/// to the given result sender.
#[derive(Debug)]
pub struct PendingExecutionRequest {
	pub exec_timeout: Duration,
	pub pvd: Arc<PersistedValidationData>,
	pub pov: Arc<PoV>,
	pub executor_params: ExecutorParams,
	pub result_tx: ResultSender,
	pub execute_priority: PvfExecPriority,
}

struct ExecuteJob {
	artifact: ArtifactPathId,
	exec_timeout: Duration,
	pvd: Arc<PersistedValidationData>,
	pov: Arc<PoV>,
	executor_params: ExecutorParams,
	result_tx: ResultSender,
	waiting_since: Instant,
}

struct WorkerData {
	idle: Option<IdleWorker>,
	handle: WorkerHandle,
	executor_params_hash: ExecutorParamsHash,
}

impl fmt::Debug for WorkerData {
	fn fmt(&self, f: &mut fmt::Formatter<'_>) -> fmt::Result {
		write!(f, "WorkerData(pid={})", self.handle.id())
	}
}

struct Workers {
	/// The registry of running workers.
	running: HopSlotMap<Worker, WorkerData>,

	/// The number of spawning but not yet spawned workers.
	spawn_inflight: usize,

	/// The maximum number of workers queue can have at once.
	capacity: usize,
}

impl Workers {
	fn can_afford_one_more(&self) -> bool {
		self.spawn_inflight + self.running.len() < self.capacity
	}

	fn find_available(&self, executor_params_hash: ExecutorParamsHash) -> Option<Worker> {
		self.running.iter().find_map(|d| {
			if d.1.idle.is_some() && d.1.executor_params_hash == executor_params_hash {
				Some(d.0)
			} else {
				None
			}
		})
	}

	fn find_idle(&self) -> Option<Worker> {
		self.running
			.iter()
			.find_map(|d| if d.1.idle.is_some() { Some(d.0) } else { None })
	}

	/// Find the associated data by the worker token and extract it's [`IdleWorker`] token.
	///
	/// Returns `None` if either worker is not recognized or idle token is absent.
	fn claim_idle(&mut self, worker: Worker) -> Option<IdleWorker> {
		self.running.get_mut(worker)?.idle.take()
	}
}

enum QueueEvent {
	Spawn(IdleWorker, WorkerHandle, ExecuteJob),
	StartWork(
		Worker,
		Result<WorkerInterfaceResponse, WorkerInterfaceError>,
		ArtifactId,
		ResultSender,
	),
}

type Mux = FuturesUnordered<BoxFuture<'static, QueueEvent>>;

struct Queue {
	metrics: Metrics,

	/// The receiver that receives messages to the pool.
	to_queue_rx: mpsc::Receiver<ToQueue>,
	/// The sender to send messages back to validation host.
	from_queue_tx: mpsc::UnboundedSender<FromQueue>,

	// Some variables related to the current session.
	program_path: PathBuf,
	cache_path: PathBuf,
	spawn_timeout: Duration,
	node_version: Option<String>,
	security_status: SecurityStatus,

	/// The queue of jobs that are waiting for a worker to pick up.
	unscheduled: Unscheduled,
	workers: Workers,
	mux: Mux,
}

impl Queue {
	fn new(
		metrics: Metrics,
		program_path: PathBuf,
		cache_path: PathBuf,
		worker_capacity: usize,
		spawn_timeout: Duration,
		node_version: Option<String>,
		security_status: SecurityStatus,
		to_queue_rx: mpsc::Receiver<ToQueue>,
		from_queue_tx: mpsc::UnboundedSender<FromQueue>,
	) -> Self {
		Self {
			metrics,
			program_path,
			cache_path,
			spawn_timeout,
			node_version,
			security_status,
			to_queue_rx,
			from_queue_tx,
			unscheduled: Unscheduled::new(),
			mux: Mux::new(),
			workers: Workers {
				running: HopSlotMap::with_capacity_and_key(10),
				spawn_inflight: 0,
				capacity: worker_capacity,
			},
		}
	}

	async fn run(mut self) {
		loop {
			futures::select! {
				to_queue = self.to_queue_rx.next() => {
					if let Some(to_queue) = to_queue {
						handle_to_queue(&mut self, to_queue);
					} else {
						break;
					}
				}
				ev = self.mux.select_next_some() => handle_mux(&mut self, ev).await,
			}

			purge_dead(&self.metrics, &mut self.workers).await;
		}
	}

	/// Tries to assign a job in the queue to a worker. If an idle worker is provided, it does its
	/// best to find a job with a compatible execution environment unless there are jobs in the
	/// queue waiting too long. In that case, it kills an existing idle worker and spawns a new
	/// one. It may spawn an additional worker if that is affordable.
	/// If all the workers are busy or the queue is empty, it does nothing.
	/// Should be called every time a new job arrives to the queue or a job finishes.
	fn try_assign_next_job(&mut self, finished_worker: Option<Worker>) {
		// We always work at the same priority level
		let priority = self.unscheduled.select_next_priority();
		let Some(queue) = self.unscheduled.get_mut(priority) else { return };

		// New jobs are always pushed to the tail of the queue based on their priority;
		// the one at its head of each queue is always the eldest one.
		let eldest = if let Some(eldest) = queue.get(0) { eldest } else { return };

		// By default, we're going to execute the eldest job on any worker slot available, even if
		// we have to kill and re-spawn a worker
		let mut worker = None;
		let mut job_index = 0;

		// But if we're not pressed for time, we can try to find a better job-worker pair not
		// requiring the expensive kill-spawn operation
		if eldest.waiting_since.elapsed() < MAX_KEEP_WAITING {
			if let Some(finished_worker) = finished_worker {
				if let Some(worker_data) = self.workers.running.get(finished_worker) {
					for (i, job) in queue.iter().enumerate() {
						if worker_data.executor_params_hash == job.executor_params.hash() {
							(worker, job_index) = (Some(finished_worker), i);
							break
						}
					}
				}
			}
		}

		if worker.is_none() {
			// Try to obtain a worker for the job
			worker = self.workers.find_available(queue[job_index].executor_params.hash());
		}

		if worker.is_none() {
			if let Some(idle) = self.workers.find_idle() {
				// No available workers of required type but there are some idle ones of other
				// types, have to kill one and re-spawn with the correct type
				if self.workers.running.remove(idle).is_some() {
					self.metrics.execute_worker().on_retired();
				}
			}
		}

		if worker.is_none() && !self.workers.can_afford_one_more() {
			// Bad luck, no worker slot can be used to execute the job
			return
		}

		let job = queue.remove(job_index).expect("Job is just checked to be in queue; qed");

		if let Some(worker) = worker {
			assign(self, worker, job);
		} else {
			spawn_extra_worker(self, job);
		}
		self.metrics.on_execute_priority(priority);
		self.unscheduled.mark_scheduled(priority);
	}
}

async fn purge_dead(metrics: &Metrics, workers: &mut Workers) {
	let mut to_remove = vec![];
	for (worker, data) in workers.running.iter_mut() {
		if futures::poll!(&mut data.handle).is_ready() {
			// a resolved future means that the worker has terminated. Weed it out.
			to_remove.push(worker);
		}
	}
	for w in to_remove {
		if workers.running.remove(w).is_some() {
			metrics.execute_worker().on_retired();
		}
	}
}

fn handle_to_queue(queue: &mut Queue, to_queue: ToQueue) {
	let ToQueue::Enqueue { artifact, pending_execution_request } = to_queue;
<<<<<<< HEAD
	let PendingExecutionRequest {
		exec_timeout,
		params,
		executor_params,
		result_tx,
		execute_priority,
	} = pending_execution_request;
=======
	let PendingExecutionRequest { exec_timeout, pvd, pov, executor_params, result_tx } =
		pending_execution_request;
>>>>>>> e600b74c
	gum::debug!(
		target: LOG_TARGET,
		validation_code_hash = ?artifact.id.code_hash,
		"enqueueing an artifact for execution",
	);
	queue.metrics.observe_pov_size(pov.block_data.0.len(), true);
	queue.metrics.execute_enqueued();
	let job = ExecuteJob {
		artifact,
		exec_timeout,
		pvd,
		pov,
		executor_params,
		result_tx,
		waiting_since: Instant::now(),
	};
	queue.unscheduled.add(job, execute_priority);
	queue.try_assign_next_job(None);
}

async fn handle_mux(queue: &mut Queue, event: QueueEvent) {
	match event {
		QueueEvent::Spawn(idle, handle, job) => {
			handle_worker_spawned(queue, idle, handle, job);
		},
		QueueEvent::StartWork(worker, outcome, artifact_id, result_tx) => {
			handle_job_finish(queue, worker, outcome, artifact_id, result_tx).await;
		},
	}
}

fn handle_worker_spawned(
	queue: &mut Queue,
	idle: IdleWorker,
	handle: WorkerHandle,
	job: ExecuteJob,
) {
	queue.metrics.execute_worker().on_spawned();
	queue.workers.spawn_inflight -= 1;
	let worker = queue.workers.running.insert(WorkerData {
		idle: Some(idle),
		handle,
		executor_params_hash: job.executor_params.hash(),
	});

	gum::debug!(target: LOG_TARGET, ?worker, "execute worker spawned");

	assign(queue, worker, job);
}

/// If there are pending jobs in the queue, schedules the next of them onto the just freed up
/// worker. Otherwise, puts back into the available workers list.
async fn handle_job_finish(
	queue: &mut Queue,
	worker: Worker,
	worker_result: Result<WorkerInterfaceResponse, WorkerInterfaceError>,
	artifact_id: ArtifactId,
	result_tx: ResultSender,
) {
	let (idle_worker, result, duration, sync_channel, pov_size) = match worker_result {
		Ok(WorkerInterfaceResponse {
			worker_response:
				WorkerResponse {
					job_response: JobResponse::Ok { result_descriptor },
					duration,
					pov_size,
				},
			idle_worker,
		}) => {
			// TODO: propagate the soft timeout

			(Some(idle_worker), Ok(result_descriptor), Some(duration), None, Some(pov_size))
		},
		Ok(WorkerInterfaceResponse {
			worker_response: WorkerResponse { job_response: JobResponse::InvalidCandidate(err), .. },
			idle_worker,
		}) => (
			Some(idle_worker),
			Err(ValidationError::Invalid(InvalidCandidate::WorkerReportedInvalid(err))),
			None,
			None,
			None,
		),
		Ok(WorkerInterfaceResponse {
			worker_response:
				WorkerResponse { job_response: JobResponse::PoVDecompressionFailure, .. },
			idle_worker,
		}) => (
			Some(idle_worker),
			Err(ValidationError::Invalid(InvalidCandidate::PoVDecompressionFailure)),
			None,
			None,
			None,
		),
		Ok(WorkerInterfaceResponse {
			worker_response:
				WorkerResponse { job_response: JobResponse::RuntimeConstruction(err), .. },
			idle_worker,
		}) => {
			// The task for artifact removal is executed concurrently with
			// the message to the host on the execution result.
			let (result_tx, result_rx) = oneshot::channel();
			queue
				.from_queue_tx
				.unbounded_send(FromQueue::RemoveArtifact {
					artifact: artifact_id.clone(),
					reply_to: result_tx,
				})
				.expect("from execute queue receiver is listened by the host; qed");
			(
				Some(idle_worker),
				Err(ValidationError::PossiblyInvalid(PossiblyInvalidError::RuntimeConstruction(
					err,
				))),
				None,
				Some(result_rx),
				None,
			)
		},

		Err(WorkerInterfaceError::InternalError(err)) |
		Err(WorkerInterfaceError::WorkerError(WorkerError::InternalError(err))) =>
			(None, Err(ValidationError::Internal(err)), None, None, None),
		// Either the worker or the job timed out. Kill the worker in either case. Treated as
		// definitely-invalid, because if we timed out, there's no time left for a retry.
		Err(WorkerInterfaceError::HardTimeout) |
		Err(WorkerInterfaceError::WorkerError(WorkerError::JobTimedOut)) =>
			(None, Err(ValidationError::Invalid(InvalidCandidate::HardTimeout)), None, None, None),
		// "Maybe invalid" errors (will retry).
		Err(WorkerInterfaceError::CommunicationErr(_err)) => (
			None,
			Err(ValidationError::PossiblyInvalid(PossiblyInvalidError::AmbiguousWorkerDeath)),
			None,
			None,
			None,
		),
		Err(WorkerInterfaceError::WorkerError(WorkerError::JobDied { err, .. })) => (
			None,
			Err(ValidationError::PossiblyInvalid(PossiblyInvalidError::AmbiguousJobDeath(err))),
			None,
			None,
			None,
		),
		Err(WorkerInterfaceError::WorkerError(WorkerError::JobError(err))) => (
			None,
			Err(ValidationError::PossiblyInvalid(PossiblyInvalidError::JobError(err.to_string()))),
			None,
			None,
			None,
		),
	};

	queue.metrics.execute_finished();
	if let Some(pov_size) = pov_size {
		queue.metrics.observe_pov_size(pov_size as usize, false)
	}
	if let Err(ref err) = result {
		gum::warn!(
			target: LOG_TARGET,
			?artifact_id,
			?worker,
			worker_rip = idle_worker.is_none(),
			"execution worker concluded, error occurred: {}",
			err
		);
	} else {
		gum::trace!(
			target: LOG_TARGET,
			?artifact_id,
			?worker,
			worker_rip = idle_worker.is_none(),
			?duration,
			"execute worker concluded successfully",
		);
	}

	if let Some(sync_channel) = sync_channel {
		// err means the sender is dropped (the artifact is already removed from the cache)
		// so that's legitimate to ignore the result
		let _ = sync_channel.await;
	}

	// First we send the result. It may fail due to the other end of the channel being dropped,
	// that's legitimate and we don't treat that as an error.
	let _ = result_tx.send(result);

	// Then, we should deal with the worker:
	//
	// - if the `idle_worker` token was returned we should either schedule the next task or just put
	//   it back so that the next incoming job will be able to claim it
	//
	// - if the `idle_worker` token was consumed, all the metadata pertaining to that worker should
	//   be removed.
	if let Some(idle_worker) = idle_worker {
		if let Some(data) = queue.workers.running.get_mut(worker) {
			data.idle = Some(idle_worker);
			return queue.try_assign_next_job(Some(worker))
		}
	} else {
		// Note it's possible that the worker was purged already by `purge_dead`
		if queue.workers.running.remove(worker).is_some() {
			queue.metrics.execute_worker().on_retired();
		}
	}

	queue.try_assign_next_job(None);
}

fn spawn_extra_worker(queue: &mut Queue, job: ExecuteJob) {
	queue.metrics.execute_worker().on_begin_spawn();
	gum::debug!(target: LOG_TARGET, "spawning an extra worker");

	queue.mux.push(
		spawn_worker_task(
			queue.program_path.clone(),
			queue.cache_path.clone(),
			job,
			queue.spawn_timeout,
			queue.node_version.clone(),
			queue.security_status.clone(),
		)
		.boxed(),
	);
	queue.workers.spawn_inflight += 1;
}

/// Spawns a new worker to execute a pre-assigned job.
/// A worker is never spawned as idle; a job to be executed by the worker has to be determined
/// beforehand. In such a way, a race condition is avoided: during the worker being spawned,
/// another job in the queue, with an incompatible execution environment, may become stale, and
/// the queue would have to kill a newly started worker and spawn another one.
/// Nevertheless, if the worker finishes executing the job, it becomes idle and may be used to
/// execute other jobs with a compatible execution environment.
async fn spawn_worker_task(
	program_path: PathBuf,
	cache_path: PathBuf,
	job: ExecuteJob,
	spawn_timeout: Duration,
	node_version: Option<String>,
	security_status: SecurityStatus,
) -> QueueEvent {
	use futures_timer::Delay;

	loop {
		match super::worker_interface::spawn(
			&program_path,
			&cache_path,
			job.executor_params.clone(),
			spawn_timeout,
			node_version.as_deref(),
			security_status.clone(),
		)
		.await
		{
			Ok((idle, handle)) => break QueueEvent::Spawn(idle, handle, job),
			Err(err) => {
				gum::warn!(target: LOG_TARGET, "failed to spawn an execute worker: {:?}", err);

				// Assume that the failure is intermittent and retry after a delay.
				Delay::new(Duration::from_secs(3)).await;
			},
		}
	}
}

/// Ask the given worker to perform the given job.
///
/// The worker must be running and idle. The job and the worker must share the same execution
/// environment parameter set.
fn assign(queue: &mut Queue, worker: Worker, job: ExecuteJob) {
	gum::debug!(
		target: LOG_TARGET,
		validation_code_hash = ?job.artifact.id,
		?worker,
		"assigning the execute worker",
	);

	debug_assert_eq!(
		queue
			.workers
			.running
			.get(worker)
			.expect("caller must provide existing worker; qed")
			.executor_params_hash,
		job.executor_params.hash()
	);

	let idle = queue.workers.claim_idle(worker).expect(
		"this caller must supply a worker which is idle and running;
			thus claim_idle cannot return None;
			qed.",
	);
	queue
		.metrics
		.observe_execution_queued_time(job.waiting_since.elapsed().as_millis() as u32);
	let execution_timer = queue.metrics.time_execution();
	queue.mux.push(
		async move {
			let _timer = execution_timer;
			let result = super::worker_interface::start_work(
				idle,
				job.artifact.clone(),
				job.exec_timeout,
				job.pvd,
				job.pov,
			)
			.await;
			QueueEvent::StartWork(worker, result, job.artifact.id, job.result_tx)
		}
		.boxed(),
	);
}

pub fn start(
	metrics: Metrics,
	program_path: PathBuf,
	cache_path: PathBuf,
	worker_capacity: usize,
	spawn_timeout: Duration,
	node_version: Option<String>,
	security_status: SecurityStatus,
) -> (mpsc::Sender<ToQueue>, mpsc::UnboundedReceiver<FromQueue>, impl Future<Output = ()>) {
	let (to_queue_tx, to_queue_rx) = mpsc::channel(20);
	let (from_queue_tx, from_queue_rx) = mpsc::unbounded();

	let run = Queue::new(
		metrics,
		program_path,
		cache_path,
		worker_capacity,
		spawn_timeout,
		node_version,
		security_status,
		to_queue_rx,
		from_queue_tx,
	)
	.run();
	(to_queue_tx, from_queue_rx, run)
}

struct Unscheduled {
	unscheduled: HashMap<PvfExecPriority, VecDeque<ExecuteJob>>,
	counter: HashMap<PvfExecPriority, usize>,
}

impl Unscheduled {
	// A threshold reaching which we reset counted jobs.
	// The max expected queue_size in normal conditions, at the beginning of each block,
	// a validator will submit jobs for at least vrf_module_samples(6) + 1 for backing
	// the parachain candidate they are assigned to, there is some buffer added to cover
	// for situations, where more work arrives in the queue.
	const MAX_COUNT: usize = 12;
	// A threshold in percentages, the portion a current priority can "steal" from lower ones.
	// For example:
	// Disputes take 70%, leaving 30% for approvals and all backings.
	// 80% of the remaining goes to approvals, which is 30% * 80% = 24% of the original 100%.
	// If we used parts of the original 100%, approvals can't take more than 24%,
	// even if there are no disputes.
	const FULFILLED_THRESHOLDS: &'static [(PvfExecPriority, usize)] = &[
		(PvfExecPriority::Dispute, 70),
		(PvfExecPriority::Approval, 80),
		(PvfExecPriority::BackingSystemParas, 100),
		(PvfExecPriority::Backing, 100),
	];

	fn new() -> Self {
		Self {
			unscheduled: PvfExecPriority::iter()
				.map(|priority| (priority, VecDeque::new()))
				.collect(),
			counter: PvfExecPriority::iter().map(|priority| (priority, 0)).collect(),
		}
	}

	fn select_next_priority(&self) -> PvfExecPriority {
		gum::debug!(
			target: LOG_TARGET,
			unscheduled = ?self.unscheduled.iter().map(|(p, q)| (*p, q.len())).collect::<HashMap<PvfExecPriority, usize>>(),
			counter = ?self.counter,
			"Selecting next execution priority...",
		);

		let priority = PvfExecPriority::iter()
			.find(|priority| self.has_pending(priority) && !self.is_fulfilled(priority))
			.unwrap_or_else(|| {
				PvfExecPriority::iter()
					.find(|priority| self.has_pending(priority))
					.unwrap_or(PvfExecPriority::Backing)
			});

		gum::debug!(
			target: LOG_TARGET,
			?priority,
			"Selected next execution priority",
		);

		priority
	}

	fn get_mut(&mut self, priority: PvfExecPriority) -> Option<&mut VecDeque<ExecuteJob>> {
		self.unscheduled.get_mut(&priority)
	}

	fn add(&mut self, job: ExecuteJob, priority: PvfExecPriority) {
		self.unscheduled.entry(priority).or_default().push_back(job);
	}

	fn has_pending(&self, priority: &PvfExecPriority) -> bool {
		!self.unscheduled.get(priority).unwrap_or(&VecDeque::new()).is_empty()
	}

	fn fulfilled_threshold(priority: &PvfExecPriority) -> Option<usize> {
		Self::FULFILLED_THRESHOLDS.iter().find_map(
			|&(p, value)| {
				if p == *priority {
					Some(value)
				} else {
					None
				}
			},
		)
	}

	fn is_fulfilled(&self, priority: &PvfExecPriority) -> bool {
		let Some(threshold) = Self::fulfilled_threshold(priority) else { return false };
		let Some(count) = self.counter.get(&priority) else { return false };
		// Every time we iterate by lower level priorities
		let total_scheduled_at_priority_or_lower: usize = self
			.counter
			.iter()
			.filter_map(|(p, c)| if *p >= *priority { Some(c) } else { None })
			.sum();
		if total_scheduled_at_priority_or_lower == 0 {
			return false
		}

		let is_fulfilled = count * 100 / total_scheduled_at_priority_or_lower >= threshold;

		gum::debug!(
			target: LOG_TARGET,
			?priority,
			?count,
			?total_scheduled_at_priority_or_lower,
			"Execution priority is {}fulfilled: {}/{}%",
			if is_fulfilled {""} else {"not "},
			count * 100 / total_scheduled_at_priority_or_lower,
			threshold
		);

		is_fulfilled
	}

	fn mark_scheduled(&mut self, priority: PvfExecPriority) {
		let current_count: &mut usize = self.counter.entry(priority).or_default();
		*current_count += 1;

		if self.counter.values().sum::<usize>() >= Self::MAX_COUNT {
			self.reset_counter();
		}
	}

	fn reset_counter(&mut self) {
		self.counter = PvfExecPriority::iter().map(|kind| (kind, 0)).collect();
	}
}

#[cfg(test)]
mod tests {
	use super::*;
	use crate::testing::artifact_id;
	use std::time::Duration;

	fn create_execution_job() -> ExecuteJob {
		let (result_tx, _result_rx) = oneshot::channel();
		ExecuteJob {
			artifact: ArtifactPathId { id: artifact_id(0), path: PathBuf::new() },
			exec_timeout: Duration::from_secs(10),
			params: vec![],
			executor_params: ExecutorParams::default(),
			result_tx,
			waiting_since: Instant::now(),
		}
	}

	#[test]
	fn test_unscheduled_add() {
		let mut unscheduled = Unscheduled::new();

		PvfExecPriority::iter().for_each(|priority| {
			unscheduled.add(create_execution_job(), priority);
		});

		PvfExecPriority::iter().for_each(|priority| {
			let queue = unscheduled.unscheduled.get(&priority).unwrap();
			assert_eq!(queue.len(), 1);
		});
	}

	#[test]
	fn test_unscheduled_priority_distribution() {
		use PvfExecPriority::*;

		let mut priorities = vec![];

		let mut unscheduled = Unscheduled::new();
		for _ in 0..Unscheduled::MAX_COUNT {
			unscheduled.add(create_execution_job(), Dispute);
			unscheduled.add(create_execution_job(), Approval);
			unscheduled.add(create_execution_job(), BackingSystemParas);
			unscheduled.add(create_execution_job(), Backing);
		}

		for _ in 0..Unscheduled::MAX_COUNT {
			let priority = unscheduled.select_next_priority();
			priorities.push(priority);
			unscheduled.mark_scheduled(priority);
		}

		assert_eq!(priorities.iter().filter(|v| **v == Dispute).count(), 8);
		assert_eq!(priorities.iter().filter(|v| **v == Approval).count(), 3);
		assert_eq!(priorities.iter().filter(|v| **v == BackingSystemParas).count(), 1);
	}

	#[test]
	fn test_unscheduled_priority_distribution_without_backing_system_paras() {
		use PvfExecPriority::*;

		let mut priorities = vec![];

		let mut unscheduled = Unscheduled::new();
		for _ in 0..Unscheduled::MAX_COUNT {
			unscheduled.add(create_execution_job(), Dispute);
			unscheduled.add(create_execution_job(), Approval);
			unscheduled.add(create_execution_job(), Backing);
		}

		for _ in 0..Unscheduled::MAX_COUNT {
			let priority = unscheduled.select_next_priority();
			priorities.push(priority);
			unscheduled.mark_scheduled(priority);
		}

		assert_eq!(priorities.iter().filter(|v| **v == Dispute).count(), 8);
		assert_eq!(priorities.iter().filter(|v| **v == Approval).count(), 3);
		assert_eq!(priorities.iter().filter(|v| **v == Backing).count(), 1);
	}

	#[test]
	fn test_unscheduled_priority_distribution_without_disputes() {
		use PvfExecPriority::*;

		let mut priorities = vec![];

		let mut unscheduled = Unscheduled::new();
		for _ in 0..Unscheduled::MAX_COUNT {
			unscheduled.add(create_execution_job(), Approval);
			unscheduled.add(create_execution_job(), BackingSystemParas);
			unscheduled.add(create_execution_job(), Backing);
		}

		for _ in 0..Unscheduled::MAX_COUNT {
			let priority = unscheduled.select_next_priority();
			priorities.push(priority);
			unscheduled.mark_scheduled(priority);
		}

		assert_eq!(priorities.iter().filter(|v| **v == Approval).count(), 9);
		assert_eq!(priorities.iter().filter(|v| **v == BackingSystemParas).count(), 2);
		assert_eq!(priorities.iter().filter(|v| **v == Backing).count(), 1);
	}

	#[test]
	fn test_unscheduled_priority_distribution_without_disputes_and_only_one_backing() {
		use PvfExecPriority::*;

		let mut priorities = vec![];

		let mut unscheduled = Unscheduled::new();
		for _ in 0..Unscheduled::MAX_COUNT {
			unscheduled.add(create_execution_job(), Approval);
		}
		unscheduled.add(create_execution_job(), Backing);

		for _ in 0..Unscheduled::MAX_COUNT {
			let priority = unscheduled.select_next_priority();
			priorities.push(priority);
			unscheduled.mark_scheduled(priority);
		}

		assert_eq!(priorities.iter().filter(|v| **v == Approval).count(), 11);
		assert_eq!(priorities.iter().filter(|v| **v == Backing).count(), 1);
	}

	#[test]
	fn test_unscheduled_does_not_postpone_backing() {
		use PvfExecPriority::*;

		let mut priorities = vec![];

		let mut unscheduled = Unscheduled::new();
		for _ in 0..Unscheduled::MAX_COUNT {
			unscheduled.add(create_execution_job(), Approval);
		}
		unscheduled.add(create_execution_job(), Backing);

		for _ in 0..Unscheduled::MAX_COUNT {
			let priority = unscheduled.select_next_priority();
			priorities.push(priority);
			unscheduled.mark_scheduled(priority);
		}

		assert_eq!(&priorities[..4], &[Approval, Backing, Approval, Approval]);
	}
}<|MERGE_RESOLUTION|>--- conflicted
+++ resolved
@@ -34,13 +34,9 @@
 	execute::{JobResponse, WorkerError, WorkerResponse},
 	SecurityStatus,
 };
-<<<<<<< HEAD
+use polkadot_node_primitives::PoV;
 use polkadot_node_subsystem::messages::PvfExecPriority;
-use polkadot_primitives::{ExecutorParams, ExecutorParamsHash};
-=======
-use polkadot_node_primitives::PoV;
 use polkadot_primitives::{ExecutorParams, ExecutorParamsHash, PersistedValidationData};
->>>>>>> e600b74c
 use slotmap::HopSlotMap;
 use std::{
 	collections::{HashMap, VecDeque},
@@ -310,18 +306,14 @@
 
 fn handle_to_queue(queue: &mut Queue, to_queue: ToQueue) {
 	let ToQueue::Enqueue { artifact, pending_execution_request } = to_queue;
-<<<<<<< HEAD
 	let PendingExecutionRequest {
 		exec_timeout,
-		params,
+		pvd,
+		pov,
 		executor_params,
 		result_tx,
 		execute_priority,
 	} = pending_execution_request;
-=======
-	let PendingExecutionRequest { exec_timeout, pvd, pov, executor_params, result_tx } =
-		pending_execution_request;
->>>>>>> e600b74c
 	gum::debug!(
 		target: LOG_TARGET,
 		validation_code_hash = ?artifact.id.code_hash,
