// Copyright (C) Parity Technologies (UK) Ltd.
// This file is part of Polkadot.

// Polkadot is free software: you can redistribute it and/or modify
// it under the terms of the GNU General Public License as published by
// the Free Software Foundation, either version 3 of the License, or
// (at your option) any later version.

// Polkadot is distributed in the hope that it will be useful,
// but WITHOUT ANY WARRANTY; without even the implied warranty of
// MERCHANTABILITY or FITNESS FOR A PARTICULAR PURPOSE.  See the
// GNU General Public License for more details.

// You should have received a copy of the GNU General Public License
// along with Polkadot.  If not, see <http://www.gnu.org/licenses/>.

//! A queue that handles requests for PVF execution.

use super::worker_interface::{Error as WorkerInterfaceError, Response as WorkerInterfaceResponse};
use crate::{
	artifacts::{ArtifactId, ArtifactPathId},
	host::ResultSender,
	metrics::Metrics,
	worker_interface::{IdleWorker, WorkerHandle},
	InvalidCandidate, PossiblyInvalidError, ValidationError, LOG_TARGET,
};
use futures::{
	channel::{mpsc, oneshot},
	future::BoxFuture,
	stream::{FuturesUnordered, StreamExt as _},
	Future, FutureExt,
};
use polkadot_node_core_pvf_common::{
	execute::{JobResponse, WorkerError, WorkerResponse},
	SecurityStatus,
};
use polkadot_node_primitives::PoV;
use polkadot_node_subsystem::messages::PvfExecKind;
use polkadot_primitives::{ExecutorParams, ExecutorParamsHash, PersistedValidationData};
use slotmap::HopSlotMap;
use std::{
	collections::{HashMap, VecDeque},
	fmt,
	path::PathBuf,
	sync::Arc,
	time::{Duration, Instant},
};
use strum::IntoEnumIterator;

/// The amount of time a job for which the queue does not have a compatible worker may wait in the
/// queue. After that time passes, the queue will kill the first worker which becomes idle to
/// re-spawn a new worker to execute the job immediately.
/// To make any sense and not to break things, the value should be greater than minimal execution
/// timeout in use, and less than the block time.
const MAX_KEEP_WAITING: Duration = Duration::from_secs(4);

slotmap::new_key_type! { struct Worker; }

#[derive(Debug)]
pub enum ToQueue {
	Enqueue { artifact: ArtifactPathId, pending_execution_request: PendingExecutionRequest },
}

/// A response from queue.
#[derive(Debug)]
pub enum FromQueue {
	RemoveArtifact { artifact: ArtifactId, reply_to: oneshot::Sender<()> },
}

/// An execution request that should execute the PVF (known in the context) and send the results
/// to the given result sender.
#[derive(Debug)]
pub struct PendingExecutionRequest {
	pub exec_timeout: Duration,
	pub exec_ttl: Option<Instant>,
	pub pvd: Arc<PersistedValidationData>,
	pub pov: Arc<PoV>,
	pub executor_params: ExecutorParams,
	pub result_tx: ResultSender,
	pub exec_kind: PvfExecKind,
}

struct ExecuteJob {
	artifact: ArtifactPathId,
	exec_timeout: Duration,
	exec_ttl: Option<Instant>,
	pvd: Arc<PersistedValidationData>,
	pov: Arc<PoV>,
	executor_params: ExecutorParams,
	result_tx: ResultSender,
	waiting_since: Instant,
}

struct WorkerData {
	idle: Option<IdleWorker>,
	handle: WorkerHandle,
	executor_params_hash: ExecutorParamsHash,
}

impl fmt::Debug for WorkerData {
	fn fmt(&self, f: &mut fmt::Formatter<'_>) -> fmt::Result {
		write!(f, "WorkerData(pid={})", self.handle.id())
	}
}

struct Workers {
	/// The registry of running workers.
	running: HopSlotMap<Worker, WorkerData>,

	/// The number of spawning but not yet spawned workers.
	spawn_inflight: usize,

	/// The maximum number of workers queue can have at once.
	capacity: usize,
}

impl Workers {
	fn can_afford_one_more(&self) -> bool {
		self.spawn_inflight + self.running.len() < self.capacity
	}

	fn find_available(&self, executor_params_hash: ExecutorParamsHash) -> Option<Worker> {
		self.running.iter().find_map(|d| {
			if d.1.idle.is_some() && d.1.executor_params_hash == executor_params_hash {
				Some(d.0)
			} else {
				None
			}
		})
	}

	fn find_idle(&self) -> Option<Worker> {
		self.running
			.iter()
			.find_map(|d| if d.1.idle.is_some() { Some(d.0) } else { None })
	}

	/// Find the associated data by the worker token and extract it's [`IdleWorker`] token.
	///
	/// Returns `None` if either worker is not recognized or idle token is absent.
	fn claim_idle(&mut self, worker: Worker) -> Option<IdleWorker> {
		self.running.get_mut(worker)?.idle.take()
	}
}

enum QueueEvent {
	Spawn(IdleWorker, WorkerHandle, ExecuteJob),
	StartWork(
		Worker,
		Result<WorkerInterfaceResponse, WorkerInterfaceError>,
		ArtifactId,
		ResultSender,
	),
}

type Mux = FuturesUnordered<BoxFuture<'static, QueueEvent>>;

struct Queue {
	metrics: Metrics,

	/// The receiver that receives messages to the pool.
	to_queue_rx: mpsc::Receiver<ToQueue>,
	/// The sender to send messages back to validation host.
	from_queue_tx: mpsc::UnboundedSender<FromQueue>,

	// Some variables related to the current session.
	program_path: PathBuf,
	cache_path: PathBuf,
	spawn_timeout: Duration,
	node_version: Option<String>,
	security_status: SecurityStatus,

	/// The queue of jobs that are waiting for a worker to pick up.
	unscheduled: Unscheduled,
	workers: Workers,
	mux: Mux,
	/// Minimal observed execution time
	min_exec_time: Option<Duration>,
}

impl Queue {
	fn new(
		metrics: Metrics,
		program_path: PathBuf,
		cache_path: PathBuf,
		worker_capacity: usize,
		spawn_timeout: Duration,
		node_version: Option<String>,
		security_status: SecurityStatus,
		to_queue_rx: mpsc::Receiver<ToQueue>,
		from_queue_tx: mpsc::UnboundedSender<FromQueue>,
	) -> Self {
		Self {
			metrics,
			program_path,
			cache_path,
			spawn_timeout,
			node_version,
			security_status,
			to_queue_rx,
			from_queue_tx,
			unscheduled: Unscheduled::new(),
			mux: Mux::new(),
			workers: Workers {
				running: HopSlotMap::with_capacity_and_key(10),
				spawn_inflight: 0,
				capacity: worker_capacity,
			},
			min_exec_time: None,
		}
	}

	async fn run(mut self) {
		loop {
			futures::select! {
				to_queue = self.to_queue_rx.next() => {
					if let Some(to_queue) = to_queue {
						handle_to_queue(&mut self, to_queue);
					} else {
						break;
					}
				}
				ev = self.mux.select_next_some() => handle_mux(&mut self, ev).await,
			}

			purge_dead(&self.metrics, &mut self.workers).await;
		}
	}

	/// Tries to assign a job in the queue to a worker. If an idle worker is provided, it does its
	/// best to find a job with a compatible execution environment unless there are jobs in the
	/// queue waiting too long. In that case, it kills an existing idle worker and spawns a new
	/// one. It may spawn an additional worker if that is affordable.
	/// If all the workers are busy or the queue is empty, it does nothing.
	/// Should be called every time a new job arrives to the queue or a job finishes.
	fn try_assign_next_job(&mut self, finished_worker: Option<Worker>) {
		// We always work at the same priority level
		let priority = self.unscheduled.select_next_priority();
		let Some(queue) = self.unscheduled.get_mut(priority) else { return };

		// New jobs are always pushed to the tail of the queue based on their priority;
		// the one at its head of each queue is always the eldest one.
		let eldest = if let Some(eldest) = queue.get(0) { eldest } else { return };

		// By default, we're going to execute the eldest job on any worker slot available, even if
		// we have to kill and re-spawn a worker
		let mut worker = None;
		let mut job_index = 0;

		// But if we're not pressed for time, we can try to find a better job-worker pair not
		// requiring the expensive kill-spawn operation
		if eldest.waiting_since.elapsed() < MAX_KEEP_WAITING {
			if let Some(finished_worker) = finished_worker {
				if let Some(worker_data) = self.workers.running.get(finished_worker) {
					for (i, job) in queue.iter().enumerate() {
						if worker_data.executor_params_hash == job.executor_params.hash() {
							(worker, job_index) = (Some(finished_worker), i);
							break
						}
					}
				}
			}
		}

		if worker.is_none() {
			// Try to obtain a worker for the job
			worker = self.workers.find_available(queue[job_index].executor_params.hash());
		}

		if worker.is_none() {
			if let Some(idle) = self.workers.find_idle() {
				// No available workers of required type but there are some idle ones of other
				// types, have to kill one and re-spawn with the correct type
				if self.workers.running.remove(idle).is_some() {
					self.metrics.execute_worker().on_retired();
				}
			}
		}

		if worker.is_none() && !self.workers.can_afford_one_more() {
			// Bad luck, no worker slot can be used to execute the job
			return
		}

		let job = queue.remove(job_index).expect("Job is just checked to be in queue; qed");
		let exec_deadline = job.exec_ttl.and_then(|ttl| {
			// Because we observe the execution of all jobs with different timeouts, their minimum
			// execution time can exceed the current job's execution timeout.
			let min_exec_time = self.min_exec_time.unwrap_or_default().min(job.exec_timeout);
			// We subtract the observed minimum execution time from the TTL to minimize cases where
			// a job starts execution close to its deadline but finishes later, with useless result
			ttl.checked_sub(min_exec_time)
		});

		if let Some(deadline) = exec_deadline {
			let now = Instant::now();
			gum::debug!(target: LOG_TARGET, ?priority, ?deadline, ?now, "Job has a deadline");
			if now > deadline {
				let _ = job.result_tx.send(Err(ValidationError::ExecutionDeadline));
				gum::warn!(
					target: LOG_TARGET,
					?priority,
					?deadline,
					"Job exceeded its deadline and was dropped without execution",
				);
				return self.try_assign_next_job(finished_worker);
			}
		}

		if let Some(worker) = worker {
			assign(self, worker, job);
		} else {
			spawn_extra_worker(self, job);
		}
		self.metrics.on_execute_kind(priority);
		self.unscheduled.mark_scheduled(priority);
	}
}

async fn purge_dead(metrics: &Metrics, workers: &mut Workers) {
	let mut to_remove = vec![];
	for (worker, data) in workers.running.iter_mut() {
		if futures::poll!(&mut data.handle).is_ready() {
			// a resolved future means that the worker has terminated. Weed it out.
			to_remove.push(worker);
		}
	}
	for w in to_remove {
		if workers.running.remove(w).is_some() {
			metrics.execute_worker().on_retired();
		}
	}
}

fn handle_to_queue(queue: &mut Queue, to_queue: ToQueue) {
	let ToQueue::Enqueue { artifact, pending_execution_request } = to_queue;
<<<<<<< HEAD
	let PendingExecutionRequest {
		exec_timeout,
		exec_ttl,
		pvd,
		pov,
		executor_params,
		result_tx,
		execute_priority,
	} = pending_execution_request;
=======
	let PendingExecutionRequest { exec_timeout, pvd, pov, executor_params, result_tx, exec_kind } =
		pending_execution_request;
>>>>>>> 314aa198
	gum::debug!(
		target: LOG_TARGET,
		validation_code_hash = ?artifact.id.code_hash,
		"enqueueing an artifact for execution",
	);
	queue.metrics.observe_pov_size(pov.block_data.0.len(), true);
	queue.metrics.execute_enqueued();
	let job = ExecuteJob {
		artifact,
		exec_timeout,
		exec_ttl,
		pvd,
		pov,
		executor_params,
		result_tx,
		waiting_since: Instant::now(),
	};
	queue.unscheduled.add(job, exec_kind);
	queue.try_assign_next_job(None);
}

async fn handle_mux(queue: &mut Queue, event: QueueEvent) {
	match event {
		QueueEvent::Spawn(idle, handle, job) => {
			handle_worker_spawned(queue, idle, handle, job);
		},
		QueueEvent::StartWork(worker, outcome, artifact_id, result_tx) => {
			handle_job_finish(queue, worker, outcome, artifact_id, result_tx).await;
		},
	}
}

fn handle_worker_spawned(
	queue: &mut Queue,
	idle: IdleWorker,
	handle: WorkerHandle,
	job: ExecuteJob,
) {
	queue.metrics.execute_worker().on_spawned();
	queue.workers.spawn_inflight -= 1;
	let worker = queue.workers.running.insert(WorkerData {
		idle: Some(idle),
		handle,
		executor_params_hash: job.executor_params.hash(),
	});

	gum::debug!(target: LOG_TARGET, ?worker, "execute worker spawned");

	assign(queue, worker, job);
}

/// If there are pending jobs in the queue, schedules the next of them onto the just freed up
/// worker. Otherwise, puts back into the available workers list.
async fn handle_job_finish(
	queue: &mut Queue,
	worker: Worker,
	worker_result: Result<WorkerInterfaceResponse, WorkerInterfaceError>,
	artifact_id: ArtifactId,
	result_tx: ResultSender,
) {
	let (idle_worker, result, duration, sync_channel, pov_size) = match worker_result {
		Ok(WorkerInterfaceResponse {
			worker_response:
				WorkerResponse {
					job_response: JobResponse::Ok { result_descriptor },
					duration,
					pov_size,
				},
			idle_worker,
		}) => {
			// TODO: propagate the soft timeout

			(Some(idle_worker), Ok(result_descriptor), Some(duration), None, Some(pov_size))
		},
		Ok(WorkerInterfaceResponse {
			worker_response: WorkerResponse { job_response: JobResponse::InvalidCandidate(err), .. },
			idle_worker,
		}) => (
			Some(idle_worker),
			Err(ValidationError::Invalid(InvalidCandidate::WorkerReportedInvalid(err))),
			None,
			None,
			None,
		),
		Ok(WorkerInterfaceResponse {
			worker_response:
				WorkerResponse { job_response: JobResponse::PoVDecompressionFailure, .. },
			idle_worker,
		}) => (
			Some(idle_worker),
			Err(ValidationError::Invalid(InvalidCandidate::PoVDecompressionFailure)),
			None,
			None,
			None,
		),
		Ok(WorkerInterfaceResponse {
			worker_response:
				WorkerResponse { job_response: JobResponse::RuntimeConstruction(err), .. },
			idle_worker,
		}) => {
			// The task for artifact removal is executed concurrently with
			// the message to the host on the execution result.
			let (result_tx, result_rx) = oneshot::channel();
			queue
				.from_queue_tx
				.unbounded_send(FromQueue::RemoveArtifact {
					artifact: artifact_id.clone(),
					reply_to: result_tx,
				})
				.expect("from execute queue receiver is listened by the host; qed");
			(
				Some(idle_worker),
				Err(ValidationError::PossiblyInvalid(PossiblyInvalidError::RuntimeConstruction(
					err,
				))),
				None,
				Some(result_rx),
				None,
			)
		},

		Err(WorkerInterfaceError::InternalError(err)) |
		Err(WorkerInterfaceError::WorkerError(WorkerError::InternalError(err))) =>
			(None, Err(ValidationError::Internal(err)), None, None, None),
		// Either the worker or the job timed out. Kill the worker in either case. Treated as
		// definitely-invalid, because if we timed out, there's no time left for a retry.
		Err(WorkerInterfaceError::HardTimeout) |
		Err(WorkerInterfaceError::WorkerError(WorkerError::JobTimedOut)) =>
			(None, Err(ValidationError::Invalid(InvalidCandidate::HardTimeout)), None, None, None),
		// "Maybe invalid" errors (will retry).
		Err(WorkerInterfaceError::CommunicationErr(_err)) => (
			None,
			Err(ValidationError::PossiblyInvalid(PossiblyInvalidError::AmbiguousWorkerDeath)),
			None,
			None,
			None,
		),
		Err(WorkerInterfaceError::WorkerError(WorkerError::JobDied { err, .. })) => (
			None,
			Err(ValidationError::PossiblyInvalid(PossiblyInvalidError::AmbiguousJobDeath(err))),
			None,
			None,
			None,
		),
		Err(WorkerInterfaceError::WorkerError(WorkerError::JobError(err))) => (
			None,
			Err(ValidationError::PossiblyInvalid(PossiblyInvalidError::JobError(err.to_string()))),
			None,
			None,
			None,
		),
	};

	queue.metrics.execute_finished();
	if let Some(pov_size) = pov_size {
		queue.metrics.observe_pov_size(pov_size as usize, false)
	}
	if let Err(ref err) = result {
		gum::warn!(
			target: LOG_TARGET,
			?artifact_id,
			?worker,
			worker_rip = idle_worker.is_none(),
			"execution worker concluded, error occurred: {}",
			err
		);
	} else {
		if let Some(dur) = duration {
			queue.min_exec_time = queue
				.min_exec_time
				.map(|min_time| if dur < min_time { dur } else { min_time })
				.or(Some(dur));
		}
		gum::trace!(
			target: LOG_TARGET,
			?artifact_id,
			?worker,
			worker_rip = idle_worker.is_none(),
			?duration,
			"execute worker concluded successfully",
		);
	}

	if let Some(sync_channel) = sync_channel {
		// err means the sender is dropped (the artifact is already removed from the cache)
		// so that's legitimate to ignore the result
		let _ = sync_channel.await;
	}

	// First we send the result. It may fail due to the other end of the channel being dropped,
	// that's legitimate and we don't treat that as an error.
	let _ = result_tx.send(result);

	// Then, we should deal with the worker:
	//
	// - if the `idle_worker` token was returned we should either schedule the next task or just put
	//   it back so that the next incoming job will be able to claim it
	//
	// - if the `idle_worker` token was consumed, all the metadata pertaining to that worker should
	//   be removed.
	if let Some(idle_worker) = idle_worker {
		if let Some(data) = queue.workers.running.get_mut(worker) {
			data.idle = Some(idle_worker);
			return queue.try_assign_next_job(Some(worker))
		}
	} else {
		// Note it's possible that the worker was purged already by `purge_dead`
		if queue.workers.running.remove(worker).is_some() {
			queue.metrics.execute_worker().on_retired();
		}
	}

	queue.try_assign_next_job(None);
}

fn spawn_extra_worker(queue: &mut Queue, job: ExecuteJob) {
	queue.metrics.execute_worker().on_begin_spawn();
	gum::debug!(target: LOG_TARGET, "spawning an extra worker");

	queue.mux.push(
		spawn_worker_task(
			queue.program_path.clone(),
			queue.cache_path.clone(),
			job,
			queue.spawn_timeout,
			queue.node_version.clone(),
			queue.security_status.clone(),
		)
		.boxed(),
	);
	queue.workers.spawn_inflight += 1;
}

/// Spawns a new worker to execute a pre-assigned job.
/// A worker is never spawned as idle; a job to be executed by the worker has to be determined
/// beforehand. In such a way, a race condition is avoided: during the worker being spawned,
/// another job in the queue, with an incompatible execution environment, may become stale, and
/// the queue would have to kill a newly started worker and spawn another one.
/// Nevertheless, if the worker finishes executing the job, it becomes idle and may be used to
/// execute other jobs with a compatible execution environment.
async fn spawn_worker_task(
	program_path: PathBuf,
	cache_path: PathBuf,
	job: ExecuteJob,
	spawn_timeout: Duration,
	node_version: Option<String>,
	security_status: SecurityStatus,
) -> QueueEvent {
	use futures_timer::Delay;

	loop {
		match super::worker_interface::spawn(
			&program_path,
			&cache_path,
			job.executor_params.clone(),
			spawn_timeout,
			node_version.as_deref(),
			security_status.clone(),
		)
		.await
		{
			Ok((idle, handle)) => break QueueEvent::Spawn(idle, handle, job),
			Err(err) => {
				gum::warn!(target: LOG_TARGET, "failed to spawn an execute worker: {:?}", err);

				// Assume that the failure is intermittent and retry after a delay.
				Delay::new(Duration::from_secs(3)).await;
			},
		}
	}
}

/// Ask the given worker to perform the given job.
///
/// The worker must be running and idle. The job and the worker must share the same execution
/// environment parameter set.
fn assign(queue: &mut Queue, worker: Worker, job: ExecuteJob) {
	gum::debug!(
		target: LOG_TARGET,
		validation_code_hash = ?job.artifact.id,
		?worker,
		"assigning the execute worker",
	);

	debug_assert_eq!(
		queue
			.workers
			.running
			.get(worker)
			.expect("caller must provide existing worker; qed")
			.executor_params_hash,
		job.executor_params.hash()
	);

	let idle = queue.workers.claim_idle(worker).expect(
		"this caller must supply a worker which is idle and running;
			thus claim_idle cannot return None;
			qed.",
	);
	queue
		.metrics
		.observe_execution_queued_time(job.waiting_since.elapsed().as_millis() as u32);
	let execution_timer = queue.metrics.time_execution();
	queue.mux.push(
		async move {
			let _timer = execution_timer;
			let result = super::worker_interface::start_work(
				idle,
				job.artifact.clone(),
				job.exec_timeout,
				job.pvd,
				job.pov,
			)
			.await;
			QueueEvent::StartWork(worker, result, job.artifact.id, job.result_tx)
		}
		.boxed(),
	);
}

pub fn start(
	metrics: Metrics,
	program_path: PathBuf,
	cache_path: PathBuf,
	worker_capacity: usize,
	spawn_timeout: Duration,
	node_version: Option<String>,
	security_status: SecurityStatus,
) -> (mpsc::Sender<ToQueue>, mpsc::UnboundedReceiver<FromQueue>, impl Future<Output = ()>) {
	let (to_queue_tx, to_queue_rx) = mpsc::channel(20);
	let (from_queue_tx, from_queue_rx) = mpsc::unbounded();

	let run = Queue::new(
		metrics,
		program_path,
		cache_path,
		worker_capacity,
		spawn_timeout,
		node_version,
		security_status,
		to_queue_rx,
		from_queue_tx,
	)
	.run();
	(to_queue_tx, from_queue_rx, run)
}

struct Unscheduled {
	unscheduled: HashMap<PvfExecKind, VecDeque<ExecuteJob>>,
	counter: HashMap<PvfExecKind, usize>,
}

impl Unscheduled {
	/// We keep track of every scheduled job in the `counter`, but reset it if the total number of
	/// counted jobs reaches the threshold. This number is set as the maximum amount of jobs per
	/// relay chain block possible with 4 CPU cores and 2 seconds of execution time. Under normal
	/// conditions, the maximum expected queue size is at least vrf_module_samples(6) + 1 for
	/// backing a parachain candidate. A buffer is added to cover situations where more work
	/// arrives in the queue.
	const SCHEDULING_WINDOW_SIZE: usize = 12;

	/// A threshold in percentages indicates how much time a current priority can "steal" from lower
	/// priorities. Given the `SCHEDULING_WINDOW_SIZE` is 12 and all job priorities are present:
	/// - Disputes consume 70% or 8 jobs in a row.
	/// - The remaining 30% of original 100% is allocated for approval and all backing jobs.
	/// - 80% or 3 jobs of the remaining goes to approvals.
	/// - The remaining 6% of original 100% is allocated for all backing jobs.
	/// - 100% or 1 job of the remaining goes to backing system parachains.
	/// - Nothing is left for backing.
	/// - The counter is restarted and the distribution starts from the beginning.
	///
	/// This system might seem complex, but we operate with the remaining percentages because:
	/// - Not all job types are present in each block. If we used parts of the original 100%,
	///   approvals could not exceed 24%, even if there are no disputes.
	/// - We cannot fully prioritize backing system parachains over backing other parachains based
	///   on the distribution of the original 100%.
	const PRIORITY_ALLOCATION_THRESHOLDS: &'static [(PvfExecKind, usize)] = &[
		(PvfExecKind::Dispute, 70),
		(PvfExecKind::Approval, 80),
		(PvfExecKind::BackingSystemParas, 100),
		(PvfExecKind::Backing, 100),
	];

	fn new() -> Self {
		Self {
			unscheduled: PvfExecKind::iter().map(|priority| (priority, VecDeque::new())).collect(),
			counter: PvfExecKind::iter().map(|priority| (priority, 0)).collect(),
		}
	}

	fn select_next_priority(&self) -> PvfExecKind {
		gum::debug!(
			target: LOG_TARGET,
			unscheduled = ?self.unscheduled.iter().map(|(p, q)| (*p, q.len())).collect::<HashMap<PvfExecKind, usize>>(),
			counter = ?self.counter,
			"Selecting next execution priority...",
		);

		let priority = PvfExecKind::iter()
			.find(|priority| self.has_pending(priority) && !self.has_reached_threshold(priority))
			.unwrap_or_else(|| {
				PvfExecKind::iter()
					.find(|priority| self.has_pending(priority))
					.unwrap_or(PvfExecKind::Backing)
			});

		gum::debug!(
			target: LOG_TARGET,
			?priority,
			"Selected next execution priority",
		);

		priority
	}

	fn get_mut(&mut self, priority: PvfExecKind) -> Option<&mut VecDeque<ExecuteJob>> {
		self.unscheduled.get_mut(&priority)
	}

	fn add(&mut self, job: ExecuteJob, priority: PvfExecKind) {
		self.unscheduled.entry(priority).or_default().push_back(job);
	}

	fn has_pending(&self, priority: &PvfExecKind) -> bool {
		!self.unscheduled.get(priority).unwrap_or(&VecDeque::new()).is_empty()
	}

	fn priority_allocation_threshold(priority: &PvfExecKind) -> Option<usize> {
		Self::PRIORITY_ALLOCATION_THRESHOLDS.iter().find_map(|&(p, value)| {
			if p == *priority {
				Some(value)
			} else {
				None
			}
		})
	}

	/// Checks if a given priority has reached its allocated threshold
	/// The thresholds are defined in `PRIORITY_ALLOCATION_THRESHOLDS`.
	fn has_reached_threshold(&self, priority: &PvfExecKind) -> bool {
		let Some(threshold) = Self::priority_allocation_threshold(priority) else { return false };
		let Some(count) = self.counter.get(&priority) else { return false };
		// Every time we iterate by lower level priorities
		let total_scheduled_at_priority_or_lower: usize = self
			.counter
			.iter()
			.filter_map(|(p, c)| if *p >= *priority { Some(c) } else { None })
			.sum();
		if total_scheduled_at_priority_or_lower == 0 {
			return false
		}

		let has_reached_threshold = count * 100 / total_scheduled_at_priority_or_lower >= threshold;

		gum::debug!(
			target: LOG_TARGET,
			?priority,
			?count,
			?total_scheduled_at_priority_or_lower,
			"Execution priority has {}reached threshold: {}/{}%",
			if has_reached_threshold {""} else {"not "},
			count * 100 / total_scheduled_at_priority_or_lower,
			threshold
		);

		has_reached_threshold
	}

	fn mark_scheduled(&mut self, priority: PvfExecKind) {
		*self.counter.entry(priority).or_default() += 1;

		if self.counter.values().sum::<usize>() >= Self::SCHEDULING_WINDOW_SIZE {
			self.reset_counter();
		}
		gum::debug!(
			target: LOG_TARGET,
			?priority,
			"Job marked as scheduled",
		);
	}

	fn reset_counter(&mut self) {
		self.counter = PvfExecKind::iter().map(|kind| (kind, 0)).collect();
	}
}

#[cfg(test)]
mod tests {
	use polkadot_node_primitives::BlockData;
	use sp_core::H256;

	use super::*;
	use crate::testing::artifact_id;
	use std::time::Duration;

	fn create_execution_job() -> ExecuteJob {
		let (result_tx, _result_rx) = oneshot::channel();
		let pvd = Arc::new(PersistedValidationData {
			parent_head: Default::default(),
			relay_parent_number: 1u32,
			relay_parent_storage_root: H256::default(),
			max_pov_size: 4096 * 1024,
		});
		let pov = Arc::new(PoV { block_data: BlockData(b"pov".to_vec()) });
		ExecuteJob {
			artifact: ArtifactPathId { id: artifact_id(0), path: PathBuf::new() },
			exec_timeout: Duration::from_secs(10),
			exec_ttl: None,
			pvd,
			pov,
			executor_params: ExecutorParams::default(),
			result_tx,
			waiting_since: Instant::now(),
		}
	}

	#[test]
	fn test_unscheduled_add() {
		let mut unscheduled = Unscheduled::new();

		PvfExecKind::iter().for_each(|priority| {
			unscheduled.add(create_execution_job(), priority);
		});

		PvfExecKind::iter().for_each(|priority| {
			let queue = unscheduled.unscheduled.get(&priority).unwrap();
			assert_eq!(queue.len(), 1);
		});
	}

	#[test]
	fn test_unscheduled_priority_distribution() {
		use PvfExecKind::*;

		let mut priorities = vec![];

		let mut unscheduled = Unscheduled::new();
		for _ in 0..Unscheduled::SCHEDULING_WINDOW_SIZE {
			unscheduled.add(create_execution_job(), Dispute);
			unscheduled.add(create_execution_job(), Approval);
			unscheduled.add(create_execution_job(), BackingSystemParas);
			unscheduled.add(create_execution_job(), Backing);
		}

		for _ in 0..Unscheduled::SCHEDULING_WINDOW_SIZE {
			let priority = unscheduled.select_next_priority();
			priorities.push(priority);
			unscheduled.mark_scheduled(priority);
		}

		assert_eq!(priorities.iter().filter(|v| **v == Dispute).count(), 8);
		assert_eq!(priorities.iter().filter(|v| **v == Approval).count(), 3);
		assert_eq!(priorities.iter().filter(|v| **v == BackingSystemParas).count(), 1);
	}

	#[test]
	fn test_unscheduled_priority_distribution_without_backing_system_paras() {
		use PvfExecKind::*;

		let mut priorities = vec![];

		let mut unscheduled = Unscheduled::new();
		for _ in 0..Unscheduled::SCHEDULING_WINDOW_SIZE {
			unscheduled.add(create_execution_job(), Dispute);
			unscheduled.add(create_execution_job(), Approval);
			unscheduled.add(create_execution_job(), Backing);
		}

		for _ in 0..Unscheduled::SCHEDULING_WINDOW_SIZE {
			let priority = unscheduled.select_next_priority();
			priorities.push(priority);
			unscheduled.mark_scheduled(priority);
		}

		assert_eq!(priorities.iter().filter(|v| **v == Dispute).count(), 8);
		assert_eq!(priorities.iter().filter(|v| **v == Approval).count(), 3);
		assert_eq!(priorities.iter().filter(|v| **v == Backing).count(), 1);
	}

	#[test]
	fn test_unscheduled_priority_distribution_without_disputes() {
		use PvfExecKind::*;

		let mut priorities = vec![];

		let mut unscheduled = Unscheduled::new();
		for _ in 0..Unscheduled::SCHEDULING_WINDOW_SIZE {
			unscheduled.add(create_execution_job(), Approval);
			unscheduled.add(create_execution_job(), BackingSystemParas);
			unscheduled.add(create_execution_job(), Backing);
		}

		for _ in 0..Unscheduled::SCHEDULING_WINDOW_SIZE {
			let priority = unscheduled.select_next_priority();
			priorities.push(priority);
			unscheduled.mark_scheduled(priority);
		}

		assert_eq!(priorities.iter().filter(|v| **v == Approval).count(), 9);
		assert_eq!(priorities.iter().filter(|v| **v == BackingSystemParas).count(), 2);
		assert_eq!(priorities.iter().filter(|v| **v == Backing).count(), 1);
	}

	#[test]
	fn test_unscheduled_priority_distribution_without_disputes_and_only_one_backing() {
		use PvfExecKind::*;

		let mut priorities = vec![];

		let mut unscheduled = Unscheduled::new();
		for _ in 0..Unscheduled::SCHEDULING_WINDOW_SIZE {
			unscheduled.add(create_execution_job(), Approval);
		}
		unscheduled.add(create_execution_job(), Backing);

		for _ in 0..Unscheduled::SCHEDULING_WINDOW_SIZE {
			let priority = unscheduled.select_next_priority();
			priorities.push(priority);
			unscheduled.mark_scheduled(priority);
		}

		assert_eq!(priorities.iter().filter(|v| **v == Approval).count(), 11);
		assert_eq!(priorities.iter().filter(|v| **v == Backing).count(), 1);
	}

	#[test]
	fn test_unscheduled_does_not_postpone_backing() {
		use PvfExecKind::*;

		let mut priorities = vec![];

		let mut unscheduled = Unscheduled::new();
		for _ in 0..Unscheduled::SCHEDULING_WINDOW_SIZE {
			unscheduled.add(create_execution_job(), Approval);
		}
		unscheduled.add(create_execution_job(), Backing);

		for _ in 0..Unscheduled::SCHEDULING_WINDOW_SIZE {
			let priority = unscheduled.select_next_priority();
			priorities.push(priority);
			unscheduled.mark_scheduled(priority);
		}

		assert_eq!(&priorities[..4], &[Approval, Backing, Approval, Approval]);
	}

	#[tokio::test]
	async fn test_try_assign_next_job_restarts_on_exceeded_ttl() {
		// Set up a queue, but without a real worker, we won't execute any jobs.
		let (_, to_queue_rx) = mpsc::channel(1);
		let (from_queue_tx, _) = mpsc::unbounded();
		let mut queue = Queue::new(
			Metrics::default(),
			PathBuf::new(),
			PathBuf::new(),
			1,
			Duration::from_secs(1),
			None,
			SecurityStatus::default(),
			to_queue_rx,
			from_queue_tx,
		);
		let mut result_rxs = vec![];
		for _ in 0..10 {
			let (result_tx, result_rx) = oneshot::channel();
			// Job's TTL has already expired.
			let expired_job = ExecuteJob {
				artifact: ArtifactPathId { id: artifact_id(0), path: PathBuf::new() },
				exec_timeout: Duration::from_secs(1),
				exec_ttl: Some(Instant::now() - Duration::from_secs(1)),
				pvd: Arc::new(PersistedValidationData::default()),
				pov: Arc::new(PoV { block_data: BlockData(Vec::new()) }),
				executor_params: ExecutorParams::default(),
				result_tx,
				waiting_since: Instant::now(),
			};
			queue.unscheduled.add(expired_job, PvfExecPriority::Backing);
			result_rxs.push(result_rx);
		}

		// We're trying to assign the next job only once.
		queue.try_assign_next_job(None);

		// But it recursively processes all jobs and drops them with an `ExecutionDeadline` error.
		for rx in result_rxs {
			assert!(matches!(rx.await, Ok(Err(ValidationError::ExecutionDeadline))));
		}
	}
}<|MERGE_RESOLUTION|>--- conflicted
+++ resolved
@@ -334,7 +334,6 @@
 
 fn handle_to_queue(queue: &mut Queue, to_queue: ToQueue) {
 	let ToQueue::Enqueue { artifact, pending_execution_request } = to_queue;
-<<<<<<< HEAD
 	let PendingExecutionRequest {
 		exec_timeout,
 		exec_ttl,
@@ -342,12 +341,8 @@
 		pov,
 		executor_params,
 		result_tx,
-		execute_priority,
+		exec_kind,
 	} = pending_execution_request;
-=======
-	let PendingExecutionRequest { exec_timeout, pvd, pov, executor_params, result_tx, exec_kind } =
-		pending_execution_request;
->>>>>>> 314aa198
 	gum::debug!(
 		target: LOG_TARGET,
 		validation_code_hash = ?artifact.id.code_hash,
