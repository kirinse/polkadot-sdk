--- conflicted
+++ resolved
@@ -276,11 +276,7 @@
 			&validation_code == assert_validation_code &&
 			&*pov == assert_pov &&
 			candidate_receipt.descriptor == candidate.descriptor &&
-<<<<<<< HEAD
-			exec_kind == PvfExecKind::Backing &&
-=======
 			exec_kind == PvfExecKind::BackingSystemParas &&
->>>>>>> 935eeb52
 			candidate.commitments.hash() == candidate_receipt.commitments_hash =>
 		{
 			response_sender.send(Ok(ValidationResult::Valid(
