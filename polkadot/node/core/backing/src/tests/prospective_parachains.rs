// Copyright (C) Parity Technologies (UK) Ltd.
// This file is part of Polkadot.

// Polkadot is free software: you can redistribute it and/or modify
// it under the terms of the GNU General Public License as published by
// the Free Software Foundation, either version 3 of the License, or
// (at your option) any later version.

// Polkadot is distributed in the hope that it will be useful,
// but WITHOUT ANY WARRANTY; without even the implied warranty of
// MERCHANTABILITY or FITNESS FOR A PARTICULAR PURPOSE.  See the
// GNU General Public License for more details.

// You should have received a copy of the GNU General Public License
// along with Polkadot.  If not, see <http://www.gnu.org/licenses/>.

//! Tests for the backing subsystem with enabled prospective parachains.

use polkadot_node_subsystem::{
	messages::{ChainApiMessage, HypotheticalMembership},
	ActivatedLeaf, TimeoutExt,
};
use polkadot_primitives::{vstaging::OccupiedCore, AsyncBackingParams, BlockNumber, Header};

use super::*;

const ASYNC_BACKING_PARAMETERS: AsyncBackingParams =
	AsyncBackingParams { max_candidate_depth: 4, allowed_ancestry_len: 3 };

struct TestLeaf {
	activated: ActivatedLeaf,
	min_relay_parents: Vec<(ParaId, u32)>,
}

fn get_parent_hash(hash: Hash) -> Hash {
	Hash::from_low_u64_be(hash.to_low_u64_be() + 1)
}

async fn activate_leaf(
	virtual_overseer: &mut VirtualOverseer,
	leaf: TestLeaf,
	test_state: &TestState,
) {
	let TestLeaf { activated, min_relay_parents } = leaf;
	let leaf_hash = activated.hash;
	let leaf_number = activated.number;
	// Start work on some new parent.
	virtual_overseer
		.send(FromOrchestra::Signal(OverseerSignal::ActiveLeaves(ActiveLeavesUpdate::start_work(
			activated,
		))))
		.await;

	// Prospective parachains mode is temporarily defined by the Runtime API version.
	assert_matches!(
		virtual_overseer.recv().await,
		AllMessages::RuntimeApi(
			RuntimeApiMessage::Request(parent, RuntimeApiRequest::AsyncBackingParams(tx))
		) if parent == leaf_hash => {
			tx.send(Ok(ASYNC_BACKING_PARAMETERS)).unwrap();
		}
	);

	let min_min = *min_relay_parents
		.iter()
		.map(|(_, block_num)| block_num)
		.min()
		.unwrap_or(&leaf_number);

	let ancestry_len = leaf_number + 1 - min_min;

	let ancestry_hashes = std::iter::successors(Some(leaf_hash), |h| Some(get_parent_hash(*h)))
		.take(ancestry_len as usize);
	let ancestry_numbers = (min_min..=leaf_number).rev();
	let ancestry_iter = ancestry_hashes.zip(ancestry_numbers).peekable();

	let mut next_overseer_message = None;
	// How many blocks were actually requested.
	let mut requested_len = 0;
	{
		let mut ancestry_iter = ancestry_iter.clone();
		while let Some((hash, number)) = ancestry_iter.next() {
			// May be `None` for the last element.
			let parent_hash =
				ancestry_iter.peek().map(|(h, _)| *h).unwrap_or_else(|| get_parent_hash(hash));

			let msg = virtual_overseer.recv().await;
			// It may happen that some blocks were cached by implicit view,
			// reuse the message.
			if !matches!(&msg, AllMessages::ChainApi(ChainApiMessage::BlockHeader(..))) {
				next_overseer_message.replace(msg);
				break
			}

			assert_matches!(
				msg,
				AllMessages::ChainApi(
					ChainApiMessage::BlockHeader(_hash, tx)
				) if _hash == hash => {
					let header = Header {
						parent_hash,
						number,
						state_root: Hash::zero(),
						extrinsics_root: Hash::zero(),
						digest: Default::default(),
					};

					tx.send(Ok(Some(header))).unwrap();
				}
			);

			if requested_len == 0 {
				assert_matches!(
					virtual_overseer.recv().await,
					AllMessages::ProspectiveParachains(
						ProspectiveParachainsMessage::GetMinimumRelayParents(parent, tx)
					) if parent == leaf_hash => {
						tx.send(min_relay_parents.clone()).unwrap();
					}
				);
			}

			requested_len += 1;
		}
	}

	for (hash, number) in ancestry_iter.take(requested_len) {
		let msg = match next_overseer_message.take() {
			Some(msg) => msg,
			None => virtual_overseer.recv().await,
		};

		// Check that subsystem job issues a request for the session index for child.
		assert_matches!(
			msg,
			AllMessages::RuntimeApi(
				RuntimeApiMessage::Request(parent, RuntimeApiRequest::SessionIndexForChild(tx))
			) if parent == hash => {
				tx.send(Ok(test_state.signing_context.session_index)).unwrap();
			}
		);

		// Check that subsystem job issues a request for a validator set.
		assert_matches!(
			virtual_overseer.recv().await,
			AllMessages::RuntimeApi(
				RuntimeApiMessage::Request(parent, RuntimeApiRequest::Validators(tx))
			) if parent == hash => {
				tx.send(Ok(test_state.validator_public.clone())).unwrap();
			}
		);

		// Check that subsystem job issues a request for the validator groups.
		assert_matches!(
			virtual_overseer.recv().await,
			AllMessages::RuntimeApi(
				RuntimeApiMessage::Request(parent, RuntimeApiRequest::ValidatorGroups(tx))
			) if parent == hash => {
				let (validator_groups, mut group_rotation_info) = test_state.validator_groups.clone();
				group_rotation_info.now = number;
				tx.send(Ok((validator_groups, group_rotation_info))).unwrap();
			}
		);

		// Check that subsystem job issues a request for the availability cores.
		assert_matches!(
			virtual_overseer.recv().await,
			AllMessages::RuntimeApi(
				RuntimeApiMessage::Request(parent, RuntimeApiRequest::AvailabilityCores(tx))
			) if parent == hash => {
				tx.send(Ok(test_state.availability_cores.clone())).unwrap();
			}
		);

		// Node features request from runtime: all features are disabled.
		assert_matches!(
			virtual_overseer.recv().await,
			AllMessages::RuntimeApi(
				RuntimeApiMessage::Request(parent, RuntimeApiRequest::NodeFeatures(_session_index, tx))
			) if parent == hash => {
				tx.send(Ok(Default::default())).unwrap();
			}
		);

		// Check if subsystem job issues a request for the minimum backing votes.
		assert_matches!(
			virtual_overseer.recv().await,
			AllMessages::RuntimeApi(RuntimeApiMessage::Request(
				parent,
				RuntimeApiRequest::MinimumBackingVotes(session_index, tx),
			)) if parent == hash && session_index == test_state.signing_context.session_index => {
				tx.send(Ok(test_state.minimum_backing_votes)).unwrap();
			}
		);

		// Check that subsystem job issues a request for the runtime version.
		assert_matches!(
			virtual_overseer.recv().await,
			AllMessages::RuntimeApi(
				RuntimeApiMessage::Request(parent, RuntimeApiRequest::Version(tx))
			) if parent == hash => {
				tx.send(Ok(RuntimeApiRequest::DISABLED_VALIDATORS_RUNTIME_REQUIREMENT)).unwrap();
			}
		);

		// Check that the subsystem job issues a request for the disabled validators.
		assert_matches!(
			virtual_overseer.recv().await,
			AllMessages::RuntimeApi(
				RuntimeApiMessage::Request(parent, RuntimeApiRequest::DisabledValidators(tx))
			) if parent == hash => {
				tx.send(Ok(Vec::new())).unwrap();
			}
		);

		assert_matches!(
			virtual_overseer.recv().await,
			AllMessages::RuntimeApi(
				RuntimeApiMessage::Request(parent, RuntimeApiRequest::Version(tx))
			) if parent == hash => {
				tx.send(Ok(RuntimeApiRequest::CLAIM_QUEUE_RUNTIME_REQUIREMENT)).unwrap();
			}
		);

		assert_matches!(
			virtual_overseer.recv().await,
			AllMessages::RuntimeApi(
				RuntimeApiMessage::Request(parent, RuntimeApiRequest::ClaimQueue(tx))
			) if parent == hash => {
				tx.send(Ok(
					test_state.claim_queue.clone()
				)).unwrap();
			}
		);
	}
}

async fn assert_validate_seconded_candidate(
	virtual_overseer: &mut VirtualOverseer,
	relay_parent: Hash,
	candidate: &CommittedCandidateReceipt,
	assert_pov: &PoV,
	assert_pvd: &PersistedValidationData,
	assert_validation_code: &ValidationCode,
	expected_head_data: &HeadData,
	fetch_pov: bool,
) {
	assert_validation_requests(virtual_overseer, assert_validation_code.clone()).await;

	if fetch_pov {
		assert_matches!(
			virtual_overseer.recv().await,
			AllMessages::AvailabilityDistribution(
				AvailabilityDistributionMessage::FetchPoV {
					relay_parent: hash,
					tx,
					..
				}
			) if hash == relay_parent => {
				tx.send(assert_pov.clone()).unwrap();
			}
		);
	}

	assert_matches!(
		virtual_overseer.recv().await,
		AllMessages::CandidateValidation(CandidateValidationMessage::ValidateFromExhaustive {
			validation_data,
			validation_code,
			candidate_receipt,
			pov,
			exec_kind,
			response_sender,
			..
		}) if &validation_data == assert_pvd &&
			&validation_code == assert_validation_code &&
			&*pov == assert_pov &&
<<<<<<< HEAD
			candidate_receipt.descriptor == candidate.descriptor &&
			exec_kind == PvfExecKind::Backing &&
=======
			&candidate_receipt.descriptor == candidate.descriptor() &&
			exec_kind == PvfExecKind::BackingSystemParas &&
>>>>>>> a2c75758
			candidate.commitments.hash() == candidate_receipt.commitments_hash =>
		{
			response_sender.send(Ok(ValidationResult::Valid(
				CandidateCommitments {
					head_data: expected_head_data.clone(),
					horizontal_messages: Default::default(),
					upward_messages: Default::default(),
					new_validation_code: None,
					processed_downward_messages: 0,
					hrmp_watermark: 0,
				},
				assert_pvd.clone(),
			)))
			.unwrap();
		}
	);

	assert_matches!(
		virtual_overseer.recv().await,
		AllMessages::AvailabilityStore(
			AvailabilityStoreMessage::StoreAvailableData { candidate_hash, tx, .. }
		) if candidate_hash == candidate.hash() => {
			tx.send(Ok(())).unwrap();
		}
	);
}

async fn assert_hypothetical_membership_requests(
	virtual_overseer: &mut VirtualOverseer,
	mut expected_requests: Vec<(
		HypotheticalMembershipRequest,
		Vec<(HypotheticalCandidate, HypotheticalMembership)>,
	)>,
) {
	// Requests come with no particular order.
	let requests_num = expected_requests.len();

	for _ in 0..requests_num {
		assert_matches!(
			virtual_overseer.recv().await,
			AllMessages::ProspectiveParachains(
				ProspectiveParachainsMessage::GetHypotheticalMembership(request, tx),
			) => {
				let idx = match expected_requests.iter().position(|r| r.0 == request) {
					Some(idx) => idx,
					None =>
						panic!(
						"unexpected hypothetical membership request, no match found for {:?}",
						request
						),
				};
				let resp = std::mem::take(&mut expected_requests[idx].1);
				tx.send(resp).unwrap();

				expected_requests.remove(idx);
			}
		);
	}
}

fn make_hypothetical_membership_response(
	hypothetical_candidate: HypotheticalCandidate,
	relay_parent_hash: Hash,
) -> Vec<(HypotheticalCandidate, HypotheticalMembership)> {
	vec![(hypothetical_candidate, vec![relay_parent_hash])]
}

// Test that `seconding_sanity_check` works when a candidate is allowed
// for all leaves.
#[test]
fn seconding_sanity_check_allowed_on_all() {
	let test_state = TestState::default();
	test_harness(test_state.keystore.clone(), |mut virtual_overseer| async move {
		// Candidate is seconded in a parent of the activated `leaf_a`.
		const LEAF_A_BLOCK_NUMBER: BlockNumber = 100;
		const LEAF_A_ANCESTRY_LEN: BlockNumber = 3;
		let para_id = test_state.chain_ids[0];

		// `a` is grandparent of `b`.
		let leaf_a_hash = Hash::from_low_u64_be(130);
		let leaf_a_parent = get_parent_hash(leaf_a_hash);
		let activated = new_leaf(leaf_a_hash, LEAF_A_BLOCK_NUMBER);
		let min_relay_parents = vec![(para_id, LEAF_A_BLOCK_NUMBER - LEAF_A_ANCESTRY_LEN)];
		let test_leaf_a = TestLeaf { activated, min_relay_parents };

		const LEAF_B_BLOCK_NUMBER: BlockNumber = LEAF_A_BLOCK_NUMBER + 2;
		const LEAF_B_ANCESTRY_LEN: BlockNumber = 4;

		let leaf_b_hash = Hash::from_low_u64_be(128);
		let activated = new_leaf(leaf_b_hash, LEAF_B_BLOCK_NUMBER);
		let min_relay_parents = vec![(para_id, LEAF_B_BLOCK_NUMBER - LEAF_B_ANCESTRY_LEN)];
		let test_leaf_b = TestLeaf { activated, min_relay_parents };

		activate_leaf(&mut virtual_overseer, test_leaf_a, &test_state).await;
		activate_leaf(&mut virtual_overseer, test_leaf_b, &test_state).await;

		let pov = PoV { block_data: BlockData(vec![42, 43, 44]) };
		let pvd = dummy_pvd();
		let validation_code = ValidationCode(vec![1, 2, 3]);

		let expected_head_data = test_state.head_data.get(&para_id).unwrap();

		let pov_hash = pov.hash();
		let candidate = TestCandidateBuilder {
			para_id,
			relay_parent: leaf_a_parent,
			pov_hash,
			head_data: expected_head_data.clone(),
			erasure_root: make_erasure_root(&test_state, pov.clone(), pvd.clone()),
			persisted_validation_data_hash: pvd.hash(),
			validation_code: validation_code.0.clone(),
		}
		.build();

		let second = CandidateBackingMessage::Second(
			leaf_a_hash,
			candidate.to_plain(),
			pvd.clone(),
			pov.clone(),
		);

		virtual_overseer.send(FromOrchestra::Communication { msg: second }).await;

		assert_validate_seconded_candidate(
			&mut virtual_overseer,
			leaf_a_parent,
			&candidate,
			&pov,
			&pvd,
			&validation_code,
			expected_head_data,
			false,
		)
		.await;

		// `seconding_sanity_check`
		let hypothetical_candidate = HypotheticalCandidate::Complete {
			candidate_hash: candidate.hash(),
			receipt: Arc::new(candidate.clone()),
			persisted_validation_data: pvd.clone(),
		};
		let expected_request_a = HypotheticalMembershipRequest {
			candidates: vec![hypothetical_candidate.clone()],
			fragment_chain_relay_parent: Some(leaf_a_hash),
		};
		let expected_response_a =
			make_hypothetical_membership_response(hypothetical_candidate.clone(), leaf_a_hash);
		let expected_request_b = HypotheticalMembershipRequest {
			candidates: vec![hypothetical_candidate.clone()],
			fragment_chain_relay_parent: Some(leaf_b_hash),
		};
		let expected_response_b =
			make_hypothetical_membership_response(hypothetical_candidate, leaf_b_hash);
		assert_hypothetical_membership_requests(
			&mut virtual_overseer,
			vec![
				(expected_request_a, expected_response_a),
				(expected_request_b, expected_response_b),
			],
		)
		.await;
		// Prospective parachains are notified.
		assert_matches!(
			virtual_overseer.recv().await,
			AllMessages::ProspectiveParachains(
				ProspectiveParachainsMessage::IntroduceSecondedCandidate(
					req,
					tx,
				),
			) if
				req.candidate_receipt == candidate
				&& req.candidate_para == para_id
				&& pvd == req.persisted_validation_data => {
				tx.send(true).unwrap();
			}
		);

		assert_matches!(
			virtual_overseer.recv().await,
			AllMessages::StatementDistribution(
				StatementDistributionMessage::Share(
					parent_hash,
					_signed_statement,
				)
			) if parent_hash == leaf_a_parent => {}
		);

		assert_matches!(
			virtual_overseer.recv().await,
			AllMessages::CollatorProtocol(CollatorProtocolMessage::Seconded(hash, statement)) => {
				assert_eq!(leaf_a_parent, hash);
				assert_matches!(statement.payload(), Statement::Seconded(_));
			}
		);

		virtual_overseer
	});
}

// Test that `seconding_sanity_check` disallows seconding when a candidate is disallowed
// for all leaves.
#[test]
fn seconding_sanity_check_disallowed() {
	let test_state = TestState::default();
	test_harness(test_state.keystore.clone(), |mut virtual_overseer| async move {
		// Candidate is seconded in a parent of the activated `leaf_a`.
		const LEAF_A_BLOCK_NUMBER: BlockNumber = 100;
		const LEAF_A_ANCESTRY_LEN: BlockNumber = 3;
		let para_id = test_state.chain_ids[0];

		let leaf_b_hash = Hash::from_low_u64_be(128);
		// `a` is grandparent of `b`.
		let leaf_a_hash = Hash::from_low_u64_be(130);
		let leaf_a_parent = get_parent_hash(leaf_a_hash);
		let activated = new_leaf(leaf_a_hash, LEAF_A_BLOCK_NUMBER);
		let min_relay_parents = vec![(para_id, LEAF_A_BLOCK_NUMBER - LEAF_A_ANCESTRY_LEN)];
		let test_leaf_a = TestLeaf { activated, min_relay_parents };

		const LEAF_B_BLOCK_NUMBER: BlockNumber = LEAF_A_BLOCK_NUMBER + 2;
		const LEAF_B_ANCESTRY_LEN: BlockNumber = 4;

		let activated = new_leaf(leaf_b_hash, LEAF_B_BLOCK_NUMBER);
		let min_relay_parents = vec![(para_id, LEAF_B_BLOCK_NUMBER - LEAF_B_ANCESTRY_LEN)];
		let test_leaf_b = TestLeaf { activated, min_relay_parents };

		activate_leaf(&mut virtual_overseer, test_leaf_a, &test_state).await;

		let pov = PoV { block_data: BlockData(vec![42, 43, 44]) };
		let pvd = dummy_pvd();
		let validation_code = ValidationCode(vec![1, 2, 3]);

		let expected_head_data = test_state.head_data.get(&para_id).unwrap();

		let pov_hash = pov.hash();
		let candidate = TestCandidateBuilder {
			para_id,
			relay_parent: leaf_a_parent,
			pov_hash,
			head_data: expected_head_data.clone(),
			erasure_root: make_erasure_root(&test_state, pov.clone(), pvd.clone()),
			persisted_validation_data_hash: pvd.hash(),
			validation_code: validation_code.0.clone(),
		}
		.build();

		let second = CandidateBackingMessage::Second(
			leaf_a_hash,
			candidate.to_plain(),
			pvd.clone(),
			pov.clone(),
		);

		virtual_overseer.send(FromOrchestra::Communication { msg: second }).await;

		assert_validate_seconded_candidate(
			&mut virtual_overseer,
			leaf_a_parent,
			&candidate,
			&pov,
			&pvd,
			&validation_code,
			expected_head_data,
			false,
		)
		.await;

		// `seconding_sanity_check`
		let hypothetical_candidate = HypotheticalCandidate::Complete {
			candidate_hash: candidate.hash(),
			receipt: Arc::new(candidate.clone()),
			persisted_validation_data: pvd.clone(),
		};
		let expected_request_a = HypotheticalMembershipRequest {
			candidates: vec![hypothetical_candidate.clone()],
			fragment_chain_relay_parent: Some(leaf_a_hash),
		};
		let expected_response_a =
			make_hypothetical_membership_response(hypothetical_candidate, leaf_a_hash);
		assert_hypothetical_membership_requests(
			&mut virtual_overseer,
			vec![(expected_request_a, expected_response_a)],
		)
		.await;
		// Prospective parachains are notified.
		assert_matches!(
			virtual_overseer.recv().await,
			AllMessages::ProspectiveParachains(
				ProspectiveParachainsMessage::IntroduceSecondedCandidate(
					req,
					tx,
				),
			) if
				req.candidate_receipt == candidate
				&& req.candidate_para == para_id
				&& pvd == req.persisted_validation_data => {
				tx.send(true).unwrap();
			}
		);

		assert_matches!(
			virtual_overseer.recv().await,
			AllMessages::StatementDistribution(
				StatementDistributionMessage::Share(
					parent_hash,
					_signed_statement,
				)
			) if parent_hash == leaf_a_parent => {}
		);

		assert_matches!(
			virtual_overseer.recv().await,
			AllMessages::CollatorProtocol(CollatorProtocolMessage::Seconded(hash, statement)) => {
				assert_eq!(leaf_a_parent, hash);
				assert_matches!(statement.payload(), Statement::Seconded(_));
			}
		);

		activate_leaf(&mut virtual_overseer, test_leaf_b, &test_state).await;
		let leaf_a_grandparent = get_parent_hash(leaf_a_parent);
		let candidate = TestCandidateBuilder {
			para_id,
			relay_parent: leaf_a_grandparent,
			pov_hash,
			head_data: expected_head_data.clone(),
			erasure_root: make_erasure_root(&test_state, pov.clone(), pvd.clone()),
			persisted_validation_data_hash: pvd.hash(),
			validation_code: validation_code.0.clone(),
		}
		.build();

		let second = CandidateBackingMessage::Second(
			leaf_a_hash,
			candidate.to_plain(),
			pvd.clone(),
			pov.clone(),
		);

		virtual_overseer.send(FromOrchestra::Communication { msg: second }).await;

		assert_validate_seconded_candidate(
			&mut virtual_overseer,
			leaf_a_grandparent,
			&candidate,
			&pov,
			&pvd,
			&validation_code,
			expected_head_data,
			false,
		)
		.await;

		// `seconding_sanity_check`

		let hypothetical_candidate = HypotheticalCandidate::Complete {
			candidate_hash: candidate.hash(),
			receipt: Arc::new(candidate),
			persisted_validation_data: pvd,
		};
		let expected_request_a = HypotheticalMembershipRequest {
			candidates: vec![hypothetical_candidate.clone()],
			fragment_chain_relay_parent: Some(leaf_a_hash),
		};
		let expected_empty_response = vec![(hypothetical_candidate.clone(), vec![])];
		let expected_request_b = HypotheticalMembershipRequest {
			candidates: vec![hypothetical_candidate.clone()],
			fragment_chain_relay_parent: Some(leaf_b_hash),
		};
		assert_hypothetical_membership_requests(
			&mut virtual_overseer,
			vec![
				(expected_request_a, expected_empty_response.clone()),
				(expected_request_b, expected_empty_response),
			],
		)
		.await;

		assert!(virtual_overseer
			.recv()
			.timeout(std::time::Duration::from_millis(50))
			.await
			.is_none());

		virtual_overseer
	});
}

// Test that `seconding_sanity_check` allows seconding a candidate when it's allowed on at least one
// leaf.
#[test]
fn seconding_sanity_check_allowed_on_at_least_one_leaf() {
	let test_state = TestState::default();
	test_harness(test_state.keystore.clone(), |mut virtual_overseer| async move {
		// Candidate is seconded in a parent of the activated `leaf_a`.
		const LEAF_A_BLOCK_NUMBER: BlockNumber = 100;
		const LEAF_A_ANCESTRY_LEN: BlockNumber = 3;
		let para_id = test_state.chain_ids[0];

		// `a` is grandparent of `b`.
		let leaf_a_hash = Hash::from_low_u64_be(130);
		let leaf_a_parent = get_parent_hash(leaf_a_hash);
		let activated = new_leaf(leaf_a_hash, LEAF_A_BLOCK_NUMBER);
		let min_relay_parents = vec![(para_id, LEAF_A_BLOCK_NUMBER - LEAF_A_ANCESTRY_LEN)];
		let test_leaf_a = TestLeaf { activated, min_relay_parents };

		const LEAF_B_BLOCK_NUMBER: BlockNumber = LEAF_A_BLOCK_NUMBER + 2;
		const LEAF_B_ANCESTRY_LEN: BlockNumber = 4;

		let leaf_b_hash = Hash::from_low_u64_be(128);
		let activated = new_leaf(leaf_b_hash, LEAF_B_BLOCK_NUMBER);
		let min_relay_parents = vec![(para_id, LEAF_B_BLOCK_NUMBER - LEAF_B_ANCESTRY_LEN)];
		let test_leaf_b = TestLeaf { activated, min_relay_parents };

		activate_leaf(&mut virtual_overseer, test_leaf_a, &test_state).await;
		activate_leaf(&mut virtual_overseer, test_leaf_b, &test_state).await;

		let pov = PoV { block_data: BlockData(vec![42, 43, 44]) };
		let pvd = dummy_pvd();
		let validation_code = ValidationCode(vec![1, 2, 3]);

		let expected_head_data = test_state.head_data.get(&para_id).unwrap();

		let pov_hash = pov.hash();
		let candidate = TestCandidateBuilder {
			para_id,
			relay_parent: leaf_a_parent,
			pov_hash,
			head_data: expected_head_data.clone(),
			erasure_root: make_erasure_root(&test_state, pov.clone(), pvd.clone()),
			persisted_validation_data_hash: pvd.hash(),
			validation_code: validation_code.0.clone(),
		}
		.build();

		let second = CandidateBackingMessage::Second(
			leaf_a_hash,
			candidate.to_plain(),
			pvd.clone(),
			pov.clone(),
		);

		virtual_overseer.send(FromOrchestra::Communication { msg: second }).await;

		assert_validate_seconded_candidate(
			&mut virtual_overseer,
			leaf_a_parent,
			&candidate,
			&pov,
			&pvd,
			&validation_code,
			expected_head_data,
			false,
		)
		.await;

		// `seconding_sanity_check`
		let hypothetical_candidate = HypotheticalCandidate::Complete {
			candidate_hash: candidate.hash(),
			receipt: Arc::new(candidate.clone()),
			persisted_validation_data: pvd.clone(),
		};
		let expected_request_a = HypotheticalMembershipRequest {
			candidates: vec![hypothetical_candidate.clone()],
			fragment_chain_relay_parent: Some(leaf_a_hash),
		};
		let expected_response_a =
			make_hypothetical_membership_response(hypothetical_candidate.clone(), leaf_a_hash);
		let expected_request_b = HypotheticalMembershipRequest {
			candidates: vec![hypothetical_candidate.clone()],
			fragment_chain_relay_parent: Some(leaf_b_hash),
		};
		let expected_response_b = vec![(hypothetical_candidate.clone(), vec![])];
		assert_hypothetical_membership_requests(
			&mut virtual_overseer,
			vec![
				(expected_request_a, expected_response_a),
				(expected_request_b, expected_response_b),
			],
		)
		.await;
		// Prospective parachains are notified.
		assert_matches!(
			virtual_overseer.recv().await,
			AllMessages::ProspectiveParachains(
				ProspectiveParachainsMessage::IntroduceSecondedCandidate(
					req,
					tx,
				),
			) if
				req.candidate_receipt == candidate
				&& req.candidate_para == para_id
				&& pvd == req.persisted_validation_data => {
				tx.send(true).unwrap();
			}
		);

		assert_matches!(
			virtual_overseer.recv().await,
			AllMessages::StatementDistribution(
				StatementDistributionMessage::Share(
					parent_hash,
					_signed_statement,
				)
			) if parent_hash == leaf_a_parent => {}
		);

		assert_matches!(
			virtual_overseer.recv().await,
			AllMessages::CollatorProtocol(CollatorProtocolMessage::Seconded(hash, statement)) => {
				assert_eq!(leaf_a_parent, hash);
				assert_matches!(statement.payload(), Statement::Seconded(_));
			}
		);

		virtual_overseer
	});
}

// Test that a seconded candidate which is not approved by prospective parachains
// subsystem doesn't change the view.
#[test]
fn prospective_parachains_reject_candidate() {
	let test_state = TestState::default();
	test_harness(test_state.keystore.clone(), |mut virtual_overseer| async move {
		// Candidate is seconded in a parent of the activated `leaf_a`.
		const LEAF_A_BLOCK_NUMBER: BlockNumber = 100;
		const LEAF_A_ANCESTRY_LEN: BlockNumber = 3;
		let para_id = test_state.chain_ids[0];

		let leaf_a_hash = Hash::from_low_u64_be(130);
		let leaf_a_parent = get_parent_hash(leaf_a_hash);
		let activated = new_leaf(leaf_a_hash, LEAF_A_BLOCK_NUMBER);
		let min_relay_parents = vec![(para_id, LEAF_A_BLOCK_NUMBER - LEAF_A_ANCESTRY_LEN)];
		let test_leaf_a = TestLeaf { activated, min_relay_parents };

		activate_leaf(&mut virtual_overseer, test_leaf_a, &test_state).await;

		let pov = PoV { block_data: BlockData(vec![42, 43, 44]) };
		let pvd = dummy_pvd();
		let validation_code = ValidationCode(vec![1, 2, 3]);

		let expected_head_data = test_state.head_data.get(&para_id).unwrap();

		let pov_hash = pov.hash();
		let candidate = TestCandidateBuilder {
			para_id,
			relay_parent: leaf_a_parent,
			pov_hash,
			head_data: expected_head_data.clone(),
			erasure_root: make_erasure_root(&test_state, pov.clone(), pvd.clone()),
			persisted_validation_data_hash: pvd.hash(),
			validation_code: validation_code.0.clone(),
		}
		.build();

		let second = CandidateBackingMessage::Second(
			leaf_a_hash,
			candidate.to_plain(),
			pvd.clone(),
			pov.clone(),
		);

		virtual_overseer.send(FromOrchestra::Communication { msg: second }).await;

		assert_validate_seconded_candidate(
			&mut virtual_overseer,
			leaf_a_parent,
			&candidate,
			&pov,
			&pvd,
			&validation_code,
			expected_head_data,
			false,
		)
		.await;

		// `seconding_sanity_check`
		let hypothetical_candidate = HypotheticalCandidate::Complete {
			candidate_hash: candidate.hash(),
			receipt: Arc::new(candidate.clone()),
			persisted_validation_data: pvd.clone(),
		};
		let expected_request_a = vec![(
			HypotheticalMembershipRequest {
				candidates: vec![hypothetical_candidate.clone()],
				fragment_chain_relay_parent: Some(leaf_a_hash),
			},
			make_hypothetical_membership_response(hypothetical_candidate, leaf_a_hash),
		)];
		assert_hypothetical_membership_requests(&mut virtual_overseer, expected_request_a.clone())
			.await;

		// Prospective parachains are notified.
		assert_matches!(
			virtual_overseer.recv().await,
			AllMessages::ProspectiveParachains(
				ProspectiveParachainsMessage::IntroduceSecondedCandidate(
					req,
					tx,
				),
			) if
				req.candidate_receipt == candidate
				&& req.candidate_para == para_id
				&& pvd == req.persisted_validation_data => {
				// Reject it.
				tx.send(false).unwrap();
			}
		);

		assert_matches!(
			virtual_overseer.recv().await,
			AllMessages::CollatorProtocol(CollatorProtocolMessage::Invalid(
				relay_parent,
				candidate_receipt,
			)) if candidate_receipt.descriptor == candidate.descriptor &&
				candidate_receipt.commitments_hash == candidate.commitments.hash() &&
				relay_parent == leaf_a_parent
		);

		// Try seconding the same candidate.

		let second = CandidateBackingMessage::Second(
			leaf_a_hash,
			candidate.to_plain(),
			pvd.clone(),
			pov.clone(),
		);

		virtual_overseer.send(FromOrchestra::Communication { msg: second }).await;

		assert_validate_seconded_candidate(
			&mut virtual_overseer,
			leaf_a_parent,
			&candidate,
			&pov,
			&pvd,
			&validation_code,
			expected_head_data,
			false,
		)
		.await;

		// `seconding_sanity_check`
		assert_hypothetical_membership_requests(&mut virtual_overseer, expected_request_a).await;
		// Prospective parachains are notified.
		assert_matches!(
			virtual_overseer.recv().await,
			AllMessages::ProspectiveParachains(
				ProspectiveParachainsMessage::IntroduceSecondedCandidate(
					req,
					tx,
				),
			) if
				req.candidate_receipt == candidate
				&& req.candidate_para == para_id
				&& pvd == req.persisted_validation_data => {
				tx.send(true).unwrap();
			}
		);

		assert_matches!(
			virtual_overseer.recv().await,
			AllMessages::StatementDistribution(
				StatementDistributionMessage::Share(
					parent_hash,
					_signed_statement,
				)
			) if parent_hash == leaf_a_parent => {}
		);

		assert_matches!(
			virtual_overseer.recv().await,
			AllMessages::CollatorProtocol(CollatorProtocolMessage::Seconded(hash, statement)) => {
				assert_eq!(leaf_a_parent, hash);
				assert_matches!(statement.payload(), Statement::Seconded(_));
			}
		);

		virtual_overseer
	});
}

// Test that a validator can second multiple candidates per single relay parent.
#[test]
fn second_multiple_candidates_per_relay_parent() {
	let test_state = TestState::default();
	test_harness(test_state.keystore.clone(), |mut virtual_overseer| async move {
		// Candidate `a` is seconded in a parent of the activated `leaf`.
		const LEAF_BLOCK_NUMBER: BlockNumber = 100;
		const LEAF_ANCESTRY_LEN: BlockNumber = 3;
		let para_id = test_state.chain_ids[0];

		let leaf_hash = Hash::from_low_u64_be(130);
		let leaf_parent = get_parent_hash(leaf_hash);
		let leaf_grandparent = get_parent_hash(leaf_parent);
		let activated = new_leaf(leaf_hash, LEAF_BLOCK_NUMBER);
		let min_relay_parents = vec![(para_id, LEAF_BLOCK_NUMBER - LEAF_ANCESTRY_LEN)];
		let test_leaf_a = TestLeaf { activated, min_relay_parents };

		activate_leaf(&mut virtual_overseer, test_leaf_a, &test_state).await;

		let pov = PoV { block_data: BlockData(vec![42, 43, 44]) };
		let pvd = dummy_pvd();
		let validation_code = ValidationCode(vec![1, 2, 3]);

		let expected_head_data = test_state.head_data.get(&para_id).unwrap();

		let pov_hash = pov.hash();
		let candidate_a = TestCandidateBuilder {
			para_id,
			relay_parent: leaf_parent,
			pov_hash,
			head_data: expected_head_data.clone(),
			erasure_root: make_erasure_root(&test_state, pov.clone(), pvd.clone()),
			persisted_validation_data_hash: pvd.hash(),
			validation_code: validation_code.0.clone(),
		};
		let mut candidate_b = candidate_a.clone();
		candidate_b.relay_parent = leaf_grandparent;

		let candidate_a = candidate_a.build();
		let candidate_b = candidate_b.build();

		for candidate in &[candidate_a, candidate_b] {
			let second = CandidateBackingMessage::Second(
				leaf_hash,
				candidate.to_plain(),
				pvd.clone(),
				pov.clone(),
			);

			virtual_overseer.send(FromOrchestra::Communication { msg: second }).await;

			assert_validate_seconded_candidate(
				&mut virtual_overseer,
				candidate.descriptor.relay_parent(),
				&candidate,
				&pov,
				&pvd,
				&validation_code,
				expected_head_data,
				false,
			)
			.await;

			// `seconding_sanity_check`
			let hypothetical_candidate = HypotheticalCandidate::Complete {
				candidate_hash: candidate.hash(),
				receipt: Arc::new(candidate.clone()),
				persisted_validation_data: pvd.clone(),
			};
			let expected_request_a = vec![(
				HypotheticalMembershipRequest {
					candidates: vec![hypothetical_candidate.clone()],
					fragment_chain_relay_parent: Some(leaf_hash),
				},
				make_hypothetical_membership_response(hypothetical_candidate, leaf_hash),
			)];
			assert_hypothetical_membership_requests(
				&mut virtual_overseer,
				expected_request_a.clone(),
			)
			.await;

			// Prospective parachains are notified.
			assert_matches!(
				virtual_overseer.recv().await,
				AllMessages::ProspectiveParachains(
					ProspectiveParachainsMessage::IntroduceSecondedCandidate(
						req,
						tx,
					),
				) if
					&req.candidate_receipt == candidate
					&& req.candidate_para == para_id
					&& pvd == req.persisted_validation_data
				=> {
					tx.send(true).unwrap();
				}
			);

			assert_matches!(
				virtual_overseer.recv().await,
				AllMessages::StatementDistribution(
					StatementDistributionMessage::Share(
						parent_hash,
						_signed_statement,
					)
				) if parent_hash == candidate.descriptor.relay_parent() => {}
			);

			assert_matches!(
				virtual_overseer.recv().await,
				AllMessages::CollatorProtocol(CollatorProtocolMessage::Seconded(hash, statement)) => {
					assert_eq!(candidate.descriptor.relay_parent(), hash);
					assert_matches!(statement.payload(), Statement::Seconded(_));
				}
			);
		}

		virtual_overseer
	});
}

// Test that the candidate reaches quorum successfully.
#[test]
fn backing_works() {
	let test_state = TestState::default();
	test_harness(test_state.keystore.clone(), |mut virtual_overseer| async move {
		// Candidate `a` is seconded in a parent of the activated `leaf`.
		const LEAF_BLOCK_NUMBER: BlockNumber = 100;
		const LEAF_ANCESTRY_LEN: BlockNumber = 3;
		let para_id = test_state.chain_ids[0];

		let leaf_hash = Hash::from_low_u64_be(130);
		let leaf_parent = get_parent_hash(leaf_hash);
		let activated = new_leaf(leaf_hash, LEAF_BLOCK_NUMBER);
		let min_relay_parents = vec![(para_id, LEAF_BLOCK_NUMBER - LEAF_ANCESTRY_LEN)];
		let test_leaf_a = TestLeaf { activated, min_relay_parents };

		activate_leaf(&mut virtual_overseer, test_leaf_a, &test_state).await;

		let pov = PoV { block_data: BlockData(vec![42, 43, 44]) };
		let pvd = dummy_pvd();
		let validation_code = ValidationCode(vec![1, 2, 3]);

		let expected_head_data = test_state.head_data.get(&para_id).unwrap();

		let pov_hash = pov.hash();

		let candidate_a = TestCandidateBuilder {
			para_id,
			relay_parent: leaf_parent,
			pov_hash,
			head_data: expected_head_data.clone(),
			erasure_root: make_erasure_root(&test_state, pov.clone(), pvd.clone()),
			validation_code: validation_code.0.clone(),
			persisted_validation_data_hash: pvd.hash(),
		}
		.build();

		let candidate_a_hash = candidate_a.hash();

		let public1 = Keystore::sr25519_generate_new(
			&*test_state.keystore,
			ValidatorId::ID,
			Some(&test_state.validators[5].to_seed()),
		)
		.expect("Insert key into keystore");
		let public2 = Keystore::sr25519_generate_new(
			&*test_state.keystore,
			ValidatorId::ID,
			Some(&test_state.validators[2].to_seed()),
		)
		.expect("Insert key into keystore");

		// Signing context should have a parent hash candidate is based on.
		let signing_context =
			SigningContext { parent_hash: leaf_parent, session_index: test_state.session() };
		let signed_a = SignedFullStatementWithPVD::sign(
			&test_state.keystore,
			StatementWithPVD::Seconded(candidate_a.clone(), pvd.clone()),
			&signing_context,
			ValidatorIndex(2),
			&public2.into(),
		)
		.ok()
		.flatten()
		.expect("should be signed");

		let signed_b = SignedFullStatementWithPVD::sign(
			&test_state.keystore,
			StatementWithPVD::Valid(candidate_a_hash),
			&signing_context,
			ValidatorIndex(5),
			&public1.into(),
		)
		.ok()
		.flatten()
		.expect("should be signed");

		let statement = CandidateBackingMessage::Statement(leaf_parent, signed_a.clone());

		virtual_overseer.send(FromOrchestra::Communication { msg: statement }).await;

		// Prospective parachains are notified about candidate seconded first.
		assert_matches!(
			virtual_overseer.recv().await,
			AllMessages::ProspectiveParachains(
				ProspectiveParachainsMessage::IntroduceSecondedCandidate(
					req,
					tx,
				),
			) if
				req.candidate_receipt == candidate_a
				&& req.candidate_para == para_id
				&& pvd == req.persisted_validation_data => {
				tx.send(true).unwrap();
			}
		);

		assert_validate_seconded_candidate(
			&mut virtual_overseer,
			candidate_a.descriptor.relay_parent(),
			&candidate_a,
			&pov,
			&pvd,
			&validation_code,
			expected_head_data,
			true,
		)
		.await;

		assert_matches!(
			virtual_overseer.recv().await,
			AllMessages::StatementDistribution(
				StatementDistributionMessage::Share(hash, _stmt)
			) => {
				assert_eq!(leaf_parent, hash);
			}
		);

		// Prospective parachains and collator protocol are notified about candidate backed.
		assert_matches!(
			virtual_overseer.recv().await,
			AllMessages::ProspectiveParachains(
				ProspectiveParachainsMessage::CandidateBacked(
					candidate_para_id, candidate_hash
				),
			) if candidate_a_hash == candidate_hash && candidate_para_id == para_id
		);
		assert_matches!(
			virtual_overseer.recv().await,
			AllMessages::StatementDistribution(StatementDistributionMessage::Backed (
				candidate_hash
			)) if candidate_a_hash == candidate_hash
		);

		let statement = CandidateBackingMessage::Statement(leaf_parent, signed_b.clone());

		virtual_overseer.send(FromOrchestra::Communication { msg: statement }).await;

		virtual_overseer
	});
}

// Tests that validators start work on consecutive prospective parachain blocks.
#[test]
fn concurrent_dependent_candidates() {
	let test_state = TestState::default();
	test_harness(test_state.keystore.clone(), |mut virtual_overseer| async move {
		// Candidate `a` is seconded in a grandparent of the activated `leaf`,
		// candidate `b` -- in parent.
		const LEAF_BLOCK_NUMBER: BlockNumber = 100;
		const LEAF_ANCESTRY_LEN: BlockNumber = 3;
		let para_id = test_state.chain_ids[0];

		let leaf_hash = Hash::from_low_u64_be(130);
		let leaf_parent = get_parent_hash(leaf_hash);
		let leaf_grandparent = get_parent_hash(leaf_parent);
		let activated = new_leaf(leaf_hash, LEAF_BLOCK_NUMBER);
		let min_relay_parents = vec![(para_id, LEAF_BLOCK_NUMBER - LEAF_ANCESTRY_LEN)];
		let test_leaf_a = TestLeaf { activated, min_relay_parents };

		activate_leaf(&mut virtual_overseer, test_leaf_a, &test_state).await;

		let head_data = &[
			HeadData(vec![10, 20, 30]), // Before `a`.
			HeadData(vec![11, 21, 31]), // After `a`.
			HeadData(vec![12, 22]),     // After `b`.
		];

		let pov_a = PoV { block_data: BlockData(vec![42, 43, 44]) };
		let pvd_a = PersistedValidationData {
			parent_head: head_data[0].clone(),
			relay_parent_number: LEAF_BLOCK_NUMBER - 2,
			relay_parent_storage_root: Hash::zero(),
			max_pov_size: 1024,
		};

		let pov_b = PoV { block_data: BlockData(vec![22, 14, 100]) };
		let pvd_b = PersistedValidationData {
			parent_head: head_data[1].clone(),
			relay_parent_number: LEAF_BLOCK_NUMBER - 1,
			relay_parent_storage_root: Hash::zero(),
			max_pov_size: 1024,
		};
		let validation_code = ValidationCode(vec![1, 2, 3]);

		let candidate_a = TestCandidateBuilder {
			para_id,
			relay_parent: leaf_grandparent,
			pov_hash: pov_a.hash(),
			head_data: head_data[1].clone(),
			erasure_root: make_erasure_root(&test_state, pov_a.clone(), pvd_a.clone()),
			persisted_validation_data_hash: pvd_a.hash(),
			validation_code: validation_code.0.clone(),
		}
		.build();
		let candidate_b = TestCandidateBuilder {
			para_id,
			relay_parent: leaf_parent,
			pov_hash: pov_b.hash(),
			head_data: head_data[2].clone(),
			erasure_root: make_erasure_root(&test_state, pov_b.clone(), pvd_b.clone()),
			persisted_validation_data_hash: pvd_b.hash(),
			validation_code: validation_code.0.clone(),
		}
		.build();
		let candidate_a_hash = candidate_a.hash();
		let candidate_b_hash = candidate_b.hash();

		let public1 = Keystore::sr25519_generate_new(
			&*test_state.keystore,
			ValidatorId::ID,
			Some(&test_state.validators[5].to_seed()),
		)
		.expect("Insert key into keystore");
		let public2 = Keystore::sr25519_generate_new(
			&*test_state.keystore,
			ValidatorId::ID,
			Some(&test_state.validators[2].to_seed()),
		)
		.expect("Insert key into keystore");

		// Signing context should have a parent hash candidate is based on.
		let signing_context =
			SigningContext { parent_hash: leaf_grandparent, session_index: test_state.session() };
		let signed_a = SignedFullStatementWithPVD::sign(
			&test_state.keystore,
			StatementWithPVD::Seconded(candidate_a.clone(), pvd_a.clone()),
			&signing_context,
			ValidatorIndex(2),
			&public2.into(),
		)
		.ok()
		.flatten()
		.expect("should be signed");

		let signing_context =
			SigningContext { parent_hash: leaf_parent, session_index: test_state.session() };
		let signed_b = SignedFullStatementWithPVD::sign(
			&test_state.keystore,
			StatementWithPVD::Seconded(candidate_b.clone(), pvd_b.clone()),
			&signing_context,
			ValidatorIndex(5),
			&public1.into(),
		)
		.ok()
		.flatten()
		.expect("should be signed");

		let statement_a = CandidateBackingMessage::Statement(leaf_grandparent, signed_a.clone());
		let statement_b = CandidateBackingMessage::Statement(leaf_parent, signed_b.clone());

		virtual_overseer.send(FromOrchestra::Communication { msg: statement_a }).await;

		// At this point the subsystem waits for response, the previous message is received,
		// send a second one without blocking.
		let _ = virtual_overseer
			.tx
			.start_send_unpin(FromOrchestra::Communication { msg: statement_b });

		let mut valid_statements = HashSet::new();
		let mut backed_statements = HashSet::new();

		loop {
			let msg = virtual_overseer
				.recv()
				.timeout(std::time::Duration::from_secs(1))
				.await
				.expect("overseer recv timed out");

			// Order is not guaranteed since we have 2 statements being handled concurrently.
			match msg {
				AllMessages::ProspectiveParachains(
					ProspectiveParachainsMessage::IntroduceSecondedCandidate(_, tx),
				) => {
					tx.send(true).unwrap();
				},
				AllMessages::RuntimeApi(RuntimeApiMessage::Request(
					_,
					RuntimeApiRequest::ValidationCodeByHash(_, tx),
				)) => {
					tx.send(Ok(Some(validation_code.clone()))).unwrap();
				},
				AllMessages::AvailabilityDistribution(
					AvailabilityDistributionMessage::FetchPoV { candidate_hash, tx, .. },
				) => {
					let pov = if candidate_hash == candidate_a_hash {
						&pov_a
					} else if candidate_hash == candidate_b_hash {
						&pov_b
					} else {
						panic!("unknown candidate hash")
					};
					tx.send(pov.clone()).unwrap();
				},
				AllMessages::CandidateValidation(
					CandidateValidationMessage::ValidateFromExhaustive {
						candidate_receipt,
						response_sender,
						..
					},
				) => {
					let candidate_hash = candidate_receipt.hash();
					let (head_data, pvd) = if candidate_hash == candidate_a_hash {
						(&head_data[1], &pvd_a)
					} else if candidate_hash == candidate_b_hash {
						(&head_data[2], &pvd_b)
					} else {
						panic!("unknown candidate hash")
					};
					response_sender
						.send(Ok(ValidationResult::Valid(
							CandidateCommitments {
								head_data: head_data.clone(),
								horizontal_messages: Default::default(),
								upward_messages: Default::default(),
								new_validation_code: None,
								processed_downward_messages: 0,
								hrmp_watermark: 0,
							},
							pvd.clone(),
						)))
						.unwrap();
				},
				AllMessages::AvailabilityStore(AvailabilityStoreMessage::StoreAvailableData {
					tx,
					..
				}) => {
					tx.send(Ok(())).unwrap();
				},
				AllMessages::ProspectiveParachains(
					ProspectiveParachainsMessage::CandidateBacked(..),
				) => {},
				AllMessages::StatementDistribution(StatementDistributionMessage::Share(
					_,
					statement,
				)) => {
					assert_eq!(statement.validator_index(), ValidatorIndex(0));
					let payload = statement.payload();
					assert_matches!(
						payload.clone(),
						StatementWithPVD::Valid(hash)
							if hash == candidate_a_hash || hash == candidate_b_hash =>
						{
							assert!(valid_statements.insert(hash));
						}
					);
				},
				AllMessages::StatementDistribution(StatementDistributionMessage::Backed(hash)) => {
					// Ensure that `Share` was received first for the candidate.
					assert!(valid_statements.contains(&hash));
					backed_statements.insert(hash);

					if backed_statements.len() == 2 {
						break
					}
				},
				AllMessages::RuntimeApi(RuntimeApiMessage::Request(
					_,
					RuntimeApiRequest::SessionIndexForChild(tx),
				)) => {
					tx.send(Ok(1u32.into())).unwrap();
				},
				AllMessages::RuntimeApi(RuntimeApiMessage::Request(
					_,
					RuntimeApiRequest::SessionExecutorParams(sess_idx, tx),
				)) => {
					assert_eq!(sess_idx, 1);
					tx.send(Ok(Some(ExecutorParams::default()))).unwrap();
				},
				AllMessages::RuntimeApi(RuntimeApiMessage::Request(
					_parent,
					RuntimeApiRequest::ValidatorGroups(tx),
				)) => {
					tx.send(Ok(test_state.validator_groups.clone())).unwrap();
				},
				AllMessages::RuntimeApi(RuntimeApiMessage::Request(
					_,
					RuntimeApiRequest::NodeFeatures(sess_idx, tx),
				)) => {
					assert_eq!(sess_idx, 1);
					tx.send(Ok(NodeFeatures::EMPTY)).unwrap();
				},
				AllMessages::RuntimeApi(RuntimeApiMessage::Request(
					_parent,
					RuntimeApiRequest::AvailabilityCores(tx),
				)) => {
					tx.send(Ok(test_state.availability_cores.clone())).unwrap();
				},
				_ => panic!("unexpected message received from overseer: {:?}", msg),
			}
		}

		assert!(valid_statements.contains(&candidate_a_hash));
		assert!(valid_statements.contains(&candidate_b_hash));
		assert!(backed_statements.contains(&candidate_a_hash));
		assert!(backed_statements.contains(&candidate_b_hash));

		virtual_overseer
	});
}

// Test that multiple candidates from different paras can occupy the same depth
// in a given relay parent.
#[test]
fn seconding_sanity_check_occupy_same_depth() {
	let test_state = TestState::default();
	test_harness(test_state.keystore.clone(), |mut virtual_overseer| async move {
		// Candidate `a` is seconded in a parent of the activated `leaf`.
		const LEAF_BLOCK_NUMBER: BlockNumber = 100;
		const LEAF_ANCESTRY_LEN: BlockNumber = 3;

		let para_id_a = test_state.chain_ids[0];
		let para_id_b = test_state.chain_ids[1];

		let leaf_hash = Hash::from_low_u64_be(130);
		let leaf_parent = get_parent_hash(leaf_hash);

		let activated = new_leaf(leaf_hash, LEAF_BLOCK_NUMBER);
		let min_block_number = LEAF_BLOCK_NUMBER - LEAF_ANCESTRY_LEN;
		let min_relay_parents = vec![(para_id_a, min_block_number), (para_id_b, min_block_number)];
		let test_leaf_a = TestLeaf { activated, min_relay_parents };

		activate_leaf(&mut virtual_overseer, test_leaf_a, &test_state).await;

		let pov = PoV { block_data: BlockData(vec![42, 43, 44]) };
		let pvd = dummy_pvd();
		let validation_code = ValidationCode(vec![1, 2, 3]);

		let expected_head_data_a = test_state.head_data.get(&para_id_a).unwrap();
		let expected_head_data_b = test_state.head_data.get(&para_id_b).unwrap();

		let pov_hash = pov.hash();
		let candidate_a = TestCandidateBuilder {
			para_id: para_id_a,
			relay_parent: leaf_parent,
			pov_hash,
			head_data: expected_head_data_a.clone(),
			erasure_root: make_erasure_root(&test_state, pov.clone(), pvd.clone()),
			persisted_validation_data_hash: pvd.hash(),
			validation_code: validation_code.0.clone(),
		};

		let mut candidate_b = candidate_a.clone();
		candidate_b.para_id = para_id_b;
		candidate_b.head_data = expected_head_data_b.clone();
		// A rotation happens, test validator is assigned to second para here.
		candidate_b.relay_parent = leaf_hash;

		let candidate_a = (candidate_a.build(), expected_head_data_a, para_id_a);
		let candidate_b = (candidate_b.build(), expected_head_data_b, para_id_b);

		for candidate in &[candidate_a, candidate_b] {
			let (candidate, expected_head_data, para_id) = candidate;
			let second = CandidateBackingMessage::Second(
				leaf_hash,
				candidate.to_plain(),
				pvd.clone(),
				pov.clone(),
			);

			virtual_overseer.send(FromOrchestra::Communication { msg: second }).await;

			assert_validate_seconded_candidate(
				&mut virtual_overseer,
				candidate.descriptor.relay_parent(),
				&candidate,
				&pov,
				&pvd,
				&validation_code,
				expected_head_data,
				false,
			)
			.await;

			// `seconding_sanity_check`
			let hypothetical_candidate = HypotheticalCandidate::Complete {
				candidate_hash: candidate.hash(),
				receipt: Arc::new(candidate.clone()),
				persisted_validation_data: pvd.clone(),
			};
			let expected_request_a = vec![(
				HypotheticalMembershipRequest {
					candidates: vec![hypothetical_candidate.clone()],
					fragment_chain_relay_parent: Some(leaf_hash),
				},
				// Send the same membership for both candidates.
				make_hypothetical_membership_response(hypothetical_candidate, leaf_hash),
			)];

			assert_hypothetical_membership_requests(
				&mut virtual_overseer,
				expected_request_a.clone(),
			)
			.await;

			// Prospective parachains are notified.
			assert_matches!(
				virtual_overseer.recv().await,
				AllMessages::ProspectiveParachains(
					ProspectiveParachainsMessage::IntroduceSecondedCandidate(
						req,
						tx,
					),
				) if
					&req.candidate_receipt == candidate
					&& &req.candidate_para == para_id
					&& pvd == req.persisted_validation_data
				=> {
					tx.send(true).unwrap();
				}
			);

			assert_matches!(
				virtual_overseer.recv().await,
				AllMessages::StatementDistribution(
					StatementDistributionMessage::Share(
						parent_hash,
						_signed_statement,
					)
				) if parent_hash == candidate.descriptor.relay_parent() => {}
			);

			assert_matches!(
				virtual_overseer.recv().await,
				AllMessages::CollatorProtocol(CollatorProtocolMessage::Seconded(hash, statement)) => {
					assert_eq!(candidate.descriptor.relay_parent(), hash);
					assert_matches!(statement.payload(), Statement::Seconded(_));
				}
			);
		}

		virtual_overseer
	});
}

// Test that the subsystem doesn't skip occupied cores assignments.
#[test]
fn occupied_core_assignment() {
	let mut test_state = TestState::default();
	test_harness(test_state.keystore.clone(), |mut virtual_overseer| async move {
		// Candidate is seconded in a parent of the activated `leaf_a`.
		const LEAF_A_BLOCK_NUMBER: BlockNumber = 100;
		const LEAF_A_ANCESTRY_LEN: BlockNumber = 3;
		let para_id = test_state.chain_ids[0];
		let previous_para_id = test_state.chain_ids[1];

		// Set the core state to occupied.
		let mut candidate_descriptor =
			polkadot_primitives_test_helpers::dummy_candidate_descriptor(Hash::zero());
		candidate_descriptor.para_id = previous_para_id;
		test_state.availability_cores[0] = CoreState::Occupied(OccupiedCore {
			group_responsible: Default::default(),
			next_up_on_available: Some(ScheduledCore { para_id, collator: None }),
			occupied_since: 100_u32,
			time_out_at: 200_u32,
			next_up_on_time_out: None,
			availability: Default::default(),
			candidate_descriptor: candidate_descriptor.into(),
			candidate_hash: Default::default(),
		});

		let leaf_a_hash = Hash::from_low_u64_be(130);
		let leaf_a_parent = get_parent_hash(leaf_a_hash);
		let activated = new_leaf(leaf_a_hash, LEAF_A_BLOCK_NUMBER);
		let min_relay_parents = vec![(para_id, LEAF_A_BLOCK_NUMBER - LEAF_A_ANCESTRY_LEN)];
		let test_leaf_a = TestLeaf { activated, min_relay_parents };

		activate_leaf(&mut virtual_overseer, test_leaf_a, &test_state).await;

		let pov = PoV { block_data: BlockData(vec![42, 43, 44]) };
		let pvd = dummy_pvd();
		let validation_code = ValidationCode(vec![1, 2, 3]);

		let expected_head_data = test_state.head_data.get(&para_id).unwrap();

		let pov_hash = pov.hash();
		let candidate = TestCandidateBuilder {
			para_id,
			relay_parent: leaf_a_parent,
			pov_hash,
			head_data: expected_head_data.clone(),
			erasure_root: make_erasure_root(&test_state, pov.clone(), pvd.clone()),
			persisted_validation_data_hash: pvd.hash(),
			validation_code: validation_code.0.clone(),
		}
		.build();

		let second = CandidateBackingMessage::Second(
			leaf_a_hash,
			candidate.to_plain(),
			pvd.clone(),
			pov.clone(),
		);

		virtual_overseer.send(FromOrchestra::Communication { msg: second }).await;

		assert_validate_seconded_candidate(
			&mut virtual_overseer,
			leaf_a_parent,
			&candidate,
			&pov,
			&pvd,
			&validation_code,
			expected_head_data,
			false,
		)
		.await;

		// `seconding_sanity_check`
		let hypothetical_candidate = HypotheticalCandidate::Complete {
			candidate_hash: candidate.hash(),
			receipt: Arc::new(candidate.clone()),
			persisted_validation_data: pvd.clone(),
		};
		let expected_request = vec![(
			HypotheticalMembershipRequest {
				candidates: vec![hypothetical_candidate.clone()],
				fragment_chain_relay_parent: Some(leaf_a_hash),
			},
			make_hypothetical_membership_response(hypothetical_candidate, leaf_a_hash),
		)];
		assert_hypothetical_membership_requests(&mut virtual_overseer, expected_request).await;
		// Prospective parachains are notified.
		assert_matches!(
			virtual_overseer.recv().await,
			AllMessages::ProspectiveParachains(
				ProspectiveParachainsMessage::IntroduceSecondedCandidate(
					req,
					tx,
				),
			) if
				req.candidate_receipt == candidate
				&& req.candidate_para == para_id
				&& pvd == req.persisted_validation_data
			=> {
				tx.send(true).unwrap();
			}
		);

		assert_matches!(
			virtual_overseer.recv().await,
			AllMessages::StatementDistribution(
				StatementDistributionMessage::Share(
					parent_hash,
					_signed_statement,
				)
			) if parent_hash == leaf_a_parent => {}
		);

		assert_matches!(
			virtual_overseer.recv().await,
			AllMessages::CollatorProtocol(CollatorProtocolMessage::Seconded(hash, statement)) => {
				assert_eq!(leaf_a_parent, hash);
				assert_matches!(statement.payload(), Statement::Seconded(_));
			}
		);

		virtual_overseer
	});
}<|MERGE_RESOLUTION|>--- conflicted
+++ resolved
@@ -275,13 +275,8 @@
 		}) if &validation_data == assert_pvd &&
 			&validation_code == assert_validation_code &&
 			&*pov == assert_pov &&
-<<<<<<< HEAD
-			candidate_receipt.descriptor == candidate.descriptor &&
-			exec_kind == PvfExecKind::Backing &&
-=======
-			&candidate_receipt.descriptor == candidate.descriptor() &&
+			&candidate_receipt.descriptor == candidate.descriptor &&
 			exec_kind == PvfExecKind::BackingSystemParas &&
->>>>>>> a2c75758
 			candidate.commitments.hash() == candidate_receipt.commitments_hash =>
 		{
 			response_sender.send(Ok(ValidationResult::Valid(
