--- conflicted
+++ resolved
@@ -30,11 +30,7 @@
 
   [parachains.collator]
   name = "collator01"
-<<<<<<< HEAD
-  image = "{{COL_IMAGE}}"
-=======
   image = "{{CUMULUS_IMAGE}}"
->>>>>>> bf90cb0b
   command = "polkadot-parachain"
 
   [[parachains.collator.env]]
