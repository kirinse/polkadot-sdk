--- conflicted
+++ resolved
@@ -26,11 +26,7 @@
 serde = { features = ["derive"], workspace = true, default-features = true }
 thiserror = { workspace = true }
 tokio-stream = "0.1.14"
-<<<<<<< HEAD
-tokio = { version = "1.32.0", features = ["time", "macros"] }
-=======
 tokio = { version = "1.32.0", features = ["macros", "time"] }
->>>>>>> 093ff269
 prometheus-endpoint = { package = "substrate-prometheus-endpoint", path = "../../utils/prometheus" }
 sc-client-api = { path = "../api" }
 sc-transaction-pool-api = { path = "api" }
