// This file is part of Substrate.

// Copyright (C) Parity Technologies (UK) Ltd.
// SPDX-License-Identifier: GPL-3.0-or-later WITH Classpath-exception-2.0

// This program is free software: you can redistribute it and/or modify
// it under the terms of the GNU General Public License as published by
// the Free Software Foundation, either version 3 of the License, or
// (at your option) any later version.

// This program is distributed in the hope that it will be useful,
// but WITHOUT ANY WARRANTY; without even the implied warranty of
// MERCHANTABILITY or FITNESS FOR A PARTICULAR PURPOSE. See the
// GNU General Public License for more details.

// You should have received a copy of the GNU General Public License
// along with this program. If not, see <https://www.gnu.org/licenses/>.

//! Transaction memory pool, container for watched and unwatched transactions.
//! Acts as a buffer which collect transactions before importing them to the views. Following are
//! the crucial use cases when it is needed:
//! - empty pool (no views yet)
//! - potential races between creation of view and submitting transaction (w/o intermediary buffer
//!   some transactions
//! could be lost)
//! - on some forks transaction can be invalid (view does not contain it), on other for tx can be
//!   valid.

use crate::{graph, log_xt_debug, LOG_TARGET};
use itertools::Itertools;
use parking_lot::RwLock;
use sp_runtime::transaction_validity::InvalidTransaction;
use std::{
	collections::HashMap,
	sync::{atomic, atomic::AtomicU64, Arc},
};

use crate::graph::ExtrinsicHash;
use futures::FutureExt;
use sc_transaction_pool_api::TransactionSource;
use sp_runtime::traits::Block as BlockT;
use std::time::Instant;

use super::multi_view_listener::MultiViewListener;
use sp_blockchain::HashAndNumber;
use sp_runtime::transaction_validity::TransactionValidityError;

/// Represents the transaction in the intermediary buffer.
#[derive(Debug)]
struct TxInMemPool<Block>
where
	Block: BlockT,
{
	//todo: add listener? for updating view with invalid transaction?
	/// is transaction watched
	watched: bool,
	//todo: Arc?
	/// transaction actual body
	tx: Block::Extrinsic,
	/// transaction source
	source: TransactionSource,
	/// when transaction was revalidated, used to periodically revalidate mem pool buffer.
	validated_at: AtomicU64,
}

impl<Block: BlockT> TxInMemPool<Block> {
	fn is_watched(&self) -> bool {
		self.watched
	}

	fn unwatched(tx: Block::Extrinsic) -> Self {
		Self {
			watched: false,
			tx,
			source: TransactionSource::External,
			validated_at: AtomicU64::new(0),
		}
	}

	fn watched(tx: Block::Extrinsic) -> Self {
		Self {
			watched: true,
			tx,
			source: TransactionSource::External,
			validated_at: AtomicU64::new(0),
		}
	}
}

/// Intermediary transaction buffer.
///
/// Keeps all the transaction which are potentially valid. Transactions that were finalized or
/// transaction that are invalid at finalized blocks are removed.
pub(super) struct TxMemPool<ChainApi, Block>
where
	Block: BlockT,
	ChainApi: graph::ChainApi<Block = Block> + 'static,
{
	api: Arc<ChainApi>,
	//could be removed after removing watched field (and adding listener into tx)
	listener: Arc<MultiViewListener<ChainApi>>,
	xts2: RwLock<HashMap<graph::ExtrinsicHash<ChainApi>, Arc<TxInMemPool<Block>>>>,
}

// Clumsy implementation - some improvements shall be done in the following code, use of Arc,
// redundant clones, naming..., etc...
impl<ChainApi, Block> TxMemPool<ChainApi, Block>
where
	Block: BlockT,
	ChainApi: graph::ChainApi<Block = Block> + 'static,
	<Block as BlockT>::Hash: Unpin,
{
	pub(super) fn new(api: Arc<ChainApi>, listener: Arc<MultiViewListener<ChainApi>>) -> Self {
		Self { api, listener, xts2: Default::default() }
	}

	pub(super) fn watched_xts(&self) -> impl Iterator<Item = Block::Extrinsic> {
		self.xts2
			.read()
			.values()
			.filter_map(|x| x.is_watched().then(|| x.tx.clone()))
			.collect::<Vec<_>>()
			.into_iter()
	}

	pub(super) fn len(&self) -> (usize, usize) {
		let xts2 = self.xts2.read();
		let watched_count = xts2.values().filter(|x| x.is_watched()).count();
		(xts2.len() - watched_count, watched_count)
	}

	pub(super) fn push_unwatched(&self, xt: Block::Extrinsic) {
		let hash = self.api.hash_and_length(&xt).0;
		let unwatched = Arc::from(TxInMemPool::unwatched(xt));
		self.xts2.write().entry(hash).or_insert(unwatched);
	}

	pub(super) fn extend_unwatched(&self, xts: Vec<Block::Extrinsic>) {
		let mut xts2 = self.xts2.write();
		xts.into_iter().for_each(|xt| {
			let hash = self.api.hash_and_length(&xt).0;
			let unwatched = Arc::from(TxInMemPool::unwatched(xt));
			xts2.entry(hash).or_insert(unwatched);
		});
	}

	pub(super) fn push_watched(&self, xt: Block::Extrinsic) {
		let hash = self.api.hash_and_length(&xt).0;
		let watched = Arc::from(TxInMemPool::watched(xt));
		self.xts2.write().entry(hash).or_insert(watched);
	}

	pub(super) fn clone_unwatched(&self) -> Vec<Block::Extrinsic> {
		self.xts2
			.read()
			.values()
			.filter_map(|x| (!x.is_watched()).then(|| x.tx.clone()))
			.collect::<Vec<_>>()
	}

	pub(super) fn remove_watched(&self, xt: &Block::Extrinsic) {
		self.xts2.write().retain(|_, t| t.tx != *xt);
	}

	//returns vec of invalid hashes
	async fn validate_array(&self, finalized_block: HashAndNumber<Block>) -> Vec<Block::Hash> {
		log::debug!(target: LOG_TARGET, "validate_array at:{:?} {}", finalized_block, line!());
<<<<<<< HEAD
		let count = self.xts2.read().len();
=======
>>>>>>> 0ba4d1da
		let start = Instant::now();

		let (count, input) = {
			let xts2 = self.xts2.read();

			(
				xts2.len(),
				xts2.clone()
					.into_iter()
					.sorted_by(|a, b| {
						Ord::cmp(
							&a.1.validated_at.load(atomic::Ordering::Relaxed),
							&b.1.validated_at.load(atomic::Ordering::Relaxed),
						)
					})
					//todo: add const
					//todo: add threshold (min revalidated, but older than e.g. 10 blocks)
					//threshold ~~> finality period?
					//count ~~> 25% of block?
					.filter(|xt| {
						let finalized_block_number = finalized_block.number.into().as_u64();
						xt.1.validated_at.load(atomic::Ordering::Relaxed) + 10 <
							finalized_block_number
					})
					.take(1000),
			)
		};

		log::debug!(target: LOG_TARGET, "validate_array {}", line!());
		let futs = input.into_iter().map(|(xt_hash, xt)| {
			self.api
				.validate_transaction(finalized_block.hash, xt.source, xt.tx.clone())
				.map(move |validation_result| (xt_hash, xt, validation_result))
		});
		let validation_results = futures::future::join_all(futs).await;
		log::debug!(target: LOG_TARGET, "validate_array {}", line!());

		let duration = start.elapsed();

		let (invalid_hashes, _): (Vec<_>, Vec<_>) =
			validation_results.into_iter().partition(|(xt_hash, _, validation_result)| {
				match validation_result {
					Ok(Ok(_)) |
					Ok(Err(TransactionValidityError::Invalid(InvalidTransaction::Future))) => false,
					Err(_) |
					Ok(Err(TransactionValidityError::Unknown(_))) |
					Ok(Err(TransactionValidityError::Invalid(_))) => {
						log::debug!(
							target: LOG_TARGET,
							"[{:?}]: Purging: invalid: {:?}",
							xt_hash,
							validation_result,
						);
						true
					},
				}
			});

		let invalid_hashes = invalid_hashes.into_iter().map(|v| v.0).collect::<Vec<_>>();

		log::info!(
			target: LOG_TARGET,
			"purge_transactions: at {finalized_block:?} count:{count:?} purged:{:?} took {duration:?}", invalid_hashes.len(),
		);

		invalid_hashes
	}

	pub(super) async fn purge_finalized_transactions(
		&self,
		finalized_xts: &Vec<ExtrinsicHash<ChainApi>>,
	) {
		log::info!(target: LOG_TARGET, "purge_finalized_transactions count:{:?}", finalized_xts.len());
		log_xt_debug!(target: LOG_TARGET, finalized_xts, "[{:?}] purged finalized transactions");
		self.xts2.write().retain(|hash, _| !finalized_xts.contains(&hash));
		log::info!(target: LOG_TARGET, "purge_finalized_transactions done");
	}

	pub(super) async fn purge_transactions(&self, finalized_block: HashAndNumber<Block>) {
		log::debug!(target: LOG_TARGET, "purge_transactions at:{:?}", finalized_block);
		let invalid_hashes = self.validate_array(finalized_block.clone()).await;

		self.xts2.write().retain(|hash, _| !invalid_hashes.contains(&hash));
		self.listener.invalidate_transactions(invalid_hashes).await;
		log::debug!(target: LOG_TARGET, "purge_transactions at:{:?} done", finalized_block);
	}
}<|MERGE_RESOLUTION|>--- conflicted
+++ resolved
@@ -165,10 +165,6 @@
 	//returns vec of invalid hashes
 	async fn validate_array(&self, finalized_block: HashAndNumber<Block>) -> Vec<Block::Hash> {
 		log::debug!(target: LOG_TARGET, "validate_array at:{:?} {}", finalized_block, line!());
-<<<<<<< HEAD
-		let count = self.xts2.read().len();
-=======
->>>>>>> 0ba4d1da
 		let start = Instant::now();
 
 		let (count, input) = {
