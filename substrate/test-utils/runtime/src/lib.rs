// This file is part of Substrate.

// Copyright (C) Parity Technologies (UK) Ltd.
// SPDX-License-Identifier: Apache-2.0

// Licensed under the Apache License, Version 2.0 (the "License");
// you may not use this file except in compliance with the License.
// You may obtain a copy of the License at
//
// 	http://www.apache.org/licenses/LICENSE-2.0
//
// Unless required by applicable law or agreed to in writing, software
// distributed under the License is distributed on an "AS IS" BASIS,
// WITHOUT WARRANTIES OR CONDITIONS OF ANY KIND, either express or implied.
// See the License for the specific language governing permissions and
// limitations under the License.

//! The Substrate runtime. This can be compiled with `#[no_std]`, ready for Wasm.

#![cfg_attr(not(feature = "std"), no_std)]

extern crate alloc;

#[cfg(feature = "std")]
pub mod extrinsic;
#[cfg(feature = "std")]
pub mod genesismap;
pub mod substrate_test_pallet;

use alloc::boxed::Box;
#[cfg(not(feature = "std"))]
use alloc::{vec, vec::Vec};
use codec::{Decode, Encode};
use frame_support::{
	construct_runtime, derive_impl,
	dispatch::DispatchClass,
	genesis_builder_helper::{build_state, get_preset},
	parameter_types,
	traits::{ConstU32, ConstU64},
	weights::{
		constants::{BlockExecutionWeight, ExtrinsicBaseWeight, WEIGHT_REF_TIME_PER_SECOND},
		Weight,
	},
};
use frame_system::{
	limits::{BlockLength, BlockWeights},
	CheckNonce, CheckWeight,
};
use scale_info::TypeInfo;
use sp_application_crypto::Ss58Codec;
use sp_keyring::AccountKeyring;

use sp_application_crypto::{ecdsa, ed25519, sr25519, RuntimeAppPublic};
use sp_core::{OpaqueMetadata, RuntimeDebug};
use sp_trie::{
	trie_types::{TrieDBBuilder, TrieDBMutBuilderV1},
	PrefixedMemoryDB, StorageProof,
};
use trie_db::{Trie, TrieMut};

use serde_json::json;
use sp_api::{decl_runtime_apis, impl_runtime_apis};
pub use sp_core::hash::H256;
use sp_genesis_builder::PresetId;
use sp_inherents::{CheckInherentsResult, InherentData};
use sp_runtime::{
	create_runtime_str, impl_opaque_keys, impl_tx_ext_default,
	traits::{BlakeTwo256, Block as BlockT, DispatchInfoOf, Dispatchable, NumberFor, Verify},
	transaction_validity::{
		TransactionSource, TransactionValidity, TransactionValidityError, ValidTransaction,
	},
	ApplyExtrinsicResult, ExtrinsicInclusionMode, Perbill,
};
#[cfg(any(feature = "std", test))]
use sp_version::NativeVersion;
use sp_version::RuntimeVersion;

pub use sp_consensus_babe::{AllowedSlots, BabeEpochConfiguration, Slot};

pub use pallet_balances::Call as BalancesCall;

pub type AuraId = sp_consensus_aura::sr25519::AuthorityId;
#[cfg(feature = "std")]
pub use extrinsic::{ExtrinsicBuilder, Transfer};

const LOG_TARGET: &str = "substrate-test-runtime";

// Include the WASM binary
#[cfg(feature = "std")]
include!(concat!(env!("OUT_DIR"), "/wasm_binary.rs"));

#[cfg(feature = "std")]
pub mod wasm_binary_logging_disabled {
	include!(concat!(env!("OUT_DIR"), "/wasm_binary_logging_disabled.rs"));
}

/// Wasm binary unwrapped. If built with `SKIP_WASM_BUILD`, the function panics.
#[cfg(feature = "std")]
pub fn wasm_binary_unwrap() -> &'static [u8] {
	WASM_BINARY.expect(
		"Development wasm binary is not available. Testing is only supported with the flag
		 disabled.",
	)
}

/// Wasm binary unwrapped. If built with `SKIP_WASM_BUILD`, the function panics.
#[cfg(feature = "std")]
pub fn wasm_binary_logging_disabled_unwrap() -> &'static [u8] {
	wasm_binary_logging_disabled::WASM_BINARY.expect(
		"Development wasm binary is not available. Testing is only supported with the flag
		 disabled.",
	)
}

/// Test runtime version.
#[sp_version::runtime_version]
pub const VERSION: RuntimeVersion = RuntimeVersion {
	spec_name: create_runtime_str!("test"),
	impl_name: create_runtime_str!("parity-test"),
	authoring_version: 1,
	spec_version: 2,
	impl_version: 2,
	apis: RUNTIME_API_VERSIONS,
	transaction_version: 1,
	state_version: 1,
};

fn version() -> RuntimeVersion {
	VERSION
}

/// Native version.
#[cfg(any(feature = "std", test))]
pub fn native_version() -> NativeVersion {
	NativeVersion { runtime_version: VERSION, can_author_with: Default::default() }
}

/// Transfer data extracted from Extrinsic containing `Balances::transfer_allow_death`.
#[derive(Clone, PartialEq, Eq, Encode, Decode, RuntimeDebug, TypeInfo)]
pub struct TransferData {
	pub from: AccountId,
	pub to: AccountId,
	pub amount: Balance,
	pub nonce: Nonce,
}

/// The address format for describing accounts.
pub type Address = sp_core::sr25519::Public;
pub type Signature = sr25519::Signature;
#[cfg(feature = "std")]
pub type Pair = sp_core::sr25519::Pair;

// TODO: Remove after the Checks are migrated to TxExtension.
/// The extension to the basic transaction logic.
pub type TxExtension = ((CheckNonce<Runtime>, CheckWeight<Runtime>), CheckSubstrateCall);
/// The payload being signed in transactions.
pub type SignedPayload = sp_runtime::generic::SignedPayload<RuntimeCall, TxExtension>;
/// Unchecked extrinsic type as expected by this runtime.
pub type Extrinsic =
	sp_runtime::generic::UncheckedExtrinsic<Address, RuntimeCall, Signature, TxExtension>;

/// An identifier for an account on this system.
pub type AccountId = <Signature as Verify>::Signer;
/// A simple hash type for all our hashing.
pub type Hash = H256;
/// The hashing algorithm used.
pub type Hashing = BlakeTwo256;
/// The block number type used in this runtime.
pub type BlockNumber = u64;
/// Index of a transaction.
pub type Nonce = u64;
/// The item of a block digest.
pub type DigestItem = sp_runtime::generic::DigestItem;
/// The digest of a block.
pub type Digest = sp_runtime::generic::Digest;
/// A test block.
pub type Block = sp_runtime::generic::Block<Header, Extrinsic>;
/// A test block's header.
pub type Header = sp_runtime::generic::Header<BlockNumber, Hashing>;
/// Balance of an account.
pub type Balance = u64;

decl_runtime_apis! {
	#[api_version(2)]
	pub trait TestAPI {
		/// Return the balance of the given account id.
		fn balance_of(id: AccountId) -> u64;
		/// A benchmark function that adds one to the given value and returns the result.
		fn benchmark_add_one(val: &u64) -> u64;
		/// A benchmark function that adds one to each value in the given vector and returns the
		/// result.
		fn benchmark_vector_add_one(vec: &Vec<u64>) -> Vec<u64>;
		/// A function for that the signature changed in version `2`.
		#[changed_in(2)]
		fn function_signature_changed() -> Vec<u64>;
		/// The new signature.
		fn function_signature_changed() -> u64;
		/// trie no_std testing
		fn use_trie() -> u64;
		/// Calls function in the loop using never-inlined function pointer
		fn benchmark_indirect_call() -> u64;
		/// Calls function in the loop
		fn benchmark_direct_call() -> u64;
		/// Allocates vector with given capacity.
		fn vec_with_capacity(size: u32) -> Vec<u8>;
		/// Returns the initialized block number.
		fn get_block_number() -> u64;

		/// Test that `ed25519` crypto works in the runtime.
		///
		/// Returns the signature generated for the message `ed25519` and the public key.
		fn test_ed25519_crypto() -> (ed25519::AppSignature, ed25519::AppPublic);
		/// Test that `sr25519` crypto works in the runtime.
		///
		/// Returns the signature generated for the message `sr25519`.
		fn test_sr25519_crypto() -> (sr25519::AppSignature, sr25519::AppPublic);
		/// Test that `ecdsa` crypto works in the runtime.
		///
		/// Returns the signature generated for the message `ecdsa`.
		fn test_ecdsa_crypto() -> (ecdsa::AppSignature, ecdsa::AppPublic);
		/// Run various tests against storage.
		fn test_storage();
		/// Check a witness.
		fn test_witness(proof: StorageProof, root: crate::Hash);
		/// Test that ensures that we can call a function that takes multiple
		/// arguments.
		fn test_multiple_arguments(data: Vec<u8>, other: Vec<u8>, num: u32);
		/// Traces log "Hey I'm runtime."
		fn do_trace_log();
		/// Verify the given signature, public & message bundle.
		fn verify_ed25519(sig: ed25519::Signature, public: ed25519::Public, message: Vec<u8>) -> bool;
		/// Write the given `value` under the given `key` into the storage and then optional panic.
		fn write_key_value(key: Vec<u8>, value: Vec<u8>, panic: bool);
	}
}

pub type Executive = frame_executive::Executive<
	Runtime,
	Block,
	frame_system::ChainContext<Runtime>,
	Runtime,
	AllPalletsWithSystem,
>;

#[derive(Copy, Clone, PartialEq, Eq, Encode, Decode, RuntimeDebug, TypeInfo)]
pub struct CheckSubstrateCall;

impl sp_runtime::traits::Printable for CheckSubstrateCall {
	fn print(&self) {
		"CheckSubstrateCall".print()
	}
}

impl sp_runtime::traits::Dispatchable for CheckSubstrateCall {
	type RuntimeOrigin = RuntimeOrigin;
	type Config = CheckSubstrateCall;
	type Info = CheckSubstrateCall;
	type PostInfo = CheckSubstrateCall;

	fn dispatch(
		self,
		_origin: Self::RuntimeOrigin,
	) -> sp_runtime::DispatchResultWithInfo<Self::PostInfo> {
		panic!("This implementation should not be used for actual dispatch.");
	}
}

impl sp_runtime::traits::TransactionExtensionBase for CheckSubstrateCall {
	const IDENTIFIER: &'static str = "CheckSubstrateCall";
	type Implicit = ();
}
impl<Context> sp_runtime::traits::TransactionExtension<RuntimeCall, Context>
	for CheckSubstrateCall
{
	type Pre = ();
	type Val = ();
	impl_tx_ext_default!(RuntimeCall; Context; prepare);

	fn validate(
		&self,
		origin: <RuntimeCall as Dispatchable>::RuntimeOrigin,
		call: &RuntimeCall,
		_info: &DispatchInfoOf<RuntimeCall>,
		_len: usize,
		_context: &mut Context,
		_self_implicit: Self::Implicit,
		_inherited_implication: &impl Encode,
	) -> Result<
		(ValidTransaction, Self::Val, <RuntimeCall as Dispatchable>::RuntimeOrigin),
		TransactionValidityError,
	> {
		log::trace!(target: LOG_TARGET, "validate");
		let v = match call {
			RuntimeCall::SubstrateTest(ref substrate_test_call) =>
				substrate_test_pallet::validate_runtime_call(substrate_test_call)?,
			_ => Default::default(),
		};
		Ok((v, (), origin))
	}
}

construct_runtime!(
	pub enum Runtime
	{
		System: frame_system,
		Babe: pallet_babe,
		SubstrateTest: substrate_test_pallet::pallet,
		Balances: pallet_balances,
	}
);

/// We assume that ~10% of the block weight is consumed by `on_initialize` handlers.
/// This is used to limit the maximal weight of a single extrinsic.
const AVERAGE_ON_INITIALIZE_RATIO: Perbill = Perbill::from_percent(10);
/// We allow `Normal` extrinsics to fill up the block up to 75%, the rest can be used
/// by  Operational  extrinsics.
const NORMAL_DISPATCH_RATIO: Perbill = Perbill::from_percent(75);
/// Max weight, actual value does not matter for test runtime.
const MAXIMUM_BLOCK_WEIGHT: Weight =
	Weight::from_parts(WEIGHT_REF_TIME_PER_SECOND.saturating_mul(2), u64::MAX);

parameter_types! {
	pub const BlockHashCount: BlockNumber = 2400;
	pub const Version: RuntimeVersion = VERSION;

	pub RuntimeBlockLength: BlockLength =
		BlockLength::max_with_normal_ratio(5 * 1024 * 1024, NORMAL_DISPATCH_RATIO);

	pub RuntimeBlockWeights: BlockWeights = BlockWeights::builder()
		.base_block(BlockExecutionWeight::get())
		.for_class(DispatchClass::all(), |weights| {
			weights.base_extrinsic = ExtrinsicBaseWeight::get();
		})
		.for_class(DispatchClass::Normal, |weights| {
			weights.max_total = Some(NORMAL_DISPATCH_RATIO * MAXIMUM_BLOCK_WEIGHT);
		})
		.for_class(DispatchClass::Operational, |weights| {
			weights.max_total = Some(MAXIMUM_BLOCK_WEIGHT);
			// Operational transactions have some extra reserved space, so that they
			// are included even if block reached `MAXIMUM_BLOCK_WEIGHT`.
			weights.reserved = Some(
				MAXIMUM_BLOCK_WEIGHT - NORMAL_DISPATCH_RATIO * MAXIMUM_BLOCK_WEIGHT
			);
		})
		.avg_block_initialization(AVERAGE_ON_INITIALIZE_RATIO)
		.build_or_panic();
}

#[derive_impl(frame_system::config_preludes::TestDefaultConfig)]
impl frame_system::pallet::Config for Runtime {
	type BaseCallFilter = frame_support::traits::Everything;
	type BlockWeights = RuntimeBlockWeights;
	type BlockLength = ();
	type RuntimeOrigin = RuntimeOrigin;
	type RuntimeCall = RuntimeCall;
	type Nonce = Nonce;
	type Hash = H256;
	type Hashing = Hashing;
	type AccountId = AccountId;
	type Lookup = sp_runtime::traits::IdentityLookup<Self::AccountId>;
	type Block = Block;
	type RuntimeEvent = RuntimeEvent;
	type BlockHashCount = ConstU64<2400>;
	type DbWeight = ();
	type Version = ();
	type PalletInfo = PalletInfo;
	type AccountData = pallet_balances::AccountData<Balance>;
	type OnNewAccount = ();
	type OnKilledAccount = ();
	type SystemWeightInfo = ();
	type ExtensionsWeightInfo = ();
	type SS58Prefix = ();
	type OnSetCode = ();
	type MaxConsumers = ConstU32<16>;
}

pub mod currency {
	use crate::Balance;
	const MILLICENTS: Balance = 1_000_000_000;
	const CENTS: Balance = 1_000 * MILLICENTS; // assume this is worth about a cent.
	pub const DOLLARS: Balance = 100 * CENTS;
}

parameter_types! {
	pub const ExistentialDeposit: Balance = 1 * currency::DOLLARS;
	// For weight estimation, we assume that the most locks on an individual account will be 50.
	// This number may need to be adjusted in the future if this assumption no longer holds true.
	pub const MaxLocks: u32 = 50;
	pub const MaxReserves: u32 = 50;
}

impl pallet_balances::Config for Runtime {
	type MaxLocks = MaxLocks;
	type MaxReserves = MaxReserves;
	type ReserveIdentifier = [u8; 8];
	type Balance = Balance;
	type DustRemoval = ();
	type RuntimeEvent = RuntimeEvent;
	type ExistentialDeposit = ExistentialDeposit;
	type AccountStore = System;
	type WeightInfo = pallet_balances::weights::SubstrateWeight<Runtime>;
	type FreezeIdentifier = ();
	type MaxFreezes = ();
	type RuntimeHoldReason = RuntimeHoldReason;
	type RuntimeFreezeReason = RuntimeFreezeReason;
}

impl substrate_test_pallet::Config for Runtime {}

// Required for `pallet_babe::Config`.
impl pallet_timestamp::Config for Runtime {
	type Moment = u64;
	type OnTimestampSet = Babe;
	type MinimumPeriod = ConstU64<500>;
	type WeightInfo = pallet_timestamp::weights::SubstrateWeight<Runtime>;
}

parameter_types! {
	pub const EpochDuration: u64 = 6;
}

impl pallet_babe::Config for Runtime {
	type EpochDuration = EpochDuration;
	type ExpectedBlockTime = ConstU64<10_000>;
	type EpochChangeTrigger = pallet_babe::SameAuthoritiesForever;
	type DisabledValidators = ();
	type KeyOwnerProof = sp_core::Void;
	type EquivocationReportSystem = ();
	type WeightInfo = ();
	type MaxAuthorities = ConstU32<10>;
	type MaxNominators = ConstU32<100>;
}

/// Adds one to the given input and returns the final result.
#[inline(never)]
fn benchmark_add_one(i: u64) -> u64 {
	i + 1
}

fn code_using_trie() -> u64 {
	let pairs = [
		(b"0103000000000000000464".to_vec(), b"0400000000".to_vec()),
		(b"0103000000000000000469".to_vec(), b"0401000000".to_vec()),
	]
	.to_vec();

	let mut mdb = PrefixedMemoryDB::default();
	let mut root = core::default::Default::default();
	{
		let mut t = TrieDBMutBuilderV1::<Hashing>::new(&mut mdb, &mut root).build();
		for (key, value) in &pairs {
			if t.insert(key, value).is_err() {
				return 101
			}
		}
	}

	let trie = TrieDBBuilder::<Hashing>::new(&mdb, &root).build();
	let res = if let Ok(iter) = trie.iter() { iter.flatten().count() as u64 } else { 102 };

	res
}

impl_opaque_keys! {
	pub struct SessionKeys {
		pub ed25519: ed25519::AppPublic,
		pub sr25519: sr25519::AppPublic,
		pub ecdsa: ecdsa::AppPublic,
	}
}

pub const TEST_RUNTIME_BABE_EPOCH_CONFIGURATION: BabeEpochConfiguration = BabeEpochConfiguration {
	c: (3, 10),
	allowed_slots: AllowedSlots::PrimaryAndSecondaryPlainSlots,
};

impl_runtime_apis! {
	impl sp_api::Core<Block> for Runtime {
		fn version() -> RuntimeVersion {
			version()
		}

		fn execute_block(block: Block) {
			log::trace!(target: LOG_TARGET, "execute_block: {block:#?}");
			Executive::execute_block(block);
		}

		fn initialize_block(header: &<Block as BlockT>::Header) -> ExtrinsicInclusionMode {
			log::trace!(target: LOG_TARGET, "initialize_block: {header:#?}");
			Executive::initialize_block(header)
		}
	}

	impl sp_api::Metadata<Block> for Runtime {
		fn metadata() -> OpaqueMetadata {
			unimplemented!()
		}

		fn metadata_at_version(_version: u32) -> Option<OpaqueMetadata> {
			unimplemented!()
		}
		fn metadata_versions() -> alloc::vec::Vec<u32> {
			unimplemented!()
		}
	}

	impl sp_transaction_pool::runtime_api::TaggedTransactionQueue<Block> for Runtime {
		fn validate_transaction(
			source: TransactionSource,
			utx: <Block as BlockT>::Extrinsic,
			block_hash: <Block as BlockT>::Hash,
		) -> TransactionValidity {
			let validity = Executive::validate_transaction(source, utx.clone(), block_hash);
			log::trace!(target: LOG_TARGET, "validate_transaction {:?} {:?}", utx, validity);
			validity
		}
	}

	impl sp_block_builder::BlockBuilder<Block> for Runtime {
		fn apply_extrinsic(extrinsic: <Block as BlockT>::Extrinsic) -> ApplyExtrinsicResult {
			Executive::apply_extrinsic(extrinsic)
		}

		fn finalize_block() -> <Block as BlockT>::Header {
			log::trace!(target: LOG_TARGET, "finalize_block");
			Executive::finalize_block()
		}

		fn inherent_extrinsics(_data: InherentData) -> Vec<<Block as BlockT>::Extrinsic> {
			vec![]
		}

		fn check_inherents(_block: Block, _data: InherentData) -> CheckInherentsResult {
			CheckInherentsResult::new()
		}
	}

	impl frame_system_rpc_runtime_api::AccountNonceApi<Block, AccountId, Nonce> for Runtime {
		fn account_nonce(account: AccountId) -> Nonce {
			System::account_nonce(account)
		}
	}

	impl self::TestAPI<Block> for Runtime {
		fn balance_of(id: AccountId) -> u64 {
			Balances::free_balance(id)
		}

		fn benchmark_add_one(val: &u64) -> u64 {
			val + 1
		}

		fn benchmark_vector_add_one(vec: &Vec<u64>) -> Vec<u64> {
			let mut vec = vec.clone();
			vec.iter_mut().for_each(|v| *v += 1);
			vec
		}

		fn function_signature_changed() -> u64 {
			1
		}

		fn use_trie() -> u64 {
			code_using_trie()
		}

		fn benchmark_indirect_call() -> u64 {
			let function = benchmark_add_one;
			(0..1000).fold(0, |p, i| p + function(i))
		}
		fn benchmark_direct_call() -> u64 {
			(0..1000).fold(0, |p, i| p + benchmark_add_one(i))
		}

		fn vec_with_capacity(size: u32) -> Vec<u8> {
			Vec::with_capacity(size as usize)
		}

		fn get_block_number() -> u64 {
			System::block_number()
		}

		fn test_ed25519_crypto() -> (ed25519::AppSignature, ed25519::AppPublic) {
			test_ed25519_crypto()
		}

		fn test_sr25519_crypto() -> (sr25519::AppSignature, sr25519::AppPublic) {
			test_sr25519_crypto()
		}

		fn test_ecdsa_crypto() -> (ecdsa::AppSignature, ecdsa::AppPublic) {
			test_ecdsa_crypto()
		}

		fn test_storage() {
			test_read_storage();
			test_read_child_storage();
		}

		fn test_witness(proof: StorageProof, root: crate::Hash) {
			test_witness(proof, root);
		}

		fn test_multiple_arguments(data: Vec<u8>, other: Vec<u8>, num: u32) {
			assert_eq!(&data[..], &other[..]);
			assert_eq!(data.len(), num as usize);
		}

		fn do_trace_log() {
			log::trace!("Hey I'm runtime");
		}

		fn verify_ed25519(sig: ed25519::Signature, public: ed25519::Public, message: Vec<u8>) -> bool {
			sp_io::crypto::ed25519_verify(&sig, &message, &public)
		}

		fn write_key_value(key: Vec<u8>, value: Vec<u8>, panic: bool) {
			sp_io::storage::set(&key, &value);

			if panic {
				panic!("I'm just following my master");
			}
		}
	}

	impl sp_consensus_aura::AuraApi<Block, AuraId> for Runtime {
		fn slot_duration() -> sp_consensus_aura::SlotDuration {
			sp_consensus_aura::SlotDuration::from_millis(1000)
		}

		fn authorities() -> Vec<AuraId> {
			SubstrateTest::authorities().into_iter().map(|auth| AuraId::from(auth)).collect()
		}
	}

	impl sp_consensus_babe::BabeApi<Block> for Runtime {
		fn configuration() -> sp_consensus_babe::BabeConfiguration {
			let epoch_config = Babe::epoch_config().unwrap_or(TEST_RUNTIME_BABE_EPOCH_CONFIGURATION);
			sp_consensus_babe::BabeConfiguration {
				slot_duration: Babe::slot_duration(),
				epoch_length: EpochDuration::get(),
				c: epoch_config.c,
				authorities: Babe::authorities().to_vec(),
				randomness: Babe::randomness(),
				allowed_slots: epoch_config.allowed_slots,
			}
		}

		fn current_epoch_start() -> Slot {
			Babe::current_epoch_start()
		}

		fn current_epoch() -> sp_consensus_babe::Epoch {
			Babe::current_epoch()
		}

		fn next_epoch() -> sp_consensus_babe::Epoch {
			Babe::next_epoch()
		}

		fn submit_report_equivocation_unsigned_extrinsic(
			_equivocation_proof: sp_consensus_babe::EquivocationProof<
			<Block as BlockT>::Header,
			>,
			_key_owner_proof: sp_consensus_babe::OpaqueKeyOwnershipProof,
		) -> Option<()> {
			None
		}

		fn generate_key_ownership_proof(
			_slot: sp_consensus_babe::Slot,
			_authority_id: sp_consensus_babe::AuthorityId,
		) -> Option<sp_consensus_babe::OpaqueKeyOwnershipProof> {
			None
		}
	}

	impl sp_offchain::OffchainWorkerApi<Block> for Runtime {
		fn offchain_worker(header: &<Block as BlockT>::Header) {
			let ext = Extrinsic::new_bare(
				substrate_test_pallet::pallet::Call::storage_change{
					key:b"some_key".encode(),
					value:Some(header.number.encode())
				}.into(),
			);
			sp_io::offchain::submit_transaction(ext.encode()).unwrap();
		}
	}

	impl sp_session::SessionKeys<Block> for Runtime {
		fn generate_session_keys(_: Option<Vec<u8>>) -> Vec<u8> {
			SessionKeys::generate(None)
		}

		fn decode_session_keys(
			encoded: Vec<u8>,
		) -> Option<Vec<(Vec<u8>, sp_core::crypto::KeyTypeId)>> {
			SessionKeys::decode_into_raw_public_keys(&encoded)
		}
	}

	impl sp_consensus_grandpa::GrandpaApi<Block> for Runtime {
		fn grandpa_authorities() -> sp_consensus_grandpa::AuthorityList {
			Vec::new()
		}

		fn current_set_id() -> sp_consensus_grandpa::SetId {
			0
		}

		fn submit_report_equivocation_unsigned_extrinsic(
			_equivocation_proof: sp_consensus_grandpa::EquivocationProof<
			<Block as BlockT>::Hash,
			NumberFor<Block>,
			>,
			_key_owner_proof: sp_consensus_grandpa::OpaqueKeyOwnershipProof,
		) -> Option<()> {
			None
		}

		fn generate_key_ownership_proof(
			_set_id: sp_consensus_grandpa::SetId,
			_authority_id: sp_consensus_grandpa::AuthorityId,
		) -> Option<sp_consensus_grandpa::OpaqueKeyOwnershipProof> {
			None
		}
	}

	impl sp_genesis_builder::GenesisBuilder<Block> for Runtime {
		fn build_state(config: Vec<u8>) -> sp_genesis_builder::Result {
			build_state::<RuntimeGenesisConfig>(config)
		}

		fn get_preset(name: &Option<PresetId>) -> Option<Vec<u8>> {
			get_preset::<RuntimeGenesisConfig>(name, |name| {
				let patch = match name.try_into() {
					Ok("staging") => {
						let endowed_accounts: Vec<AccountId> = vec![
							AccountKeyring::Bob.public().into(),
							AccountKeyring::Charlie.public().into(),
						];

						json!({
							"balances": {
								"balances": endowed_accounts.into_iter().map(|k| (k, 10 * currency::DOLLARS)).collect::<Vec<_>>(),
							},
							"substrateTest": {
								"authorities": [
									AccountKeyring::Alice.public().to_ss58check(),
									AccountKeyring::Ferdie.public().to_ss58check()
								],
							}
						})
					},
					Ok("foobar") => json!({"foo":"bar"}),
					_ => return None,
				};
				Some(serde_json::to_string(&patch)
					.expect("serialization to json is expected to work. qed.")
					.into_bytes())
			})
		}

		fn preset_names() -> Vec<PresetId> {
			vec![PresetId::from("foobar"), PresetId::from("staging")]
		}
	}
}

fn test_ed25519_crypto() -> (ed25519::AppSignature, ed25519::AppPublic) {
	let public0 = ed25519::AppPublic::generate_pair(None);
	let public1 = ed25519::AppPublic::generate_pair(None);
	let public2 = ed25519::AppPublic::generate_pair(None);

	let all = ed25519::AppPublic::all();
	assert!(all.contains(&public0));
	assert!(all.contains(&public1));
	assert!(all.contains(&public2));

	let signature = public0.sign(&"ed25519").expect("Generates a valid `ed25519` signature.");
	assert!(public0.verify(&"ed25519", &signature));
	(signature, public0)
}

fn test_sr25519_crypto() -> (sr25519::AppSignature, sr25519::AppPublic) {
	let public0 = sr25519::AppPublic::generate_pair(None);
	let public1 = sr25519::AppPublic::generate_pair(None);
	let public2 = sr25519::AppPublic::generate_pair(None);

	let all = sr25519::AppPublic::all();
	assert!(all.contains(&public0));
	assert!(all.contains(&public1));
	assert!(all.contains(&public2));

	let signature = public0.sign(&"sr25519").expect("Generates a valid `sr25519` signature.");
	assert!(public0.verify(&"sr25519", &signature));
	(signature, public0)
}

fn test_ecdsa_crypto() -> (ecdsa::AppSignature, ecdsa::AppPublic) {
	let public0 = ecdsa::AppPublic::generate_pair(None);
	let public1 = ecdsa::AppPublic::generate_pair(None);
	let public2 = ecdsa::AppPublic::generate_pair(None);

	let all = ecdsa::AppPublic::all();
	assert!(all.contains(&public0));
	assert!(all.contains(&public1));
	assert!(all.contains(&public2));

	let signature = public0.sign(&"ecdsa").expect("Generates a valid `ecdsa` signature.");

	assert!(public0.verify(&"ecdsa", &signature));
	(signature, public0)
}

fn test_read_storage() {
	const KEY: &[u8] = b":read_storage";
	sp_io::storage::set(KEY, b"test");

	let mut v = [0u8; 4];
	let r = sp_io::storage::read(KEY, &mut v, 0);
	assert_eq!(r, Some(4));
	assert_eq!(&v, b"test");

	let mut v = [0u8; 4];
	let r = sp_io::storage::read(KEY, &mut v, 4);
	assert_eq!(r, Some(0));
	assert_eq!(&v, &[0, 0, 0, 0]);
}

fn test_read_child_storage() {
	const STORAGE_KEY: &[u8] = b"unique_id_1";
	const KEY: &[u8] = b":read_child_storage";
	sp_io::default_child_storage::set(STORAGE_KEY, KEY, b"test");

	let mut v = [0u8; 4];
	let r = sp_io::default_child_storage::read(STORAGE_KEY, KEY, &mut v, 0);
	assert_eq!(r, Some(4));
	assert_eq!(&v, b"test");

	let mut v = [0u8; 4];
	let r = sp_io::default_child_storage::read(STORAGE_KEY, KEY, &mut v, 8);
	assert_eq!(r, Some(0));
	assert_eq!(&v, &[0, 0, 0, 0]);
}

fn test_witness(proof: StorageProof, root: crate::Hash) {
	use sp_externalities::Externalities;
	let db: sp_trie::MemoryDB<crate::Hashing> = proof.into_memory_db();
	let backend = sp_state_machine::TrieBackendBuilder::<_, crate::Hashing>::new(db, root).build();
	let mut overlay = sp_state_machine::OverlayedChanges::default();
	let mut ext = sp_state_machine::Ext::new(
		&mut overlay,
		&backend,
		#[cfg(feature = "std")]
		None,
	);
	assert!(ext.storage(b"value3").is_some());
	assert!(ext.storage_root(Default::default()).as_slice() == &root[..]);
	ext.place_storage(vec![0], Some(vec![1]));
	assert!(ext.storage_root(Default::default()).as_slice() != &root[..]);
}

/// Some tests require the hashed keys of the storage. As the values of hashed keys are not trivial
/// to guess, this small module provides the values of the keys, and the code which is required to
/// generate the keys.
#[cfg(feature = "std")]
pub mod storage_key_generator {
	use super::*;
	use sp_core::Pair;

	/// Generate hex string without prefix
	pub(super) fn hex<T>(x: T) -> String
	where
		T: array_bytes::Hex,
	{
		x.hex(Default::default())
	}

	fn concat_hashes(input: &Vec<&[u8]>) -> String {
		input.iter().map(|s| sp_crypto_hashing::twox_128(s)).map(hex).collect()
	}

	fn twox_64_concat(x: &[u8]) -> Vec<u8> {
		sp_crypto_hashing::twox_64(x).iter().chain(x.iter()).cloned().collect()
	}

	/// Generate the hashed storage keys from the raw literals. These keys are expected to be be in
	/// storage with given substrate-test runtime.
	pub fn generate_expected_storage_hashed_keys(custom_heap_pages: bool) -> Vec<String> {
		let mut literals: Vec<&[u8]> = vec![b":code", b":extrinsic_index"];

		if custom_heap_pages {
			literals.push(b":heappages");
		}

		let keys: Vec<Vec<&[u8]>> = vec![
			vec![b"Babe", b":__STORAGE_VERSION__:"],
			vec![b"Babe", b"Authorities"],
			vec![b"Babe", b"EpochConfig"],
			vec![b"Babe", b"NextAuthorities"],
			vec![b"Babe", b"SegmentIndex"],
			vec![b"Balances", b":__STORAGE_VERSION__:"],
			vec![b"Balances", b"TotalIssuance"],
			vec![b"SubstrateTest", b":__STORAGE_VERSION__:"],
			vec![b"SubstrateTest", b"Authorities"],
			vec![b"System", b":__STORAGE_VERSION__:"],
			vec![b"System", b"LastRuntimeUpgrade"],
			vec![b"System", b"ParentHash"],
			vec![b"System", b"UpgradedToTripleRefCount"],
			vec![b"System", b"UpgradedToU32RefCount"],
		];

		let mut expected_keys = keys.iter().map(concat_hashes).collect::<Vec<String>>();
		expected_keys.extend(literals.into_iter().map(hex));

		let balances_map_keys = (0..16_usize)
			.into_iter()
			.map(|i| AccountKeyring::numeric(i).public().to_vec())
			.chain(vec![
				AccountKeyring::Alice.public().to_vec(),
				AccountKeyring::Bob.public().to_vec(),
				AccountKeyring::Charlie.public().to_vec(),
			])
			.map(|pubkey| {
				sp_crypto_hashing::blake2_128(&pubkey)
					.iter()
					.chain(pubkey.iter())
					.cloned()
					.collect::<Vec<u8>>()
			})
			.map(|hash_pubkey| {
				[concat_hashes(&vec![b"System", b"Account"]), hex(hash_pubkey)].concat()
			});

		expected_keys.extend(balances_map_keys);

		expected_keys.push(
			[
				concat_hashes(&vec![b"System", b"BlockHash"]),
				hex(0u64.using_encoded(twox_64_concat)),
			]
			.concat(),
		);

		expected_keys.sort();
		expected_keys
	}

	/// Provides the commented list of hashed keys. This contains a hard-coded list of hashed keys
	/// that would be generated by `generate_expected_storage_hashed_keys`. This list is provided
	/// for the debugging convenience only. Value of each hex-string is documented with the literal
	/// origin.
	///
	/// `custom_heap_pages`: Should be set to `true` when the state contains the `:heap_pages` key
	/// aka when overriding the heap pages to be used by the executor.
	pub fn get_expected_storage_hashed_keys(custom_heap_pages: bool) -> Vec<&'static str> {
		let mut res = vec![
			//SubstrateTest|:__STORAGE_VERSION__:
			"00771836bebdd29870ff246d305c578c4e7b9012096b41c4eb3aaf947f6ea429",
			//SubstrateTest|Authorities
			"00771836bebdd29870ff246d305c578c5e0621c4869aa60c02be9adcc98a0d1d",
			//Babe|:__STORAGE_VERSION__:
			"1cb6f36e027abb2091cfb5110ab5087f4e7b9012096b41c4eb3aaf947f6ea429",
			//Babe|Authorities
			"1cb6f36e027abb2091cfb5110ab5087f5e0621c4869aa60c02be9adcc98a0d1d",
			//Babe|SegmentIndex
			"1cb6f36e027abb2091cfb5110ab5087f66e8f035c8adbe7f1547b43c51e6f8a4",
			//Babe|NextAuthorities
			"1cb6f36e027abb2091cfb5110ab5087faacf00b9b41fda7a9268821c2a2b3e4c",
			//Babe|EpochConfig
			"1cb6f36e027abb2091cfb5110ab5087fdc6b171b77304263c292cc3ea5ed31ef",
			//System|:__STORAGE_VERSION__:
			"26aa394eea5630e07c48ae0c9558cef74e7b9012096b41c4eb3aaf947f6ea429",
			//System|UpgradedToU32RefCount
			"26aa394eea5630e07c48ae0c9558cef75684a022a34dd8bfa2baaf44f172b710",
			//System|ParentHash
			"26aa394eea5630e07c48ae0c9558cef78a42f33323cb5ced3b44dd825fda9fcc",
			//System::BlockHash|0
			"26aa394eea5630e07c48ae0c9558cef7a44704b568d21667356a5a050c118746bb1bdbcacd6ac9340000000000000000",
			//System|UpgradedToTripleRefCount
			"26aa394eea5630e07c48ae0c9558cef7a7fd6c28836b9a28522dc924110cf439",

			// System|Account|blake2_128Concat("//11")
			"26aa394eea5630e07c48ae0c9558cef7b99d880ec681799c0cf30e8886371da901cae4e3edfbb32c91ed3f01ab964f4eeeab50338d8e5176d3141802d7b010a55dadcd5f23cf8aaafa724627e967e90e",
			// System|Account|blake2_128Concat("//4")
			"26aa394eea5630e07c48ae0c9558cef7b99d880ec681799c0cf30e8886371da91b614bd4a126f2d5d294e9a8af9da25248d7e931307afb4b68d8d565d4c66e00d856c6d65f5fed6bb82dcfb60e936c67",
			// System|Account|blake2_128Concat("//7")
			"26aa394eea5630e07c48ae0c9558cef7b99d880ec681799c0cf30e8886371da94b21aff9fe1e8b2fc4b0775b8cbeff28ba8e2c7594dd74730f3ca835e95455d199261897edc9735d602ea29615e2b10b",
			// System|Account|blake2_128Concat("//Bob")
			"26aa394eea5630e07c48ae0c9558cef7b99d880ec681799c0cf30e8886371da94f9aea1afa791265fae359272badc1cf8eaf04151687736326c9fea17e25fc5287613693c912909cb226aa4794f26a48",
			// System|Account|blake2_128Concat("//3")
			"26aa394eea5630e07c48ae0c9558cef7b99d880ec681799c0cf30e8886371da95786a2916fcb81e1bd5dcd81e0d2452884617f575372edb5a36d85c04cdf2e4699f96fe33eb5f94a28c041b88e398d0c",
			// System|Account|blake2_128Concat("//14")
			"26aa394eea5630e07c48ae0c9558cef7b99d880ec681799c0cf30e8886371da95b8542d9672c7b7e779cc7c1e6b605691c2115d06120ea2bee32dd601d02f36367564e7ddf84ae2717ca3f097459652e",
			// System|Account|blake2_128Concat("//6")
			"26aa394eea5630e07c48ae0c9558cef7b99d880ec681799c0cf30e8886371da996c30bdbfab640838e6b6d3c33ab4adb4211b79e34ee8072eab506edd4b93a7b85a14c9a05e5cdd056d98e7dbca87730",
			// System|Account|blake2_128Concat("//9")
			"26aa394eea5630e07c48ae0c9558cef7b99d880ec681799c0cf30e8886371da99dc65b1339ec388fbf2ca0cdef51253512c6cfd663203ea16968594f24690338befd906856c4d2f4ef32dad578dba20c",
			// System|Account|blake2_128Concat("//8")
			"26aa394eea5630e07c48ae0c9558cef7b99d880ec681799c0cf30e8886371da99e6eb5abd62f5fd54793da91a47e6af6125d57171ff9241f07acaa1bb6a6103517965cf2cd00e643b27e7599ebccba70",
			// System|Account|blake2_128Concat("//Charlie")
			"26aa394eea5630e07c48ae0c9558cef7b99d880ec681799c0cf30e8886371da9b0edae20838083f2cde1c4080db8cf8090b5ab205c6974c9ea841be688864633dc9ca8a357843eeacf2314649965fe22",
			// System|Account|blake2_128Concat("//10")
			"26aa394eea5630e07c48ae0c9558cef7b99d880ec681799c0cf30e8886371da9d0052993b6f3bd0544fd1f5e4125b9fbde3e789ecd53431fe5c06c12b72137153496dace35c695b5f4d7b41f7ed5763b",
			// System|Account|blake2_128Concat("//1")
			"26aa394eea5630e07c48ae0c9558cef7b99d880ec681799c0cf30e8886371da9d6b7e9a5f12bc571053265dade10d3b4b606fc73f57f03cdb4c932d475ab426043e429cecc2ffff0d2672b0df8398c48",
			// System|Account|blake2_128Concat("//Alice")
			"26aa394eea5630e07c48ae0c9558cef7b99d880ec681799c0cf30e8886371da9de1e86a9a8c739864cf3cc5ec2bea59fd43593c715fdd31c61141abd04a99fd6822c8558854ccde39a5684e7a56da27d",
			// System|Account|blake2_128Concat("//2")
			"26aa394eea5630e07c48ae0c9558cef7b99d880ec681799c0cf30e8886371da9e1a35f56ee295d39287cbffcfc60c4b346f136b564e1fad55031404dd84e5cd3fa76bfe7cc7599b39d38fd06663bbc0a",
			// System|Account|blake2_128Concat("//5")
			"26aa394eea5630e07c48ae0c9558cef7b99d880ec681799c0cf30e8886371da9e2c1dc507e2035edbbd8776c440d870460c57f0008067cc01c5ff9eb2e2f9b3a94299a915a91198bd1021a6c55596f57",
			// System|Account|blake2_128Concat("//0")
			"26aa394eea5630e07c48ae0c9558cef7b99d880ec681799c0cf30e8886371da9eca0e653a94f4080f6311b4e7b6934eb2afba9278e30ccf6a6ceb3a8b6e336b70068f045c666f2e7f4f9cc5f47db8972",
			// System|Account|blake2_128Concat("//13")
			"26aa394eea5630e07c48ae0c9558cef7b99d880ec681799c0cf30e8886371da9ee8bf7ef90fc56a8aa3b90b344c599550c29b161e27ff8ba45bf6bad4711f326fc506a8803453a4d7e3158e993495f10",
			// System|Account|blake2_128Concat("//12")
			"26aa394eea5630e07c48ae0c9558cef7b99d880ec681799c0cf30e8886371da9f5d6f1c082fe63eec7a71fcad00f4a892e3d43b7b0d04e776e69e7be35247cecdac65504c579195731eaf64b7940966e",
			// System|Account|blake2_128Concat("//15")
			"26aa394eea5630e07c48ae0c9558cef7b99d880ec681799c0cf30e8886371da9fbf0818841edf110e05228a6379763c4fc3c37459d9bdc61f58a5ebc01e9e2305a19d390c0543dc733861ec3cf1de01f",
			// System|LastRuntimeUpgrade
			"26aa394eea5630e07c48ae0c9558cef7f9cce9c888469bb1a0dceaa129672ef8",
			// :code
			"3a636f6465",
			// :extrinsic_index
			"3a65787472696e7369635f696e646578",
			// Balances|:__STORAGE_VERSION__:
			"c2261276cc9d1f8598ea4b6a74b15c2f4e7b9012096b41c4eb3aaf947f6ea429",
			// Balances|TotalIssuance
			"c2261276cc9d1f8598ea4b6a74b15c2f57c875e4cff74148e4628f264b974c80",
		];

		if custom_heap_pages {
			// :heappages
			res.push("3a686561707061676573");
		}

		res
	}

	#[test]
	fn expected_keys_vec_are_matching() {
		assert_eq!(
			storage_key_generator::get_expected_storage_hashed_keys(false),
			storage_key_generator::generate_expected_storage_hashed_keys(false),
		);
	}
}

#[cfg(test)]
mod tests {
	use super::*;
	use codec::Encode;
	use frame_support::dispatch::DispatchInfo;
	use sc_block_builder::BlockBuilderBuilder;
	use sp_api::{ApiExt, ProvideRuntimeApi};
	use sp_consensus::BlockOrigin;
	use sp_core::{storage::well_known_keys::HEAP_PAGES, traits::CallContext};
	use sp_runtime::{
		traits::{DispatchTransaction, Hash as _},
		transaction_validity::{InvalidTransaction, ValidTransaction},
	};
	use substrate_test_runtime_client::{
		prelude::*, runtime::TestAPI, DefaultTestClientBuilderExt, TestClientBuilder,
	};

	#[test]
	fn heap_pages_is_respected() {
		// This tests that the on-chain `HEAP_PAGES` parameter is respected.

		// Create a client devoting only 8 pages of wasm memory. This gives us ~512k of heap memory.
		let mut client = TestClientBuilder::new().set_heap_pages(8).build();
		let best_hash = client.chain_info().best_hash;

		// Try to allocate 1024k of memory on heap. This is going to fail since it is twice larger
		// than the heap.
		let mut runtime_api = client.runtime_api();
		// This is currently required to allocate the 1024k of memory as configured above.
		runtime_api.set_call_context(CallContext::Onchain);
		let ret = runtime_api.vec_with_capacity(best_hash, 1048576);
		assert!(ret.is_err());

		// Create a block that sets the `:heap_pages` to 32 pages of memory which corresponds to
		// ~2048k of heap memory.
		let (new_at_hash, block) = {
			let mut builder = BlockBuilderBuilder::new(&client)
				.on_parent_block(best_hash)
				.with_parent_block_number(0)
				.build()
				.unwrap();
			builder.push_storage_change(HEAP_PAGES.to_vec(), Some(32u64.encode())).unwrap();
			let block = builder.build().unwrap().block;
			let hash = block.header.hash();
			(hash, block)
		};

		futures::executor::block_on(client.import(BlockOrigin::Own, block)).unwrap();

		// Allocation of 1024k while having ~2048k should succeed.
		let ret = client.runtime_api().vec_with_capacity(new_at_hash, 1048576);
		assert!(ret.is_ok());
	}

	#[test]
	fn test_storage() {
		let client = TestClientBuilder::new().build();
		let runtime_api = client.runtime_api();
		let best_hash = client.chain_info().best_hash;

		runtime_api.test_storage(best_hash).unwrap();
	}

	fn witness_backend() -> (sp_trie::MemoryDB<crate::Hashing>, crate::Hash) {
		let mut root = crate::Hash::default();
		let mut mdb = sp_trie::MemoryDB::<crate::Hashing>::default();
		{
			let mut trie =
				sp_trie::trie_types::TrieDBMutBuilderV1::new(&mut mdb, &mut root).build();
			trie.insert(b"value3", &[142]).expect("insert failed");
			trie.insert(b"value4", &[124]).expect("insert failed");
		};
		(mdb, root)
	}

	#[test]
	fn witness_backend_works() {
		let (db, root) = witness_backend();
		let backend =
			sp_state_machine::TrieBackendBuilder::<_, crate::Hashing>::new(db, root).build();
		let proof = sp_state_machine::prove_read(backend, vec![b"value3"]).unwrap();
		let client = TestClientBuilder::new().build();
		let runtime_api = client.runtime_api();
		let best_hash = client.chain_info().best_hash;

		runtime_api.test_witness(best_hash, proof, root).unwrap();
	}

	pub fn new_test_ext() -> sp_io::TestExternalities {
		genesismap::GenesisStorageBuilder::new(
			vec![AccountKeyring::One.public().into(), AccountKeyring::Two.public().into()],
			vec![AccountKeyring::One.into(), AccountKeyring::Two.into()],
			1000 * currency::DOLLARS,
		)
		.build()
		.into()
	}

	#[test]
	fn validate_storage_keys() {
		assert_eq!(
			genesismap::GenesisStorageBuilder::default()
				.build()
				.top
				.keys()
				.cloned()
				.map(storage_key_generator::hex)
				.collect::<Vec<_>>(),
			storage_key_generator::get_expected_storage_hashed_keys(false)
		);
	}

	#[test]
	fn validate_unsigned_works() {
		sp_tracing::try_init_simple();
		new_test_ext().execute_with(|| {
			let failing_calls = vec![
				substrate_test_pallet::Call::bench_call { transfer: Default::default() },
				substrate_test_pallet::Call::include_data { data: vec![] },
				substrate_test_pallet::Call::fill_block { ratio: Perbill::from_percent(50) },
			];
			let succeeding_calls = vec![
				substrate_test_pallet::Call::deposit_log_digest_item {
					log: DigestItem::Other(vec![]),
				},
				substrate_test_pallet::Call::storage_change { key: vec![], value: None },
				substrate_test_pallet::Call::read { count: 0 },
				substrate_test_pallet::Call::read_and_panic { count: 0 },
			];

			for call in failing_calls {
				assert_eq!(
					<SubstrateTest as sp_runtime::traits::ValidateUnsigned>::validate_unsigned(
						TransactionSource::External,
						&call,
					),
					InvalidTransaction::Call.into(),
				);
			}

			for call in succeeding_calls {
				assert_eq!(
					<SubstrateTest as sp_runtime::traits::ValidateUnsigned>::validate_unsigned(
						TransactionSource::External,
						&call,
					),
					Ok(ValidTransaction {
						provides: vec![BlakeTwo256::hash_of(&call).encode()],
						..Default::default()
					})
				);
			}
		});
	}

	#[test]
	fn check_substrate_check_signed_extension_works() {
		sp_tracing::try_init_simple();
		new_test_ext().execute_with(|| {
<<<<<<< HEAD
			let x: AccountId = sp_keyring::AccountKeyring::Alice.into();
=======
			let x = AccountKeyring::Alice.into();
>>>>>>> 930b0462
			let info = DispatchInfo::default();
			let len = 0_usize;
			assert_eq!(
				CheckSubstrateCall {}
					.validate_only(
						Some(x).into(),
						&ExtrinsicBuilder::new_call_with_priority(16).build().function,
						&info,
						len,
					)
					.unwrap()
					.0
					.priority,
				16
			);

			assert_eq!(
				CheckSubstrateCall {}
					.validate_only(
						Some(x).into(),
						&ExtrinsicBuilder::new_call_do_not_propagate().build().function,
						&info,
						len,
					)
					.unwrap()
					.0
					.propagate,
				false
			);
		})
	}

	mod genesis_builder_tests {
		use super::*;
		use crate::genesismap::GenesisStorageBuilder;
		use sc_executor::{error::Result, WasmExecutor};
		use sc_executor_common::runtime_blob::RuntimeBlob;
		use serde_json::json;
		use sp_application_crypto::Ss58Codec;
		use sp_core::traits::Externalities;
		use sp_genesis_builder::Result as BuildResult;
		use sp_state_machine::BasicExternalities;
		use std::{fs, io::Write};
		use storage_key_generator::hex;

		pub fn executor_call(
			ext: &mut dyn Externalities,
			method: &str,
			data: &[u8],
		) -> Result<Vec<u8>> {
			let executor = WasmExecutor::<sp_io::SubstrateHostFunctions>::builder().build();
			executor.uncached_call(
				RuntimeBlob::uncompress_if_needed(wasm_binary_unwrap()).unwrap(),
				ext,
				true,
				method,
				data,
			)
		}

		#[test]
		fn build_minimal_genesis_config_works() {
			sp_tracing::try_init_simple();
			let default_minimal_json = r#"{"system":{},"babe":{"authorities":[],"epochConfig":{"c": [ 3, 10 ],"allowed_slots":"PrimaryAndSecondaryPlainSlots"}},"substrateTest":{"authorities":[]},"balances":{"balances":[]}}"#;
			let mut t = BasicExternalities::new_empty();

			executor_call(&mut t, "GenesisBuilder_build_state", &default_minimal_json.encode())
				.unwrap();

			let mut keys = t.into_storages().top.keys().cloned().map(hex).collect::<Vec<String>>();
			keys.sort();

			let mut expected = [
				//SubstrateTest|Authorities
				"00771836bebdd29870ff246d305c578c5e0621c4869aa60c02be9adcc98a0d1d",
				//Babe|SegmentIndex
				"1cb6f36e027abb2091cfb5110ab5087f66e8f035c8adbe7f1547b43c51e6f8a4",
				//Babe|EpochConfig
				"1cb6f36e027abb2091cfb5110ab5087fdc6b171b77304263c292cc3ea5ed31ef",
				//System|UpgradedToU32RefCount
				"26aa394eea5630e07c48ae0c9558cef75684a022a34dd8bfa2baaf44f172b710",
				//System|ParentHash
				"26aa394eea5630e07c48ae0c9558cef78a42f33323cb5ced3b44dd825fda9fcc",
				//System::BlockHash|0
				"26aa394eea5630e07c48ae0c9558cef7a44704b568d21667356a5a050c118746bb1bdbcacd6ac9340000000000000000",
				//System|UpgradedToTripleRefCount
				"26aa394eea5630e07c48ae0c9558cef7a7fd6c28836b9a28522dc924110cf439",

				// System|LastRuntimeUpgrade
				"26aa394eea5630e07c48ae0c9558cef7f9cce9c888469bb1a0dceaa129672ef8",
				// :extrinsic_index
				"3a65787472696e7369635f696e646578",
				// Balances|TotalIssuance
				"c2261276cc9d1f8598ea4b6a74b15c2f57c875e4cff74148e4628f264b974c80",

				// added by on_genesis:
				// Balances|:__STORAGE_VERSION__:
				"c2261276cc9d1f8598ea4b6a74b15c2f4e7b9012096b41c4eb3aaf947f6ea429",
				//System|:__STORAGE_VERSION__:
				"26aa394eea5630e07c48ae0c9558cef74e7b9012096b41c4eb3aaf947f6ea429",
				//Babe|:__STORAGE_VERSION__:
				"1cb6f36e027abb2091cfb5110ab5087f4e7b9012096b41c4eb3aaf947f6ea429",
				//SubstrateTest|:__STORAGE_VERSION__:
				"00771836bebdd29870ff246d305c578c4e7b9012096b41c4eb3aaf947f6ea429",
				].into_iter().map(String::from).collect::<Vec<_>>();
			expected.sort();

			assert_eq!(keys, expected);
		}

		#[test]
		fn default_config_as_json_works() {
			sp_tracing::try_init_simple();
			let mut t = BasicExternalities::new_empty();
			let r = executor_call(&mut t, "GenesisBuilder_get_preset", &None::<&PresetId>.encode())
				.unwrap();
			let r = Option::<Vec<u8>>::decode(&mut &r[..])
				.unwrap()
				.expect("default config is there");
			let json = String::from_utf8(r.into()).expect("returned value is json. qed.");

			let expected = r#"{"system":{},"babe":{"authorities":[],"epochConfig":{"c":[1,4],"allowed_slots":"PrimaryAndSecondaryVRFSlots"}},"substrateTest":{"authorities":[]},"balances":{"balances":[]}}"#;
			assert_eq!(expected.to_string(), json);
		}

		#[test]
		fn preset_names_listing_works() {
			sp_tracing::try_init_simple();
			let mut t = BasicExternalities::new_empty();
			let r = executor_call(&mut t, "GenesisBuilder_preset_names", &vec![]).unwrap();
			let r = Vec::<PresetId>::decode(&mut &r[..]).unwrap();
			assert_eq!(r, vec![PresetId::from("foobar"), PresetId::from("staging"),]);
			log::info!("r: {:#?}", r);
		}

		#[test]
		fn named_config_works() {
			sp_tracing::try_init_simple();
			let f = |cfg_name: &str, expected: &str| {
				let mut t = BasicExternalities::new_empty();
				let name = cfg_name.to_string();
				let r = executor_call(
					&mut t,
					"GenesisBuilder_get_preset",
					&Some(name.as_bytes()).encode(),
				)
				.unwrap();
				let r = Option::<Vec<u8>>::decode(&mut &r[..]).unwrap();
				let json =
					String::from_utf8(r.unwrap().into()).expect("returned value is json. qed.");
				log::info!("json: {:#?}", json);
				assert_eq!(expected.to_string(), json);
			};

			f("foobar", r#"{"foo":"bar"}"#);
			f(
				"staging",
				r#"{"balances":{"balances":[["5FHneW46xGXgs5mUiveU4sbTyGBzmstUspZC92UhjJM694ty",1000000000000000],["5FLSigC9HGRKVhB9FiEo4Y3koPsNmBmLJbpXg2mp1hXcS59Y",1000000000000000]]},"substrateTest":{"authorities":["5GrwvaEF5zXb26Fz9rcQpDWS57CtERHpNehXCPcNoHGKutQY","5CiPPseXPECbkjWCa6MnjNokrgYjMqmKndv2rSnekmSK2DjL"]}}"#,
			);
		}

		#[test]
		fn build_config_from_json_works() {
			sp_tracing::try_init_simple();
			let j = include_str!("../res/default_genesis_config.json");

			let mut t = BasicExternalities::new_empty();
			let r = executor_call(&mut t, "GenesisBuilder_build_state", &j.encode()).unwrap();
			let r = BuildResult::decode(&mut &r[..]);
			assert!(r.is_ok());

			let mut keys = t.into_storages().top.keys().cloned().map(hex).collect::<Vec<String>>();

			// following keys are not placed during `<RuntimeGenesisConfig as GenesisBuild>::build`
			// process, add them `keys` to assert against known keys.
			keys.push(hex(b":code"));
			keys.sort();

			assert_eq!(keys, storage_key_generator::get_expected_storage_hashed_keys(false));
		}

		#[test]
		fn build_config_from_invalid_json_fails() {
			sp_tracing::try_init_simple();
			let j = include_str!("../res/default_genesis_config_invalid.json");
			let mut t = BasicExternalities::new_empty();
			let r = executor_call(&mut t, "GenesisBuilder_build_state", &j.encode()).unwrap();
			let r = BuildResult::decode(&mut &r[..]).unwrap();
			log::info!("result: {:#?}", r);
			assert_eq!(r, Err(
				sp_runtime::RuntimeString::Owned(
					"Invalid JSON blob: unknown field `renamed_authorities`, expected `authorities` or `epochConfig` at line 4 column 25".to_string(),
				))
			);
		}

		#[test]
		fn build_config_from_invalid_json_fails_2() {
			sp_tracing::try_init_simple();
			let j = include_str!("../res/default_genesis_config_invalid_2.json");
			let mut t = BasicExternalities::new_empty();
			let r = executor_call(&mut t, "GenesisBuilder_build_state", &j.encode()).unwrap();
			let r = BuildResult::decode(&mut &r[..]).unwrap();
			assert_eq!(r, Err(
				sp_runtime::RuntimeString::Owned(
					"Invalid JSON blob: unknown field `babex`, expected one of `system`, `babe`, `substrateTest`, `balances` at line 3 column 9".to_string(),
				))
			);
		}

		#[test]
		fn build_config_from_incomplete_json_fails() {
			sp_tracing::try_init_simple();
			let j = include_str!("../res/default_genesis_config_incomplete.json");

			let mut t = BasicExternalities::new_empty();
			let r = executor_call(&mut t, "GenesisBuilder_build_state", &j.encode()).unwrap();
			let r =
				core::result::Result::<(), sp_runtime::RuntimeString>::decode(&mut &r[..]).unwrap();
			assert_eq!(
				r,
				Err(sp_runtime::RuntimeString::Owned(
					"Invalid JSON blob: missing field `authorities` at line 11 column 3"
						.to_string()
				))
			);
		}

		#[test]
		fn write_default_config_to_tmp_file() {
			if std::env::var("WRITE_DEFAULT_JSON_FOR_STR_GC").is_ok() {
				sp_tracing::try_init_simple();
				let mut file = fs::OpenOptions::new()
					.create(true)
					.write(true)
					.open("/tmp/default_genesis_config.json")
					.unwrap();

				let j = serde_json::to_string(&GenesisStorageBuilder::default().genesis_config())
					.unwrap()
					.into_bytes();
				file.write_all(&j).unwrap();
			}
		}

		#[test]
		fn build_genesis_config_with_patch_json_works() {
			//this tests shows how to do patching on native side
			sp_tracing::try_init_simple();

			let mut t = BasicExternalities::new_empty();
			let r = executor_call(&mut t, "GenesisBuilder_get_preset", &None::<&PresetId>.encode())
				.unwrap();
			let r = Option::<Vec<u8>>::decode(&mut &r[..])
				.unwrap()
				.expect("default config is there");
			let mut default_config: serde_json::Value =
				serde_json::from_slice(&r[..]).expect("returned value is json. qed.");

			// Patch default json with some custom values:
			let patch = json!({
				"babe": {
					"epochConfig": {
						"c": [
							7,
							10
						],
						"allowed_slots": "PrimaryAndSecondaryPlainSlots"
					}
				},
				"substrateTest": {
					"authorities": [
						AccountKeyring::Ferdie.public().to_ss58check(),
						AccountKeyring::Alice.public().to_ss58check()
					],
				}
			});

			sc_chain_spec::json_merge(&mut default_config, patch);

			// Build genesis config using custom json:
			let mut t = BasicExternalities::new_empty();
			executor_call(
				&mut t,
				"GenesisBuilder_build_state",
				&default_config.to_string().encode(),
			)
			.unwrap();

			// Ensure that custom values are in the genesis storage:
			let storage = t.into_storages();
			let get_from_storage = |key: &str| -> Vec<u8> {
				storage.top.get(&array_bytes::hex2bytes(key).unwrap()).unwrap().clone()
			};

			//SubstrateTest|Authorities
			let value: Vec<u8> = get_from_storage(
				"00771836bebdd29870ff246d305c578c5e0621c4869aa60c02be9adcc98a0d1d",
			);
			let authority_key_vec =
				Vec::<sp_core::sr25519::Public>::decode(&mut &value[..]).unwrap();
			assert_eq!(authority_key_vec.len(), 2);
			assert_eq!(authority_key_vec[0], AccountKeyring::Ferdie.public());
			assert_eq!(authority_key_vec[1], AccountKeyring::Alice.public());

			//Babe|Authorities
			let value: Vec<u8> = get_from_storage(
				"1cb6f36e027abb2091cfb5110ab5087fdc6b171b77304263c292cc3ea5ed31ef",
			);
			assert_eq!(
				BabeEpochConfiguration::decode(&mut &value[..]).unwrap(),
				BabeEpochConfiguration {
					c: (7, 10),
					allowed_slots: AllowedSlots::PrimaryAndSecondaryPlainSlots
				}
			);

			// Ensure that some values are default ones:
			// Balances|TotalIssuance
			let value: Vec<u8> = get_from_storage(
				"c2261276cc9d1f8598ea4b6a74b15c2f57c875e4cff74148e4628f264b974c80",
			);
			assert_eq!(u64::decode(&mut &value[..]).unwrap(), 0);

			//System|ParentHash
			let value: Vec<u8> = get_from_storage(
				"26aa394eea5630e07c48ae0c9558cef78a42f33323cb5ced3b44dd825fda9fcc",
			);
			assert_eq!(H256::decode(&mut &value[..]).unwrap(), [69u8; 32].into());
		}
	}
}<|MERGE_RESOLUTION|>--- conflicted
+++ resolved
@@ -1207,11 +1207,7 @@
 	fn check_substrate_check_signed_extension_works() {
 		sp_tracing::try_init_simple();
 		new_test_ext().execute_with(|| {
-<<<<<<< HEAD
-			let x: AccountId = sp_keyring::AccountKeyring::Alice.into();
-=======
 			let x = AccountKeyring::Alice.into();
->>>>>>> 930b0462
 			let info = DispatchInfo::default();
 			let len = 0_usize;
 			assert_eq!(
