#![cfg_attr(not(feature = "std"), no_std)]
// `construct_runtime!` does a lot of recursion and requires us to increase the limit to 256.
#![recursion_limit = "256"]

// Make the WASM binary available.
#[cfg(feature = "std")]
include!(concat!(env!("OUT_DIR"), "/wasm_binary.rs"));

use pallet_grandpa::AuthorityId as GrandpaId;
use sp_api::impl_runtime_apis;
use sp_consensus_aura::sr25519::AuthorityId as AuraId;
use sp_core::{crypto::KeyTypeId, OpaqueMetadata};
use sp_runtime::{
	create_runtime_str, generic, impl_opaque_keys,
	traits::{BlakeTwo256, Block as BlockT, IdentifyAccount, NumberFor, One, Verify},
	transaction_validity::{TransactionSource, TransactionValidity},
	ApplyExtrinsicResult, MultiSignature,
};
use sp_std::prelude::*;
#[cfg(feature = "std")]
use sp_version::NativeVersion;
use sp_version::RuntimeVersion;

use frame_support::genesis_builder_helper::{build_config, create_default_config};
// A few exports that help ease life for downstream crates.
pub use frame_support::{
<<<<<<< HEAD
	construct_runtime,
	dispatch::DispatchClass,
	parameter_types,
=======
	construct_runtime, derive_impl, parameter_types,
>>>>>>> 53f615de
	traits::{
		ConstBool, ConstU128, ConstU32, ConstU64, ConstU8, KeyOwnerProofSystem, Randomness,
		StorageInfo,
	},
	weights::{
		constants::{
			BlockExecutionWeight, ExtrinsicBaseWeight, RocksDbWeight, WEIGHT_REF_TIME_PER_SECOND,
		},
		IdentityFee, Weight,
	},
	StorageValue,
};
pub use frame_system::Call as SystemCall;
pub use pallet_balances::Call as BalancesCall;
pub use pallet_timestamp::Call as TimestampCall;
use pallet_transaction_payment::{ConstFeeMultiplier, CurrencyAdapter, Multiplier};
#[cfg(any(feature = "std", test))]
pub use sp_runtime::BuildStorage;
pub use sp_runtime::{Perbill, Permill};

/// Import the template pallet.
pub use pallet_template;

/// An index to a block.
pub type BlockNumber = u32;

/// Alias to 512-bit hash when used in the context of a transaction signature on the chain.
pub type Signature = MultiSignature;

/// Some way of identifying an account on the chain. We intentionally make it equivalent
/// to the public key of our transaction signing scheme.
pub type AccountId = <<Signature as Verify>::Signer as IdentifyAccount>::AccountId;

/// Balance of an account.
pub type Balance = u128;

/// Index of a transaction in the chain.
pub type Nonce = u32;

/// A hash of some data used by the chain.
pub type Hash = sp_core::H256;

/// Opaque types. These are used by the CLI to instantiate machinery that don't need to know
/// the specifics of the runtime. They can then be made to be agnostic over specific formats
/// of data like extrinsics, allowing for them to continue syncing the network through upgrades
/// to even the core data structures.
pub mod opaque {
	use super::*;

	pub use sp_runtime::OpaqueExtrinsic as UncheckedExtrinsic;

	/// Opaque block header type.
	pub type Header = generic::Header<BlockNumber, BlakeTwo256>;
	/// Opaque block type.
	pub type Block = generic::Block<Header, UncheckedExtrinsic>;
	/// Opaque block identifier type.
	pub type BlockId = generic::BlockId<Block>;

	impl_opaque_keys! {
		pub struct SessionKeys {
			pub aura: Aura,
			pub grandpa: Grandpa,
		}
	}
}

// To learn more about runtime versioning, see:
// https://docs.substrate.io/main-docs/build/upgrade#runtime-versioning
#[sp_version::runtime_version]
pub const VERSION: RuntimeVersion = RuntimeVersion {
	spec_name: create_runtime_str!("node-template"),
	impl_name: create_runtime_str!("node-template"),
	authoring_version: 1,
	// The version of the runtime specification. A full node will not attempt to use its native
	//   runtime in substitute for the on-chain Wasm runtime unless all of `spec_name`,
	//   `spec_version`, and `authoring_version` are the same between Wasm and native.
	// This value is set to 100 to notify Polkadot-JS App (https://polkadot.js.org/apps) to use
	//   the compatible custom types.
	spec_version: 100,
	impl_version: 1,
	apis: RUNTIME_API_VERSIONS,
	transaction_version: 1,
	state_version: 1,
};

/// This determines the average expected block time that we are targeting.
/// Blocks will be produced at a minimum duration defined by `SLOT_DURATION`.
/// `SLOT_DURATION` is picked up by `pallet_timestamp` which is in turn picked
/// up by `pallet_aura` to implement `fn slot_duration()`.
///
/// Change this to adjust the block time.
pub const MILLISECS_PER_BLOCK: u64 = 6000;

// NOTE: Currently it is not possible to change the slot duration after the chain has started.
//       Attempting to do so will brick block production.
pub const SLOT_DURATION: u64 = MILLISECS_PER_BLOCK;

// Time is measured by number of blocks.
pub const MINUTES: BlockNumber = 60_000 / (MILLISECS_PER_BLOCK as BlockNumber);
pub const HOURS: BlockNumber = MINUTES * 60;
pub const DAYS: BlockNumber = HOURS * 24;

/// The version information used to identify this runtime when compiled natively.
#[cfg(feature = "std")]
pub fn native_version() -> NativeVersion {
	NativeVersion { runtime_version: VERSION, can_author_with: Default::default() }
}

const NORMAL_DISPATCH_RATIO: Perbill = Perbill::from_percent(75);

parameter_types! {
	pub const BlockHashCount: BlockNumber = 2400;
	pub const Version: RuntimeVersion = VERSION;
	/// We allow for 2 seconds of compute with a 6 second average block time.
	pub BlockWeights: frame_system::limits::BlockWeights =
		frame_system::limits::BlockWeights::with_sensible_defaults(
			Weight::from_parts(2u64 * WEIGHT_REF_TIME_PER_SECOND, u64::MAX),
			NORMAL_DISPATCH_RATIO,
		);
	pub BlockLength: frame_system::limits::BlockLength = frame_system::limits::BlockLength
		::max_with_normal_ratio(5 * 1024 * 1024, NORMAL_DISPATCH_RATIO);
	pub const SS58Prefix: u8 = 42;
}

/// The default types are being injected by [`derive_impl`](`frame_support::derive_impl`) from
/// [`SoloChainDefaultConfig`](`struct@frame_system::config_preludes::SolochainDefaultConfig`),
/// but overridden as needed.
#[derive_impl(frame_system::config_preludes::SolochainDefaultConfig as frame_system::DefaultConfig)]
impl frame_system::Config for Runtime {
	/// The block type for the runtime.
	type Block = Block;
	/// Block & extrinsics weights: base values and limits.
	type BlockWeights = BlockWeights;
	/// The maximum length of a block (in bytes).
	type BlockLength = BlockLength;
	/// The identifier used to distinguish between accounts.
	type AccountId = AccountId;
	/// The type for storing how many extrinsics an account has signed.
	type Nonce = Nonce;
	/// The type for hashing blocks and tries.
	type Hash = Hash;
	/// Maximum number of block number to block hash mappings to keep (oldest pruned first).
	type BlockHashCount = BlockHashCount;
	/// The weight of database operations that the runtime can invoke.
	type DbWeight = RocksDbWeight;
	/// Version of the runtime.
	type Version = Version;
	/// The data to be stored in an account.
	type AccountData = pallet_balances::AccountData<Balance>;
	/// This is used as an identifier of the chain. 42 is the generic substrate prefix.
	type SS58Prefix = SS58Prefix;
	type MaxConsumers = frame_support::traits::ConstU32<16>;
}

impl pallet_aura::Config for Runtime {
	type AuthorityId = AuraId;
	type DisabledValidators = ();
	type MaxAuthorities = ConstU32<32>;
	type AllowMultipleBlocksPerSlot = ConstBool<false>;

	#[cfg(feature = "experimental")]
	type SlotDuration = pallet_aura::MinimumPeriodTimesTwo<Runtime>;
}

impl pallet_grandpa::Config for Runtime {
	type RuntimeEvent = RuntimeEvent;

	type WeightInfo = ();
	type MaxAuthorities = ConstU32<32>;
	type MaxNominators = ConstU32<0>;
	type MaxSetIdSessionEntries = ConstU64<0>;

	type KeyOwnerProof = sp_core::Void;
	type EquivocationReportSystem = ();
}

impl pallet_timestamp::Config for Runtime {
	/// A timestamp: milliseconds since the unix epoch.
	type Moment = u64;
	type OnTimestampSet = Aura;
	type MinimumPeriod = ConstU64<{ SLOT_DURATION / 2 }>;
	type WeightInfo = ();
}

/// Existential deposit.
pub const EXISTENTIAL_DEPOSIT: u128 = 500;

impl pallet_balances::Config for Runtime {
	type MaxLocks = ConstU32<50>;
	type MaxReserves = ();
	type ReserveIdentifier = [u8; 8];
	/// The type for recording an account's balance.
	type Balance = Balance;
	/// The ubiquitous event type.
	type RuntimeEvent = RuntimeEvent;
	type DustRemoval = ();
	type ExistentialDeposit = ConstU128<EXISTENTIAL_DEPOSIT>;
	type AccountStore = System;
	type WeightInfo = pallet_balances::weights::SubstrateWeight<Runtime>;
	type FreezeIdentifier = ();
	type MaxFreezes = ();
	type RuntimeHoldReason = ();
	type RuntimeFreezeReason = ();
}

parameter_types! {
	pub FeeMultiplier: Multiplier = Multiplier::one();
}

impl pallet_transaction_payment::Config for Runtime {
	type RuntimeEvent = RuntimeEvent;
	type OnChargeTransaction = CurrencyAdapter<Balances, ()>;
	type OperationalFeeMultiplier = ConstU8<5>;
	type WeightToFee = IdentityFee<Balance>;
	type LengthToFee = IdentityFee<Balance>;
	type FeeMultiplierUpdate = ConstFeeMultiplier<FeeMultiplier>;
}

impl pallet_sudo::Config for Runtime {
	type RuntimeEvent = RuntimeEvent;
	type RuntimeCall = RuntimeCall;
	type WeightInfo = pallet_sudo::weights::SubstrateWeight<Runtime>;
}

/// Configure the pallet-template in pallets/template.
impl pallet_template::Config for Runtime {
	type RuntimeEvent = RuntimeEvent;
	type WeightInfo = pallet_template::weights::SubstrateWeight<Runtime>;
}

// Create the runtime by composing the FRAME pallets that were previously configured.
construct_runtime!(
	pub enum Runtime {
		System: frame_system,
		Timestamp: pallet_timestamp,
		Aura: pallet_aura,
		Grandpa: pallet_grandpa,
		Balances: pallet_balances,
		TransactionPayment: pallet_transaction_payment,
		Sudo: pallet_sudo,
		// Include the custom logic from the pallet-template in the runtime.
		TemplateModule: pallet_template,
	}
);

/// The address format for describing accounts.
pub type Address = sp_runtime::MultiAddress<AccountId, ()>;
/// Block header type as expected by this runtime.
pub type Header = generic::Header<BlockNumber, BlakeTwo256>;
/// Block type as expected by this runtime.
pub type Block = generic::Block<Header, UncheckedExtrinsic>;
/// The SignedExtension to the basic transaction logic.
pub type SignedExtra = (
	frame_system::CheckNonZeroSender<Runtime>,
	frame_system::CheckSpecVersion<Runtime>,
	frame_system::CheckTxVersion<Runtime>,
	frame_system::CheckGenesis<Runtime>,
	frame_system::CheckEra<Runtime>,
	frame_system::CheckNonce<Runtime>,
	frame_system::CheckWeight<Runtime>,
	pallet_transaction_payment::ChargeTransactionPayment<Runtime>,
);

/// All migrations of the runtime, aside from the ones declared in the pallets.
///
/// This can be a tuple of types, each implementing `OnRuntimeUpgrade`.
#[allow(unused_parens)]
type Migrations = ();

/// Unchecked extrinsic type as expected by this runtime.
pub type UncheckedExtrinsic =
	generic::UncheckedExtrinsic<Address, RuntimeCall, Signature, SignedExtra>;
/// The payload being signed in transactions.
pub type SignedPayload = generic::SignedPayload<RuntimeCall, SignedExtra>;
/// Executive: handles dispatch to the various modules.
pub type Executive = frame_executive::Executive<
	Runtime,
	Block,
	frame_system::ChainContext<Runtime>,
	Runtime,
	AllPalletsWithSystem,
	Migrations,
>;

#[cfg(feature = "runtime-benchmarks")]
mod benches {
	frame_benchmarking::define_benchmarks!(
		[frame_benchmarking, BaselineBench::<Runtime>]
		[frame_system, SystemBench::<Runtime>]
		[pallet_balances, Balances]
		[pallet_timestamp, Timestamp]
		[pallet_sudo, Sudo]
		[pallet_template, TemplateModule]
	);
}

impl_runtime_apis! {
	impl sp_api::Core<Block> for Runtime {
		fn version() -> RuntimeVersion {
			VERSION
		}

		fn execute_block(block: Block) {
			Executive::execute_block(block);
		}

		fn initialize_block(header: &<Block as BlockT>::Header) {
			Executive::initialize_block(header)
		}
	}

	impl sp_api::Metadata<Block> for Runtime {
		fn metadata() -> OpaqueMetadata {
			OpaqueMetadata::new(Runtime::metadata().into())
		}

		fn metadata_at_version(version: u32) -> Option<OpaqueMetadata> {
			Runtime::metadata_at_version(version)
		}

		fn metadata_versions() -> sp_std::vec::Vec<u32> {
			Runtime::metadata_versions()
		}
	}

	impl sp_block_builder::BlockBuilder<Block> for Runtime {
		fn apply_extrinsic(extrinsic: <Block as BlockT>::Extrinsic) -> ApplyExtrinsicResult {
			Executive::apply_extrinsic(extrinsic)
		}

		fn finalize_block() -> <Block as BlockT>::Header {
			Executive::finalize_block()
		}

		fn inherent_extrinsics(data: sp_inherents::InherentData) -> Vec<<Block as BlockT>::Extrinsic> {
			data.create_extrinsics()
		}

		fn check_inherents(
			block: Block,
			data: sp_inherents::InherentData,
		) -> sp_inherents::CheckInherentsResult {
			data.check_extrinsics(&block)
		}
	}

	impl sp_transaction_pool::runtime_api::TaggedTransactionQueue<Block> for Runtime {
		fn validate_transaction(
			source: TransactionSource,
			tx: <Block as BlockT>::Extrinsic,
			block_hash: <Block as BlockT>::Hash,
		) -> TransactionValidity {
			Executive::validate_transaction(source, tx, block_hash)
		}
	}

	impl sp_offchain::OffchainWorkerApi<Block> for Runtime {
		fn offchain_worker(header: &<Block as BlockT>::Header) {
			Executive::offchain_worker(header)
		}
	}

	impl sp_consensus_aura::AuraApi<Block, AuraId> for Runtime {
		fn slot_duration() -> sp_consensus_aura::SlotDuration {
			sp_consensus_aura::SlotDuration::from_millis(Aura::slot_duration())
		}

		fn authorities() -> Vec<AuraId> {
			Aura::authorities().into_inner()
		}
	}

	impl sp_session::SessionKeys<Block> for Runtime {
		fn generate_session_keys(seed: Option<Vec<u8>>) -> Vec<u8> {
			opaque::SessionKeys::generate(seed)
		}

		fn decode_session_keys(
			encoded: Vec<u8>,
		) -> Option<Vec<(Vec<u8>, KeyTypeId)>> {
			opaque::SessionKeys::decode_into_raw_public_keys(&encoded)
		}
	}

	impl sp_consensus_grandpa::GrandpaApi<Block> for Runtime {
		fn grandpa_authorities() -> sp_consensus_grandpa::AuthorityList {
			Grandpa::grandpa_authorities()
		}

		fn current_set_id() -> sp_consensus_grandpa::SetId {
			Grandpa::current_set_id()
		}

		fn submit_report_equivocation_unsigned_extrinsic(
			_equivocation_proof: sp_consensus_grandpa::EquivocationProof<
				<Block as BlockT>::Hash,
				NumberFor<Block>,
			>,
			_key_owner_proof: sp_consensus_grandpa::OpaqueKeyOwnershipProof,
		) -> Option<()> {
			None
		}

		fn generate_key_ownership_proof(
			_set_id: sp_consensus_grandpa::SetId,
			_authority_id: GrandpaId,
		) -> Option<sp_consensus_grandpa::OpaqueKeyOwnershipProof> {
			// NOTE: this is the only implementation possible since we've
			// defined our key owner proof type as a bottom type (i.e. a type
			// with no values).
			None
		}
	}

	impl frame_system_rpc_runtime_api::AccountNonceApi<Block, AccountId, Nonce> for Runtime {
		fn account_nonce(account: AccountId) -> Nonce {
			System::account_nonce(account)
		}
	}

	impl pallet_transaction_payment_rpc_runtime_api::TransactionPaymentApi<Block, Balance> for Runtime {
		fn query_info(
			uxt: <Block as BlockT>::Extrinsic,
			len: u32,
		) -> pallet_transaction_payment_rpc_runtime_api::RuntimeDispatchInfo<Balance> {
			TransactionPayment::query_info(uxt, len)
		}
		fn query_fee_details(
			uxt: <Block as BlockT>::Extrinsic,
			len: u32,
		) -> pallet_transaction_payment::FeeDetails<Balance> {
			TransactionPayment::query_fee_details(uxt, len)
		}
		fn query_weight_to_fee(weight: Weight) -> Balance {
			TransactionPayment::weight_to_fee(weight)
		}
		fn query_length_to_fee(length: u32) -> Balance {
			TransactionPayment::length_to_fee(length)
		}
	}

	impl pallet_transaction_payment_rpc_runtime_api::TransactionPaymentCallApi<Block, Balance, RuntimeCall>
		for Runtime
	{
		fn query_call_info(
			call: RuntimeCall,
			len: u32,
		) -> pallet_transaction_payment::RuntimeDispatchInfo<Balance> {
			TransactionPayment::query_call_info(call, len)
		}
		fn query_call_fee_details(
			call: RuntimeCall,
			len: u32,
		) -> pallet_transaction_payment::FeeDetails<Balance> {
			TransactionPayment::query_call_fee_details(call, len)
		}
		fn query_weight_to_fee(weight: Weight) -> Balance {
			TransactionPayment::weight_to_fee(weight)
		}
		fn query_length_to_fee(length: u32) -> Balance {
			TransactionPayment::length_to_fee(length)
		}
	}

	#[cfg(feature = "runtime-benchmarks")]
	impl frame_benchmarking::Benchmark<Block> for Runtime {
		fn benchmark_metadata(extra: bool) -> (
			Vec<frame_benchmarking::BenchmarkList>,
			Vec<frame_support::traits::StorageInfo>,
			Weight,
			frame_support::weights::RuntimeDbWeight,
		) {
			use frame_benchmarking::{baseline, Benchmarking, BenchmarkList};
			use frame_support::traits::StorageInfoTrait;
			use frame_system_benchmarking::Pallet as SystemBench;
			use baseline::Pallet as BaselineBench;

			let mut list = Vec::<BenchmarkList>::new();
			list_benchmarks!(list, extra);

			let storage_info = AllPalletsWithSystem::storage_info();
			let max_extrinsic_weight = BlockWeights::get().per_class.get(DispatchClass::Normal).max_extrinsic.unwrap();
			let db_weight: frame_support::weights::RuntimeDbWeight = <Self as frame_system::Config>::DbWeight::get();
			(list, storage_info, max_extrinsic_weight, db_weight)
		}

		fn dispatch_benchmark(
			config: frame_benchmarking::BenchmarkConfig
		) -> Result<Vec<frame_benchmarking::BenchmarkBatch>, sp_runtime::RuntimeString> {
			use frame_benchmarking::{baseline, Benchmarking, BenchmarkBatch};
			use sp_storage::TrackedStorageKey;
			use frame_system_benchmarking::Pallet as SystemBench;
			use baseline::Pallet as BaselineBench;

			impl frame_system_benchmarking::Config for Runtime {}
			impl baseline::Config for Runtime {}

			use frame_support::traits::WhitelistedStorageKeys;
			let whitelist: Vec<TrackedStorageKey> = AllPalletsWithSystem::whitelisted_storage_keys();

			let mut batches = Vec::<BenchmarkBatch>::new();
			let params = (&config, &whitelist);
			add_benchmarks!(params, batches);

			Ok(batches)
		}
	}

	#[cfg(feature = "try-runtime")]
	impl frame_try_runtime::TryRuntime<Block> for Runtime {
		fn on_runtime_upgrade(checks: frame_try_runtime::UpgradeCheckSelect) -> (Weight, Weight) {
			// NOTE: intentional unwrap: we don't want to propagate the error backwards, and want to
			// have a backtrace here. If any of the pre/post migration checks fail, we shall stop
			// right here and right now.
			let weight = Executive::try_runtime_upgrade(checks).unwrap();
			(weight, BlockWeights::get().max_block)
		}

		fn execute_block(
			block: Block,
			state_root_check: bool,
			signature_check: bool,
			select: frame_try_runtime::TryStateSelect
		) -> Weight {
			// NOTE: intentional unwrap: we don't want to propagate the error backwards, and want to
			// have a backtrace here.
			Executive::try_execute_block(block, state_root_check, signature_check, select).expect("execute-block failed")
		}
	}

	impl sp_genesis_builder::GenesisBuilder<Block> for Runtime {
		fn create_default_config() -> Vec<u8> {
			create_default_config::<RuntimeGenesisConfig>()
		}

		fn build_config(config: Vec<u8>) -> sp_genesis_builder::Result {
			build_config::<RuntimeGenesisConfig>(config)
		}
	}
}<|MERGE_RESOLUTION|>--- conflicted
+++ resolved
@@ -24,13 +24,9 @@
 use frame_support::genesis_builder_helper::{build_config, create_default_config};
 // A few exports that help ease life for downstream crates.
 pub use frame_support::{
-<<<<<<< HEAD
-	construct_runtime,
+	construct_runtime, derive_impl,
 	dispatch::DispatchClass,
 	parameter_types,
-=======
-	construct_runtime, derive_impl, parameter_types,
->>>>>>> 53f615de
 	traits::{
 		ConstBool, ConstU128, ConstU32, ConstU64, ConstU8, KeyOwnerProofSystem, Randomness,
 		StorageInfo,
@@ -263,7 +259,7 @@
 
 // Create the runtime by composing the FRAME pallets that were previously configured.
 construct_runtime!(
-	pub enum Runtime {
+	pub struct Runtime {
 		System: frame_system,
 		Timestamp: pallet_timestamp,
 		Aura: pallet_aura,
