// This file is part of Substrate.

// Copyright (C) Parity Technologies (UK) Ltd.
// SPDX-License-Identifier: GPL-3.0-or-later WITH Classpath-exception-2.0

// This program is free software: you can redistribute it and/or modify
// it under the terms of the GNU General Public License as published by
// the Free Software Foundation, either version 3 of the License, or
// (at your option) any later version.

// This program is distributed in the hope that it will be useful,
// but WITHOUT ANY WARRANTY; without even the implied warranty of
// MERCHANTABILITY or FITNESS FOR A PARTICULAR PURPOSE. See the
// GNU General Public License for more details.

// You should have received a copy of the GNU General Public License
// along with this program. If not, see <https://www.gnu.org/licenses/>.

use std::time::Duration;

use criterion::{criterion_group, criterion_main, BatchSize, Criterion, Throughput};
use futures::{future, StreamExt};
use kitchensink_runtime::{constants::currency::*, BalancesCall, SudoCall};
use node_cli::service::{create_extrinsic, fetch_nonce, FullClient, TransactionPool};
use node_primitives::AccountId;
use sc_service::{
	config::{
		BlocksPruning, DatabaseSource, KeystoreConfig, NetworkConfiguration, OffchainWorkerConfig,
		PruningMode, TransactionPoolOptions,
	},
	BasePath, Configuration, Role,
};
use sc_transaction_pool::PoolLimit;
use sc_transaction_pool_api::{TransactionPool as _, TransactionSource, TransactionStatus};
use sp_core::{crypto::Pair, sr25519};
use sp_keyring::Sr25519Keyring;
use sp_runtime::OpaqueExtrinsic;
use staging_node_cli as node_cli;
use tokio::runtime::Handle;

fn new_node(tokio_handle: Handle) -> node_cli::service::NewFullBase {
	let base_path = BasePath::new_temp_dir().expect("Creates base path");
	let root = base_path.path().to_path_buf();

	let network_config = NetworkConfiguration::new(
		Sr25519Keyring::Alice.to_seed(),
		"network/test/0.1",
		Default::default(),
		None,
	);

	let spec = Box::new(node_cli::chain_spec::development_config());

	let config = Configuration {
		impl_name: "BenchmarkImpl".into(),
		impl_version: "1.0".into(),
		role: Role::Authority,
		tokio_handle: tokio_handle.clone(),
		transaction_pool: TransactionPoolOptions {
			ready: PoolLimit { count: 100_000, total_bytes: 100 * 1024 * 1024 },
			future: PoolLimit { count: 100_000, total_bytes: 100 * 1024 * 1024 },
			reject_future_transactions: false,
			ban_time: Duration::from_secs(30 * 60),
		},
		network: network_config,
		keystore: KeystoreConfig::InMemory,
		database: DatabaseSource::RocksDb { path: root.join("db"), cache_size: 128 },
		trie_cache_maximum_size: Some(64 * 1024 * 1024),
		state_pruning: Some(PruningMode::ArchiveAll),
		blocks_pruning: BlocksPruning::KeepAll,
		chain_spec: spec,
		wasm_method: Default::default(),
		rpc_addr: None,
		rpc_max_connections: Default::default(),
		rpc_cors: None,
		rpc_methods: Default::default(),
		rpc_max_request_size: Default::default(),
		rpc_max_response_size: Default::default(),
		rpc_id_provider: Default::default(),
		rpc_max_subs_per_conn: Default::default(),
		rpc_port: 9944,
		rpc_message_buffer_capacity: Default::default(),
<<<<<<< HEAD
		rpc_rate_limit: None,
=======
>>>>>>> a817d310
		prometheus_config: None,
		telemetry_endpoints: None,
		default_heap_pages: None,
		offchain_worker: OffchainWorkerConfig { enabled: true, indexing_enabled: false },
		force_authoring: false,
		disable_grandpa: false,
		dev_key_seed: Some(Sr25519Keyring::Alice.to_seed()),
		tracing_targets: None,
		tracing_receiver: Default::default(),
		max_runtime_instances: 8,
		runtime_cache_size: 2,
		announce_block: true,
		data_path: base_path.path().into(),
		base_path,
		informant_output_format: Default::default(),
		wasm_runtime_overrides: None,
	};

	tokio_handle.block_on(async move {
		node_cli::service::new_full_base(config, None, false, |_, _| ()).expect("Creates node")
	})
}

fn create_accounts(num: usize) -> Vec<sr25519::Pair> {
	(0..num)
		.map(|i| {
			Pair::from_string(&format!("{}/{}", Sr25519Keyring::Alice.to_seed(), i), None)
				.expect("Creates account pair")
		})
		.collect()
}

/// Create the extrinsics that will initialize the accounts from the sudo account (Alice).
///
/// `start_nonce` is the current nonce of Alice.
fn create_account_extrinsics(
	client: &FullClient,
	accounts: &[sr25519::Pair],
) -> Vec<OpaqueExtrinsic> {
	let start_nonce = fetch_nonce(client, Sr25519Keyring::Alice.pair());

	accounts
		.iter()
		.enumerate()
		.flat_map(|(i, a)| {
			vec![
				// Reset the nonce by removing any funds
				create_extrinsic(
					client,
					Sr25519Keyring::Alice.pair(),
					SudoCall::sudo {
						call: Box::new(
							BalancesCall::force_set_balance {
								who: AccountId::from(a.public()).into(),
								new_free: 0,
							}
							.into(),
						),
					},
					Some(start_nonce + (i as u32) * 2),
				),
				// Give back funds
				create_extrinsic(
					client,
					Sr25519Keyring::Alice.pair(),
					SudoCall::sudo {
						call: Box::new(
							BalancesCall::force_set_balance {
								who: AccountId::from(a.public()).into(),
								new_free: 1_000_000 * DOLLARS,
							}
							.into(),
						),
					},
					Some(start_nonce + (i as u32) * 2 + 1),
				),
			]
		})
		.map(OpaqueExtrinsic::from)
		.collect()
}

fn create_benchmark_extrinsics(
	client: &FullClient,
	accounts: &[sr25519::Pair],
	extrinsics_per_account: usize,
) -> Vec<OpaqueExtrinsic> {
	accounts
		.iter()
		.flat_map(|account| {
			(0..extrinsics_per_account).map(move |nonce| {
				create_extrinsic(
					client,
					account.clone(),
					BalancesCall::transfer_allow_death {
						dest: Sr25519Keyring::Bob.to_account_id().into(),
						value: 1 * DOLLARS,
					},
					Some(nonce as u32),
				)
			})
		})
		.map(OpaqueExtrinsic::from)
		.collect()
}

async fn submit_tx_and_wait_for_inclusion(
	tx_pool: &TransactionPool,
	tx: OpaqueExtrinsic,
	client: &FullClient,
	wait_for_finalized: bool,
) {
	let best_hash = client.chain_info().best_hash;

	let mut watch = tx_pool
		.submit_and_watch(best_hash, TransactionSource::External, tx.clone())
		.await
		.expect("Submits tx to pool")
		.fuse();

	loop {
		match watch.select_next_some().await {
			TransactionStatus::Finalized(_) => break,
			TransactionStatus::InBlock(_) if !wait_for_finalized => break,
			_ => {},
		}
	}
}

fn transaction_pool_benchmarks(c: &mut Criterion) {
	sp_tracing::try_init_simple();

	let runtime = tokio::runtime::Runtime::new().expect("Creates tokio runtime");
	let tokio_handle = runtime.handle().clone();

	let node = new_node(tokio_handle.clone());

	let account_num = 10;
	let extrinsics_per_account = 2000;
	let accounts = create_accounts(account_num);

	let mut group = c.benchmark_group("Transaction pool");

	group.sample_size(10);
	group.throughput(Throughput::Elements(account_num as u64 * extrinsics_per_account as u64));

	let mut counter = 1;
	group.bench_function(
		format!("{} transfers from {} accounts", account_num * extrinsics_per_account, account_num),
		move |b| {
			b.iter_batched(
				|| {
					let prepare_extrinsics = create_account_extrinsics(&node.client, &accounts);

					runtime.block_on(future::join_all(prepare_extrinsics.into_iter().map(|tx| {
						submit_tx_and_wait_for_inclusion(
							&node.transaction_pool,
							tx,
							&node.client,
							true,
						)
					})));

					create_benchmark_extrinsics(&node.client, &accounts, extrinsics_per_account)
				},
				|extrinsics| {
					runtime.block_on(future::join_all(extrinsics.into_iter().map(|tx| {
						submit_tx_and_wait_for_inclusion(
							&node.transaction_pool,
							tx,
							&node.client,
							false,
						)
					})));

					println!("Finished {}", counter);
					counter += 1;
				},
				BatchSize::SmallInput,
			)
		},
	);
}

criterion_group!(benches, transaction_pool_benchmarks);
criterion_main!(benches);<|MERGE_RESOLUTION|>--- conflicted
+++ resolved
@@ -80,10 +80,7 @@
 		rpc_max_subs_per_conn: Default::default(),
 		rpc_port: 9944,
 		rpc_message_buffer_capacity: Default::default(),
-<<<<<<< HEAD
 		rpc_rate_limit: None,
-=======
->>>>>>> a817d310
 		prometheus_config: None,
 		telemetry_endpoints: None,
 		default_heap_pages: None,
