// This file is part of Substrate.

// Copyright (C) Parity Technologies (UK) Ltd.
// SPDX-License-Identifier: GPL-3.0-or-later WITH Classpath-exception-2.0

// This program is free software: you can redistribute it and/or modify
// it under the terms of the GNU General Public License as published by
// the Free Software Foundation, either version 3 of the License, or
// (at your option) any later version.

// This program is distributed in the hope that it will be useful,
// but WITHOUT ANY WARRANTY; without even the implied warranty of
// MERCHANTABILITY or FITNESS FOR A PARTICULAR PURPOSE. See the
// GNU General Public License for more details.

// You should have received a copy of the GNU General Public License
// along with this program. If not, see <https://www.gnu.org/licenses/>.

<<<<<<< HEAD
=======
use polkadot_sdk::*;
use std::time::Duration;

>>>>>>> 9b764923
use criterion::{criterion_group, criterion_main, BatchSize, Criterion, Throughput};
use futures::{future, StreamExt};
use kitchensink_runtime::{constants::currency::*, BalancesCall, SudoCall};
use node_cli::service::{create_extrinsic, fetch_nonce, FullClient, TransactionPool};
use node_primitives::AccountId;
use sc_service::{
	config::{
		BlocksPruning, DatabaseSource, KeystoreConfig, NetworkConfiguration, OffchainWorkerConfig,
		PruningMode, RpcBatchRequestConfig, TransactionPoolOptions,
	},
	BasePath, Configuration, Role,
};
use sc_transaction_pool_api::{TransactionSource, TransactionStatus};
use sp_core::{crypto::Pair, sr25519};
use sp_keyring::Sr25519Keyring;
use sp_runtime::OpaqueExtrinsic;
use staging_node_cli as node_cli;
use tokio::runtime::Handle;

fn new_node(tokio_handle: Handle) -> node_cli::service::NewFullBase {
	let base_path = BasePath::new_temp_dir().expect("Creates base path");
	let root = base_path.path().to_path_buf();

	let network_config = NetworkConfiguration::new(
		Sr25519Keyring::Alice.to_seed(),
		"network/test/0.1",
		Default::default(),
		None,
	);

	let spec = Box::new(node_cli::chain_spec::development_config());

	let config = Configuration {
		impl_name: "BenchmarkImpl".into(),
		impl_version: "1.0".into(),
		role: Role::Authority,
		tokio_handle: tokio_handle.clone(),
		transaction_pool: TransactionPoolOptions::new_for_benchmarks(),
		network: network_config,
		keystore: KeystoreConfig::InMemory,
		database: DatabaseSource::RocksDb { path: root.join("db"), cache_size: 128 },
		trie_cache_maximum_size: Some(64 * 1024 * 1024),
		state_pruning: Some(PruningMode::ArchiveAll),
		blocks_pruning: BlocksPruning::KeepAll,
		chain_spec: spec,
		wasm_method: Default::default(),
		rpc_addr: None,
		rpc_max_connections: Default::default(),
		rpc_cors: None,
		rpc_methods: Default::default(),
		rpc_max_request_size: Default::default(),
		rpc_max_response_size: Default::default(),
		rpc_id_provider: Default::default(),
		rpc_max_subs_per_conn: Default::default(),
		rpc_port: 9944,
		rpc_message_buffer_capacity: Default::default(),
		rpc_batch_config: RpcBatchRequestConfig::Unlimited,
		rpc_rate_limit: None,
		rpc_rate_limit_whitelisted_ips: Default::default(),
		rpc_rate_limit_trust_proxy_headers: Default::default(),
		prometheus_config: None,
		telemetry_endpoints: None,
		default_heap_pages: None,
		offchain_worker: OffchainWorkerConfig { enabled: true, indexing_enabled: false },
		force_authoring: false,
		disable_grandpa: false,
		dev_key_seed: Some(Sr25519Keyring::Alice.to_seed()),
		tracing_targets: None,
		tracing_receiver: Default::default(),
		max_runtime_instances: 8,
		runtime_cache_size: 2,
		announce_block: true,
		data_path: base_path.path().into(),
		base_path,
		informant_output_format: Default::default(),
		wasm_runtime_overrides: None,
	};

	tokio_handle.block_on(async move {
		node_cli::service::new_full_base::<sc_network::NetworkWorker<_, _>>(
			config,
			None,
			false,
			|_, _| (),
		)
		.expect("Creates node")
	})
}

fn create_accounts(num: usize) -> Vec<sr25519::Pair> {
	(0..num)
		.map(|i| {
			Pair::from_string(&format!("{}/{}", Sr25519Keyring::Alice.to_seed(), i), None)
				.expect("Creates account pair")
		})
		.collect()
}

/// Create the extrinsics that will initialize the accounts from the sudo account (Alice).
///
/// `start_nonce` is the current nonce of Alice.
fn create_account_extrinsics(
	client: &FullClient,
	accounts: &[sr25519::Pair],
) -> Vec<OpaqueExtrinsic> {
	let start_nonce = fetch_nonce(client, Sr25519Keyring::Alice.pair());

	accounts
		.iter()
		.enumerate()
		.flat_map(|(i, a)| {
			vec![
				// Reset the nonce by removing any funds
				create_extrinsic(
					client,
					Sr25519Keyring::Alice.pair(),
					SudoCall::sudo {
						call: Box::new(
							BalancesCall::force_set_balance {
								who: AccountId::from(a.public()).into(),
								new_free: 0,
							}
							.into(),
						),
					},
					Some(start_nonce + (i as u32) * 2),
				),
				// Give back funds
				create_extrinsic(
					client,
					Sr25519Keyring::Alice.pair(),
					SudoCall::sudo {
						call: Box::new(
							BalancesCall::force_set_balance {
								who: AccountId::from(a.public()).into(),
								new_free: 1_000_000 * DOLLARS,
							}
							.into(),
						),
					},
					Some(start_nonce + (i as u32) * 2 + 1),
				),
			]
		})
		.map(OpaqueExtrinsic::from)
		.collect()
}

fn create_benchmark_extrinsics(
	client: &FullClient,
	accounts: &[sr25519::Pair],
	extrinsics_per_account: usize,
) -> Vec<OpaqueExtrinsic> {
	accounts
		.iter()
		.flat_map(|account| {
			(0..extrinsics_per_account).map(move |nonce| {
				create_extrinsic(
					client,
					account.clone(),
					BalancesCall::transfer_allow_death {
						dest: Sr25519Keyring::Bob.to_account_id().into(),
						value: 1 * DOLLARS,
					},
					Some(nonce as u32),
				)
			})
		})
		.map(OpaqueExtrinsic::from)
		.collect()
}

async fn submit_tx_and_wait_for_inclusion(
	tx_pool: &TransactionPool,
	tx: OpaqueExtrinsic,
	client: &FullClient,
	wait_for_finalized: bool,
) {
	let best_hash = client.chain_info().best_hash;

	let mut watch = tx_pool
		.submit_and_watch(best_hash, TransactionSource::External, tx.clone())
		.await
		.expect("Submits tx to pool")
		.fuse();

	loop {
		match watch.select_next_some().await {
			TransactionStatus::Finalized(_) => break,
			TransactionStatus::InBlock(_) if !wait_for_finalized => break,
			_ => {},
		}
	}
}

fn transaction_pool_benchmarks(c: &mut Criterion) {
	sp_tracing::try_init_simple();

	let runtime = tokio::runtime::Runtime::new().expect("Creates tokio runtime");
	let tokio_handle = runtime.handle().clone();

	let node = new_node(tokio_handle.clone());

	let account_num = 10;
	let extrinsics_per_account = 2000;
	let accounts = create_accounts(account_num);

	let mut group = c.benchmark_group("Transaction pool");

	group.sample_size(10);
	group.throughput(Throughput::Elements(account_num as u64 * extrinsics_per_account as u64));

	let mut counter = 1;
	group.bench_function(
		format!("{} transfers from {} accounts", account_num * extrinsics_per_account, account_num),
		move |b| {
			b.iter_batched(
				|| {
					let prepare_extrinsics = create_account_extrinsics(&node.client, &accounts);

					runtime.block_on(future::join_all(prepare_extrinsics.into_iter().map(|tx| {
						submit_tx_and_wait_for_inclusion(
							&*node.transaction_pool,
							tx,
							&node.client,
							true,
						)
					})));

					create_benchmark_extrinsics(&node.client, &accounts, extrinsics_per_account)
				},
				|extrinsics| {
					runtime.block_on(future::join_all(extrinsics.into_iter().map(|tx| {
						submit_tx_and_wait_for_inclusion(
							&*node.transaction_pool,
							tx,
							&node.client,
							false,
						)
					})));

					println!("Finished {}", counter);
					counter += 1;
				},
				BatchSize::SmallInput,
			)
		},
	);
}

criterion_group!(benches, transaction_pool_benchmarks);
criterion_main!(benches);<|MERGE_RESOLUTION|>--- conflicted
+++ resolved
@@ -16,12 +16,9 @@
 // You should have received a copy of the GNU General Public License
 // along with this program. If not, see <https://www.gnu.org/licenses/>.
 
-<<<<<<< HEAD
-=======
 use polkadot_sdk::*;
 use std::time::Duration;
 
->>>>>>> 9b764923
 use criterion::{criterion_group, criterion_main, BatchSize, Criterion, Throughput};
 use futures::{future, StreamExt};
 use kitchensink_runtime::{constants::currency::*, BalancesCall, SudoCall};
