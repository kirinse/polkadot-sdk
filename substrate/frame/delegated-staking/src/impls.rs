--- conflicted
+++ resolved
@@ -16,12 +16,7 @@
 // You should have received a copy of the GNU General Public License
 // along with this program. If not, see <https://www.gnu.org/licenses/>.
 
-<<<<<<< HEAD
-//! Implementations of public traits, namely [StakingInterface], [DelegationInterface] and
-=======
-//! Implementations of public traits, namely [DelegationInterface] and
->>>>>>> bfd34343
-//! [OnStakingUpdate].
+//! Implementations of public traits, namely [DelegationInterface] and [OnStakingUpdate].
 
 use super::*;
 use sp_staking::{DelegationInterface, OnStakingUpdate};
