// This file is part of Substrate.

// Copyright (C) Parity Technologies (UK) Ltd.
// SPDX-License-Identifier: Apache-2.0

// Licensed under the Apache License, Version 2.0 (the "License");
// you may not use this file except in compliance with the License.
// You may obtain a copy of the License at
//
// 	http://www.apache.org/licenses/LICENSE-2.0
//
// Unless required by applicable law or agreed to in writing, software
// distributed under the License is distributed on an "AS IS" BASIS,
// WITHOUT WARRANTIES OR CONDITIONS OF ANY KIND, either express or implied.
// See the License for the specific language governing permissions and
// limitations under the License.

// Tests for Proxy Pallet

#![cfg(test)]

use super::*;

use crate as proxy;
use codec::{Decode, Encode};
use frame_support::{
	assert_noop, assert_ok, derive_impl,
	traits::{ConstU32, ConstU64, Contains},
};
use sp_core::H256;
use sp_runtime::{traits::BlakeTwo256, BuildStorage, DispatchError, RuntimeDebug};

type Block = frame_system::mocking::MockBlock<Test>;

frame_support::construct_runtime!(
	pub enum Test
	{
		System: frame_system::{Pallet, Call, Config<T>, Storage, Event<T>},
		Balances: pallet_balances::{Pallet, Call, Storage, Config<T>, Event<T>},
		Proxy: proxy::{Pallet, Call, Storage, Event<T>},
		Utility: pallet_utility::{Pallet, Call, Event},
	}
);

#[derive_impl(frame_system::config_preludes::TestDefaultConfig as frame_system::DefaultConfig)]
impl frame_system::Config for Test {
	type Block = Block;
	type BaseCallFilter = BaseFilter;
	type AccountData = pallet_balances::AccountData<u64>;
}

#[derive_impl(pallet_balances::config_preludes::TestDefaultConfig as pallet_balances::DefaultConfig)]
impl pallet_balances::Config for Test {
	type ReserveIdentifier = [u8; 8];
<<<<<<< HEAD
	type DustRemoval = ();
	type AccountId = u32;
=======
>>>>>>> cb944dc5
	type AccountStore = System;
}

impl pallet_utility::Config for Test {
	type RuntimeEvent = RuntimeEvent;
	type RuntimeCall = RuntimeCall;
	type PalletsOrigin = OriginCaller;
	type WeightInfo = ();
}

#[derive(
	Copy,
	Clone,
	Eq,
	PartialEq,
	Ord,
	PartialOrd,
	Encode,
	Decode,
	RuntimeDebug,
	MaxEncodedLen,
	scale_info::TypeInfo,
)]
pub enum ProxyType {
	Any,
	JustTransfer,
	JustUtility,
}
impl Default for ProxyType {
	fn default() -> Self {
		Self::Any
	}
}
impl InstanceFilter<RuntimeCall> for ProxyType {
	fn filter(&self, c: &RuntimeCall) -> bool {
		match self {
			ProxyType::Any => true,
			ProxyType::JustTransfer => {
				matches!(
					c,
					RuntimeCall::Balances(pallet_balances::Call::transfer_allow_death { .. })
				)
			},
			ProxyType::JustUtility => matches!(c, RuntimeCall::Utility { .. }),
		}
	}
	fn is_superset(&self, o: &Self) -> bool {
		self == &ProxyType::Any || self == o
	}
}
pub struct BaseFilter;
impl Contains<RuntimeCall> for BaseFilter {
	fn contains(c: &RuntimeCall) -> bool {
		match *c {
			// Remark is used as a no-op call in the benchmarking
			RuntimeCall::System(SystemCall::remark { .. }) => true,
			RuntimeCall::System(_) => false,
			_ => true,
		}
	}
}
impl Config for Test {
	type RuntimeEvent = RuntimeEvent;
	type RuntimeCall = RuntimeCall;
	type Currency = Balances;
	type ProxyType = ProxyType;
	type ProxyDepositBase = ConstU64<1>;
	type ProxyDepositFactor = ConstU64<1>;
	type MaxProxies = ConstU32<4>;
	type WeightInfo = ();
	type CallHasher = BlakeTwo256;
	type MaxPending = ConstU32<2>;
	type AnnouncementDepositBase = ConstU64<1>;
	type AnnouncementDepositFactor = ConstU64<1>;
}

use super::{Call as ProxyCall, Event as ProxyEvent};
use frame_system::Call as SystemCall;
use pallet_balances::{Call as BalancesCall, Event as BalancesEvent};
use pallet_utility::{Call as UtilityCall, Event as UtilityEvent};

type SystemError = frame_system::Error<Test>;

pub fn new_test_ext() -> sp_io::TestExternalities {
	let mut t = frame_system::GenesisConfig::<Test>::default().build_storage().unwrap();
	pallet_balances::GenesisConfig::<Test> {
		balances: vec![(1, 10), (2, 10), (3, 10), (4, 10), (5, 3)],
	}
	.assimilate_storage(&mut t)
	.unwrap();
	let mut ext = sp_io::TestExternalities::new(t);
	ext.execute_with(|| System::set_block_number(1));
	ext
}

fn last_events(n: usize) -> Vec<RuntimeEvent> {
	system::Pallet::<Test>::events()
		.into_iter()
		.rev()
		.take(n)
		.rev()
		.map(|e| e.event)
		.collect()
}

fn expect_events(e: Vec<RuntimeEvent>) {
	assert_eq!(last_events(e.len()), e);
}

fn call_transfer(dest: u64, value: u64) -> RuntimeCall {
	RuntimeCall::Balances(BalancesCall::transfer_allow_death { dest, value })
}

#[test]
fn announcement_works() {
	new_test_ext().execute_with(|| {
		assert_ok!(Proxy::add_proxy(RuntimeOrigin::signed(1), 3, ProxyType::Any, 1));
		System::assert_last_event(
			ProxyEvent::ProxyAdded {
				delegator: 1,
				delegatee: 3,
				proxy_type: ProxyType::Any,
				delay: 1,
			}
			.into(),
		);
		assert_ok!(Proxy::add_proxy(RuntimeOrigin::signed(2), 3, ProxyType::Any, 1));
		assert_eq!(Balances::reserved_balance(3), 0);

		assert_ok!(Proxy::announce(RuntimeOrigin::signed(3), 1, [1; 32].into()));
		let announcements = Announcements::<Test>::get(3);
		assert_eq!(
			announcements.0,
			vec![Announcement { real: 1, call_hash: [1; 32].into(), height: 1 }]
		);
		assert_eq!(Balances::reserved_balance(3), announcements.1);

		assert_ok!(Proxy::announce(RuntimeOrigin::signed(3), 2, [2; 32].into()));
		let announcements = Announcements::<Test>::get(3);
		assert_eq!(
			announcements.0,
			vec![
				Announcement { real: 1, call_hash: [1; 32].into(), height: 1 },
				Announcement { real: 2, call_hash: [2; 32].into(), height: 1 },
			]
		);
		assert_eq!(Balances::reserved_balance(3), announcements.1);

		assert_noop!(
			Proxy::announce(RuntimeOrigin::signed(3), 2, [3; 32].into()),
			Error::<Test>::TooMany
		);
	});
}

#[test]
fn remove_announcement_works() {
	new_test_ext().execute_with(|| {
		assert_ok!(Proxy::add_proxy(RuntimeOrigin::signed(1), 3, ProxyType::Any, 1));
		assert_ok!(Proxy::add_proxy(RuntimeOrigin::signed(2), 3, ProxyType::Any, 1));
		assert_ok!(Proxy::announce(RuntimeOrigin::signed(3), 1, [1; 32].into()));
		assert_ok!(Proxy::announce(RuntimeOrigin::signed(3), 2, [2; 32].into()));
		let e = Error::<Test>::NotFound;
		assert_noop!(Proxy::remove_announcement(RuntimeOrigin::signed(3), 1, [0; 32].into()), e);
		assert_ok!(Proxy::remove_announcement(RuntimeOrigin::signed(3), 1, [1; 32].into()));
		let announcements = Announcements::<Test>::get(3);
		assert_eq!(
			announcements.0,
			vec![Announcement { real: 2, call_hash: [2; 32].into(), height: 1 }]
		);
		assert_eq!(Balances::reserved_balance(3), announcements.1);
	});
}

#[test]
fn reject_announcement_works() {
	new_test_ext().execute_with(|| {
		assert_ok!(Proxy::add_proxy(RuntimeOrigin::signed(1), 3, ProxyType::Any, 1));
		assert_ok!(Proxy::add_proxy(RuntimeOrigin::signed(2), 3, ProxyType::Any, 1));
		assert_ok!(Proxy::announce(RuntimeOrigin::signed(3), 1, [1; 32].into()));
		assert_ok!(Proxy::announce(RuntimeOrigin::signed(3), 2, [2; 32].into()));
		let e = Error::<Test>::NotFound;
		assert_noop!(Proxy::reject_announcement(RuntimeOrigin::signed(1), 3, [0; 32].into()), e);
		let e = Error::<Test>::NotFound;
		assert_noop!(Proxy::reject_announcement(RuntimeOrigin::signed(4), 3, [1; 32].into()), e);
		assert_ok!(Proxy::reject_announcement(RuntimeOrigin::signed(1), 3, [1; 32].into()));
		let announcements = Announcements::<Test>::get(3);
		assert_eq!(
			announcements.0,
			vec![Announcement { real: 2, call_hash: [2; 32].into(), height: 1 }]
		);
		assert_eq!(Balances::reserved_balance(3), announcements.1);
	});
}

#[test]
fn announcer_must_be_proxy() {
	new_test_ext().execute_with(|| {
		assert_noop!(
			Proxy::announce(RuntimeOrigin::signed(2), 1, H256::zero()),
			Error::<Test>::NotProxy
		);
	});
}

#[test]
fn calling_proxy_doesnt_remove_announcement() {
	new_test_ext().execute_with(|| {
		assert_ok!(Proxy::add_proxy(RuntimeOrigin::signed(1), 2, ProxyType::Any, 0));

		let call = Box::new(call_transfer(6, 1));
		let call_hash = BlakeTwo256::hash_of(&call);

		assert_ok!(Proxy::announce(RuntimeOrigin::signed(2), 1, call_hash));
		assert_ok!(Proxy::proxy(RuntimeOrigin::signed(2), 1, None, call));

		// The announcement is not removed by calling proxy.
		let announcements = Announcements::<Test>::get(2);
		assert_eq!(announcements.0, vec![Announcement { real: 1, call_hash, height: 1 }]);
	});
}

#[test]
fn delayed_requires_pre_announcement() {
	new_test_ext().execute_with(|| {
		assert_ok!(Proxy::add_proxy(RuntimeOrigin::signed(1), 2, ProxyType::Any, 1));
		let call = Box::new(call_transfer(6, 1));
		let e = Error::<Test>::Unannounced;
		assert_noop!(Proxy::proxy(RuntimeOrigin::signed(2), 1, None, call.clone()), e);
		let e = Error::<Test>::Unannounced;
		assert_noop!(Proxy::proxy_announced(RuntimeOrigin::signed(0), 2, 1, None, call.clone()), e);
		let call_hash = BlakeTwo256::hash_of(&call);
		assert_ok!(Proxy::announce(RuntimeOrigin::signed(2), 1, call_hash));
		system::Pallet::<Test>::set_block_number(2);
		assert_ok!(Proxy::proxy_announced(RuntimeOrigin::signed(0), 2, 1, None, call.clone()));
	});
}

#[test]
fn proxy_announced_removes_announcement_and_returns_deposit() {
	new_test_ext().execute_with(|| {
		assert_ok!(Proxy::add_proxy(RuntimeOrigin::signed(1), 3, ProxyType::Any, 1));
		assert_ok!(Proxy::add_proxy(RuntimeOrigin::signed(2), 3, ProxyType::Any, 1));
		let call = Box::new(call_transfer(6, 1));
		let call_hash = BlakeTwo256::hash_of(&call);
		assert_ok!(Proxy::announce(RuntimeOrigin::signed(3), 1, call_hash));
		assert_ok!(Proxy::announce(RuntimeOrigin::signed(3), 2, call_hash));
		// Too early to execute announced call
		let e = Error::<Test>::Unannounced;
		assert_noop!(Proxy::proxy_announced(RuntimeOrigin::signed(0), 3, 1, None, call.clone()), e);

		system::Pallet::<Test>::set_block_number(2);
		assert_ok!(Proxy::proxy_announced(RuntimeOrigin::signed(0), 3, 1, None, call.clone()));
		let announcements = Announcements::<Test>::get(3);
		assert_eq!(announcements.0, vec![Announcement { real: 2, call_hash, height: 1 }]);
		assert_eq!(Balances::reserved_balance(3), announcements.1);
	});
}

#[test]
fn filtering_works() {
	new_test_ext().execute_with(|| {
		Balances::make_free_balance_be(&1, 1000);
		assert_ok!(Proxy::add_proxy(RuntimeOrigin::signed(1), 2, ProxyType::Any, 0));
		assert_ok!(Proxy::add_proxy(RuntimeOrigin::signed(1), 3, ProxyType::JustTransfer, 0));
		assert_ok!(Proxy::add_proxy(RuntimeOrigin::signed(1), 4, ProxyType::JustUtility, 0));

		let call = Box::new(call_transfer(6, 1));
		assert_ok!(Proxy::proxy(RuntimeOrigin::signed(2), 1, None, call.clone()));
		System::assert_last_event(ProxyEvent::ProxyExecuted { result: Ok(()) }.into());
		assert_ok!(Proxy::proxy(RuntimeOrigin::signed(3), 1, None, call.clone()));
		System::assert_last_event(ProxyEvent::ProxyExecuted { result: Ok(()) }.into());
		assert_ok!(Proxy::proxy(RuntimeOrigin::signed(4), 1, None, call.clone()));
		System::assert_last_event(
			ProxyEvent::ProxyExecuted { result: Err(SystemError::CallFiltered.into()) }.into(),
		);

		let derivative_id = Utility::derivative_account_id(1, 0);
		Balances::make_free_balance_be(&derivative_id, 1000);
		let inner = Box::new(call_transfer(6, 1));

		let call = Box::new(RuntimeCall::Utility(UtilityCall::as_derivative {
			index: 0,
			call: inner.clone(),
		}));
		assert_ok!(Proxy::proxy(RuntimeOrigin::signed(2), 1, None, call.clone()));
		System::assert_last_event(ProxyEvent::ProxyExecuted { result: Ok(()) }.into());
		assert_ok!(Proxy::proxy(RuntimeOrigin::signed(3), 1, None, call.clone()));
		System::assert_last_event(
			ProxyEvent::ProxyExecuted { result: Err(SystemError::CallFiltered.into()) }.into(),
		);
		assert_ok!(Proxy::proxy(RuntimeOrigin::signed(4), 1, None, call.clone()));
		System::assert_last_event(
			ProxyEvent::ProxyExecuted { result: Err(SystemError::CallFiltered.into()) }.into(),
		);

		let call = Box::new(RuntimeCall::Utility(UtilityCall::batch { calls: vec![*inner] }));
		assert_ok!(Proxy::proxy(RuntimeOrigin::signed(2), 1, None, call.clone()));
		expect_events(vec![
			UtilityEvent::BatchCompleted.into(),
			ProxyEvent::ProxyExecuted { result: Ok(()) }.into(),
		]);
		assert_ok!(Proxy::proxy(RuntimeOrigin::signed(3), 1, None, call.clone()));
		System::assert_last_event(
			ProxyEvent::ProxyExecuted { result: Err(SystemError::CallFiltered.into()) }.into(),
		);
		assert_ok!(Proxy::proxy(RuntimeOrigin::signed(4), 1, None, call.clone()));
		expect_events(vec![
			UtilityEvent::BatchInterrupted { index: 0, error: SystemError::CallFiltered.into() }
				.into(),
			ProxyEvent::ProxyExecuted { result: Ok(()) }.into(),
		]);

		let inner = Box::new(RuntimeCall::Proxy(ProxyCall::new_call_variant_add_proxy(
			5,
			ProxyType::Any,
			0,
		)));
		let call = Box::new(RuntimeCall::Utility(UtilityCall::batch { calls: vec![*inner] }));
		assert_ok!(Proxy::proxy(RuntimeOrigin::signed(2), 1, None, call.clone()));
		expect_events(vec![
			UtilityEvent::BatchCompleted.into(),
			ProxyEvent::ProxyExecuted { result: Ok(()) }.into(),
		]);
		assert_ok!(Proxy::proxy(RuntimeOrigin::signed(3), 1, None, call.clone()));
		System::assert_last_event(
			ProxyEvent::ProxyExecuted { result: Err(SystemError::CallFiltered.into()) }.into(),
		);
		assert_ok!(Proxy::proxy(RuntimeOrigin::signed(4), 1, None, call.clone()));
		expect_events(vec![
			UtilityEvent::BatchInterrupted { index: 0, error: SystemError::CallFiltered.into() }
				.into(),
			ProxyEvent::ProxyExecuted { result: Ok(()) }.into(),
		]);

		let call = Box::new(RuntimeCall::Proxy(ProxyCall::remove_proxies {}));
		assert_ok!(Proxy::proxy(RuntimeOrigin::signed(3), 1, None, call.clone()));
		System::assert_last_event(
			ProxyEvent::ProxyExecuted { result: Err(SystemError::CallFiltered.into()) }.into(),
		);
		assert_ok!(Proxy::proxy(RuntimeOrigin::signed(4), 1, None, call.clone()));
		System::assert_last_event(
			ProxyEvent::ProxyExecuted { result: Err(SystemError::CallFiltered.into()) }.into(),
		);
		assert_ok!(Proxy::proxy(RuntimeOrigin::signed(2), 1, None, call.clone()));
		expect_events(vec![
			BalancesEvent::<Test>::Unreserved { who: 1, amount: 5 }.into(),
			ProxyEvent::ProxyExecuted { result: Ok(()) }.into(),
		]);
	});
}

#[test]
fn add_remove_proxies_works() {
	new_test_ext().execute_with(|| {
		assert_ok!(Proxy::add_proxy(RuntimeOrigin::signed(1), 2, ProxyType::Any, 0));
		assert_noop!(
			Proxy::add_proxy(RuntimeOrigin::signed(1), 2, ProxyType::Any, 0),
			Error::<Test>::Duplicate
		);
		assert_eq!(Balances::reserved_balance(1), 2);
		assert_ok!(Proxy::add_proxy(RuntimeOrigin::signed(1), 2, ProxyType::JustTransfer, 0));
		assert_eq!(Balances::reserved_balance(1), 3);
		assert_ok!(Proxy::add_proxy(RuntimeOrigin::signed(1), 3, ProxyType::Any, 0));
		assert_eq!(Balances::reserved_balance(1), 4);
		assert_ok!(Proxy::add_proxy(RuntimeOrigin::signed(1), 4, ProxyType::JustUtility, 0));
		assert_eq!(Balances::reserved_balance(1), 5);
		assert_noop!(
			Proxy::add_proxy(RuntimeOrigin::signed(1), 4, ProxyType::Any, 0),
			Error::<Test>::TooMany
		);
		assert_noop!(
			Proxy::remove_proxy(RuntimeOrigin::signed(1), 3, ProxyType::JustTransfer, 0),
			Error::<Test>::NotFound
		);
		assert_ok!(Proxy::remove_proxy(RuntimeOrigin::signed(1), 4, ProxyType::JustUtility, 0));
		System::assert_last_event(
			ProxyEvent::ProxyRemoved {
				delegator: 1,
				delegatee: 4,
				proxy_type: ProxyType::JustUtility,
				delay: 0,
			}
			.into(),
		);
		assert_eq!(Balances::reserved_balance(1), 4);
		assert_ok!(Proxy::remove_proxy(RuntimeOrigin::signed(1), 3, ProxyType::Any, 0));
		assert_eq!(Balances::reserved_balance(1), 3);
		System::assert_last_event(
			ProxyEvent::ProxyRemoved {
				delegator: 1,
				delegatee: 3,
				proxy_type: ProxyType::Any,
				delay: 0,
			}
			.into(),
		);
		assert_ok!(Proxy::remove_proxy(RuntimeOrigin::signed(1), 2, ProxyType::Any, 0));
		assert_eq!(Balances::reserved_balance(1), 2);
		System::assert_last_event(
			ProxyEvent::ProxyRemoved {
				delegator: 1,
				delegatee: 2,
				proxy_type: ProxyType::Any,
				delay: 0,
			}
			.into(),
		);
		assert_ok!(Proxy::remove_proxy(RuntimeOrigin::signed(1), 2, ProxyType::JustTransfer, 0));
		assert_eq!(Balances::reserved_balance(1), 0);
		System::assert_last_event(
			ProxyEvent::ProxyRemoved {
				delegator: 1,
				delegatee: 2,
				proxy_type: ProxyType::JustTransfer,
				delay: 0,
			}
			.into(),
		);
		assert_noop!(
			Proxy::add_proxy(RuntimeOrigin::signed(1), 1, ProxyType::Any, 0),
			Error::<Test>::NoSelfProxy
		);
	});
}

#[test]
fn cannot_add_proxy_without_balance() {
	new_test_ext().execute_with(|| {
		assert_ok!(Proxy::add_proxy(RuntimeOrigin::signed(5), 3, ProxyType::Any, 0));
		assert_eq!(Balances::reserved_balance(5), 2);
		assert_noop!(
			Proxy::add_proxy(RuntimeOrigin::signed(5), 4, ProxyType::Any, 0),
			DispatchError::ConsumerRemaining,
		);
	});
}

#[test]
fn proxying_works() {
	new_test_ext().execute_with(|| {
		assert_ok!(Proxy::add_proxy(RuntimeOrigin::signed(1), 2, ProxyType::JustTransfer, 0));
		assert_ok!(Proxy::add_proxy(RuntimeOrigin::signed(1), 3, ProxyType::Any, 0));

		let call = Box::new(call_transfer(6, 1));
		assert_noop!(
			Proxy::proxy(RuntimeOrigin::signed(4), 1, None, call.clone()),
			Error::<Test>::NotProxy
		);
		assert_noop!(
			Proxy::proxy(RuntimeOrigin::signed(2), 1, Some(ProxyType::Any), call.clone()),
			Error::<Test>::NotProxy
		);
		assert_ok!(Proxy::proxy(RuntimeOrigin::signed(2), 1, None, call.clone()));
		System::assert_last_event(ProxyEvent::ProxyExecuted { result: Ok(()) }.into());
		assert_eq!(Balances::free_balance(6), 1);

		let call = Box::new(RuntimeCall::System(SystemCall::set_code { code: vec![] }));
		assert_ok!(Proxy::proxy(RuntimeOrigin::signed(3), 1, None, call.clone()));
		System::assert_last_event(
			ProxyEvent::ProxyExecuted { result: Err(SystemError::CallFiltered.into()) }.into(),
		);

		let call = Box::new(RuntimeCall::Balances(BalancesCall::transfer_keep_alive {
			dest: 6,
			value: 1,
		}));
		assert_ok!(RuntimeCall::Proxy(super::Call::new_call_variant_proxy(1, None, call.clone()))
			.dispatch(RuntimeOrigin::signed(2)));
		System::assert_last_event(
			ProxyEvent::ProxyExecuted { result: Err(SystemError::CallFiltered.into()) }.into(),
		);
		assert_ok!(Proxy::proxy(RuntimeOrigin::signed(3), 1, None, call.clone()));
		System::assert_last_event(ProxyEvent::ProxyExecuted { result: Ok(()) }.into());
		assert_eq!(Balances::free_balance(6), 2);
	});
}

#[test]
fn pure_works() {
	new_test_ext().execute_with(|| {
		Balances::make_free_balance_be(&1, 11); // An extra one for the ED.
		assert_ok!(Proxy::create_pure(RuntimeOrigin::signed(1), ProxyType::Any, 0, 0));
		let anon = Proxy::pure_account(&1, &ProxyType::Any, 0, None);
		System::assert_last_event(
			ProxyEvent::PureCreated {
				pure: anon,
				who: 1,
				proxy_type: ProxyType::Any,
				disambiguation_index: 0,
			}
			.into(),
		);

		// other calls to pure allowed as long as they're not exactly the same.
		assert_ok!(Proxy::create_pure(RuntimeOrigin::signed(1), ProxyType::JustTransfer, 0, 0));
		assert_ok!(Proxy::create_pure(RuntimeOrigin::signed(1), ProxyType::Any, 0, 1));
		let anon2 = Proxy::pure_account(&2, &ProxyType::Any, 0, None);
		assert_ok!(Proxy::create_pure(RuntimeOrigin::signed(2), ProxyType::Any, 0, 0));
		assert_noop!(
			Proxy::create_pure(RuntimeOrigin::signed(1), ProxyType::Any, 0, 0),
			Error::<Test>::Duplicate
		);
		System::set_extrinsic_index(1);
		assert_ok!(Proxy::create_pure(RuntimeOrigin::signed(1), ProxyType::Any, 0, 0));
		System::set_extrinsic_index(0);
		System::set_block_number(2);
		assert_ok!(Proxy::create_pure(RuntimeOrigin::signed(1), ProxyType::Any, 0, 0));

		let call = Box::new(call_transfer(6, 1));
		assert_ok!(Balances::transfer_allow_death(RuntimeOrigin::signed(3), anon, 5));
		assert_ok!(Proxy::proxy(RuntimeOrigin::signed(1), anon, None, call));
		System::assert_last_event(ProxyEvent::ProxyExecuted { result: Ok(()) }.into());
		assert_eq!(Balances::free_balance(6), 1);

		let call = Box::new(RuntimeCall::Proxy(ProxyCall::new_call_variant_kill_pure(
			1,
			ProxyType::Any,
			0,
			1,
			0,
		)));
		assert_ok!(Proxy::proxy(RuntimeOrigin::signed(2), anon2, None, call.clone()));
		let de = DispatchError::from(Error::<Test>::NoPermission).stripped();
		System::assert_last_event(ProxyEvent::ProxyExecuted { result: Err(de) }.into());
		assert_noop!(
			Proxy::kill_pure(RuntimeOrigin::signed(1), 1, ProxyType::Any, 0, 1, 0),
			Error::<Test>::NoPermission
		);
		assert_eq!(Balances::free_balance(1), 1);
		assert_ok!(Proxy::proxy(RuntimeOrigin::signed(1), anon, None, call.clone()));
		assert_eq!(Balances::free_balance(1), 3);
		assert_noop!(
			Proxy::proxy(RuntimeOrigin::signed(1), anon, None, call.clone()),
			Error::<Test>::NotProxy
		);
	});
}<|MERGE_RESOLUTION|>--- conflicted
+++ resolved
@@ -52,11 +52,6 @@
 #[derive_impl(pallet_balances::config_preludes::TestDefaultConfig as pallet_balances::DefaultConfig)]
 impl pallet_balances::Config for Test {
 	type ReserveIdentifier = [u8; 8];
-<<<<<<< HEAD
-	type DustRemoval = ();
-	type AccountId = u32;
-=======
->>>>>>> cb944dc5
 	type AccountStore = System;
 }
 
