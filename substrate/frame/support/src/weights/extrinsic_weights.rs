// This file is part of Substrate.

// Copyright (C) Parity Technologies (UK) Ltd.
// SPDX-License-Identifier: Apache-2.0

// Licensed under the Apache License, Version 2.0 (the "License");
// you may not use this file except in compliance with the License.
// You may obtain a copy of the License at
//
// 	http://www.apache.org/licenses/LICENSE-2.0
//
// Unless required by applicable law or agreed to in writing, software
// distributed under the License is distributed on an "AS IS" BASIS,
// WITHOUT WARRANTIES OR CONDITIONS OF ANY KIND, either express or implied.
// See the License for the specific language governing permissions and
// limitations under the License.

//! THIS FILE WAS AUTO-GENERATED USING THE SUBSTRATE BENCHMARK CLI VERSION 32.0.0
<<<<<<< HEAD
//! DATE: 2024-03-01 (Y/M/D)
//! HOSTNAME: `runner-bn-ce5rx-project-674-concurrent-0`, CPU: `Intel(R) Xeon(R) CPU @ 2.60GHz`
=======
//! DATE: 2024-04-08 (Y/M/D)
//! HOSTNAME: `runner-anb7yjbi-project-674-concurrent-0`, CPU: `Intel(R) Xeon(R) CPU @ 2.60GHz`
>>>>>>> b4732add
//!
//! SHORT-NAME: `extrinsic`, LONG-NAME: `ExtrinsicBase`, RUNTIME: `Development`
//! WARMUPS: `10`, REPEAT: `100`
//! WEIGHT-PATH: `./substrate/frame/support/src/weights/`
//! WEIGHT-METRIC: `Average`, WEIGHT-MUL: `1.0`, WEIGHT-ADD: `0`

// Executed Command:
//   ./target/production/substrate-node
//   benchmark
//   overhead
//   --chain=dev
//   --wasm-execution=compiled
//   --weight-path=./substrate/frame/support/src/weights/
//   --header=./substrate/HEADER-APACHE2
//   --warmup=10
//   --repeat=100

use sp_core::parameter_types;
use sp_weights::{constants::WEIGHT_REF_TIME_PER_NANOS, Weight};

parameter_types! {
	/// Time to execute a NO-OP extrinsic, for example `System::remark`.
	/// Calculated by multiplying the *Average* with `1.0` and adding `0`.
	///
	/// Stats nanoseconds:
<<<<<<< HEAD
	///   Min, Max: 106_053, 107_403
	///   Average:  106_446
	///   Median:   106_415
	///   Std-Dev:  216.17
	///
	/// Percentiles nanoseconds:
	///   99th: 107_042
	///   95th: 106_841
	///   75th: 106_544
	pub const ExtrinsicBaseWeight: Weight =
		Weight::from_parts(WEIGHT_REF_TIME_PER_NANOS.saturating_mul(106_446), 0);
=======
	///   Min, Max: 106_559, 107_788
	///   Average:  107_074
	///   Median:   107_067
	///   Std-Dev:  242.67
	///
	/// Percentiles nanoseconds:
	///   99th: 107_675
	///   95th: 107_513
	///   75th: 107_225
	pub const ExtrinsicBaseWeight: Weight =
		Weight::from_parts(WEIGHT_REF_TIME_PER_NANOS.saturating_mul(107_074), 0);
>>>>>>> b4732add
}

#[cfg(test)]
mod test_weights {
	use sp_weights::constants;

	/// Checks that the weight exists and is sane.
	// NOTE: If this test fails but you are sure that the generated values are fine,
	// you can delete it.
	#[test]
	fn sane() {
		let w = super::ExtrinsicBaseWeight::get();

		// At least 10 µs.
		assert!(
			w.ref_time() >= 10u64 * constants::WEIGHT_REF_TIME_PER_MICROS,
			"Weight should be at least 10 µs."
		);
		// At most 1 ms.
		assert!(
			w.ref_time() <= constants::WEIGHT_REF_TIME_PER_MILLIS,
			"Weight should be at most 1 ms."
		);
	}
}<|MERGE_RESOLUTION|>--- conflicted
+++ resolved
@@ -16,13 +16,8 @@
 // limitations under the License.
 
 //! THIS FILE WAS AUTO-GENERATED USING THE SUBSTRATE BENCHMARK CLI VERSION 32.0.0
-<<<<<<< HEAD
-//! DATE: 2024-03-01 (Y/M/D)
-//! HOSTNAME: `runner-bn-ce5rx-project-674-concurrent-0`, CPU: `Intel(R) Xeon(R) CPU @ 2.60GHz`
-=======
 //! DATE: 2024-04-08 (Y/M/D)
 //! HOSTNAME: `runner-anb7yjbi-project-674-concurrent-0`, CPU: `Intel(R) Xeon(R) CPU @ 2.60GHz`
->>>>>>> b4732add
 //!
 //! SHORT-NAME: `extrinsic`, LONG-NAME: `ExtrinsicBase`, RUNTIME: `Development`
 //! WARMUPS: `10`, REPEAT: `100`
@@ -48,19 +43,6 @@
 	/// Calculated by multiplying the *Average* with `1.0` and adding `0`.
 	///
 	/// Stats nanoseconds:
-<<<<<<< HEAD
-	///   Min, Max: 106_053, 107_403
-	///   Average:  106_446
-	///   Median:   106_415
-	///   Std-Dev:  216.17
-	///
-	/// Percentiles nanoseconds:
-	///   99th: 107_042
-	///   95th: 106_841
-	///   75th: 106_544
-	pub const ExtrinsicBaseWeight: Weight =
-		Weight::from_parts(WEIGHT_REF_TIME_PER_NANOS.saturating_mul(106_446), 0);
-=======
 	///   Min, Max: 106_559, 107_788
 	///   Average:  107_074
 	///   Median:   107_067
@@ -72,7 +54,6 @@
 	///   75th: 107_225
 	pub const ExtrinsicBaseWeight: Weight =
 		Weight::from_parts(WEIGHT_REF_TIME_PER_NANOS.saturating_mul(107_074), 0);
->>>>>>> b4732add
 }
 
 #[cfg(test)]
