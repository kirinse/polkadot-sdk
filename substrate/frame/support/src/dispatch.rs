// This file is part of Substrate.

// Copyright (C) Parity Technologies (UK) Ltd.
// SPDX-License-Identifier: Apache-2.0

// Licensed under the Apache License, Version 2.0 (the "License");
// you may not use this file except in compliance with the License.
// You may obtain a copy of the License at
//
// 	http://www.apache.org/licenses/LICENSE-2.0
//
// Unless required by applicable law or agreed to in writing, software
// distributed under the License is distributed on an "AS IS" BASIS,
// WITHOUT WARRANTIES OR CONDITIONS OF ANY KIND, either express or implied.
// See the License for the specific language governing permissions and
// limitations under the License.

//! Dispatch system. Contains a macro for defining runtime modules and
//! generating values representing lazy module function calls.

use crate::traits::UnfilteredDispatchable;
use codec::{Codec, Decode, Encode, EncodeLike, MaxEncodedLen};
use core::fmt;
use scale_info::TypeInfo;
#[cfg(feature = "std")]
use serde::{Deserialize, Serialize};
use sp_runtime::{
	generic::{CheckedExtrinsic, UncheckedExtrinsic},
<<<<<<< HEAD
	traits::Dispatchable,
=======
	traits::{
		Dispatchable, ExtensionPostDispatchWeightHandler, RefundWeight, TransactionExtension,
	},
>>>>>>> b4732add
	DispatchError, RuntimeDebug,
};
use sp_weights::Weight;

/// The return type of a `Dispatchable` in frame. When returned explicitly from
/// a dispatchable function it allows overriding the default `PostDispatchInfo`
/// returned from a dispatch.
pub type DispatchResultWithPostInfo = sp_runtime::DispatchResultWithInfo<PostDispatchInfo>;

#[docify::export]
/// Un-augmented version of `DispatchResultWithPostInfo` that can be returned from
/// dispatchable functions and is automatically converted to the augmented type. Should be
/// used whenever the `PostDispatchInfo` does not need to be overwritten. As this should
/// be the common case it is the implicit return type when none is specified.
pub type DispatchResult = Result<(), sp_runtime::DispatchError>;

/// The error type contained in a `DispatchResultWithPostInfo`.
pub type DispatchErrorWithPostInfo = sp_runtime::DispatchErrorWithPostInfo<PostDispatchInfo>;

/// Serializable version of pallet dispatchable.
pub trait Callable<T> {
	type RuntimeCall: UnfilteredDispatchable + Codec + Clone + PartialEq + Eq;
}

// dirty hack to work around serde_derive issue
// https://github.com/rust-lang/rust/issues/51331
pub type CallableCallFor<A, R> = <A as Callable<R>>::RuntimeCall;

/// Means to checks if the dispatchable is feeless.
///
/// This is automatically implemented for all dispatchables during pallet expansion.
/// If a call is marked by [`#[pallet::feeless_if]`](`macro@frame_support_procedural::feeless_if`)
/// attribute, the corresponding closure is checked.
pub trait CheckIfFeeless {
	/// The Origin type of the runtime.
	type Origin;

	/// Checks if the dispatchable satisfies the feeless condition as defined by
	/// [`#[pallet::feeless_if]`](`macro@frame_support_procedural::feeless_if`)
	fn is_feeless(&self, origin: &Self::Origin) -> bool;
}

/// Origin for the System pallet.
#[derive(PartialEq, Eq, Clone, RuntimeDebug, Encode, Decode, TypeInfo, MaxEncodedLen)]
pub enum RawOrigin<AccountId> {
	/// The system itself ordained this dispatch to happen: this is the highest privilege level.
	Root,
	/// It is signed by some public key and we provide the `AccountId`.
	Signed(AccountId),
	/// It is signed by nobody, can be either:
	/// * included and agreed upon by the validators anyway,
	/// * or unsigned transaction validated by a pallet.
	None,
}

impl<AccountId> From<Option<AccountId>> for RawOrigin<AccountId> {
	fn from(s: Option<AccountId>) -> RawOrigin<AccountId> {
		match s {
			Some(who) => RawOrigin::Signed(who),
			None => RawOrigin::None,
		}
	}
}

impl<AccountId> RawOrigin<AccountId> {
	/// Returns `Some` with a reference to the `AccountId` if `self` is `Signed`, `None` otherwise.
	pub fn as_signed(&self) -> Option<&AccountId> {
		match &self {
			Self::Signed(x) => Some(x),
			_ => None,
		}
	}

	/// Returns `true` if `self` is `Root`, `None` otherwise.
	pub fn is_root(&self) -> bool {
		matches!(&self, Self::Root)
	}

	/// Returns `true` if `self` is `None`, `None` otherwise.
	pub fn is_none(&self) -> bool {
		matches!(&self, Self::None)
	}
}

/// A type that can be used as a parameter in a dispatchable function.
///
/// When using `decl_module` all arguments for call functions must implement this trait.
pub trait Parameter: Codec + EncodeLike + Clone + Eq + fmt::Debug + scale_info::TypeInfo {}
impl<T> Parameter for T where T: Codec + EncodeLike + Clone + Eq + fmt::Debug + scale_info::TypeInfo {}

/// Means of classifying a dispatchable function.
pub trait ClassifyDispatch<T> {
	/// Classify the dispatch function based on input data `target` of type `T`. When implementing
	/// this for a dispatchable, `T` will be a tuple of all arguments given to the function (except
	/// origin).
	fn classify_dispatch(&self, target: T) -> DispatchClass;
}

/// Indicates if dispatch function should pay fees or not.
///
/// If set to `Pays::No`, the block resource limits are applied, yet no fee is deducted.
pub trait PaysFee<T> {
	fn pays_fee(&self, _target: T) -> Pays;
}

/// Explicit enum to denote if a transaction pays fee or not.
#[derive(Clone, Copy, Eq, PartialEq, RuntimeDebug, Encode, Decode, TypeInfo)]
pub enum Pays {
	/// Transactor will pay related fees.
	Yes,
	/// Transactor will NOT pay related fees.
	No,
}

impl Default for Pays {
	fn default() -> Self {
		Self::Yes
	}
}

impl From<Pays> for PostDispatchInfo {
	fn from(pays_fee: Pays) -> Self {
		Self { actual_weight: None, pays_fee }
	}
}

impl From<bool> for Pays {
	fn from(b: bool) -> Self {
		match b {
			true => Self::Yes,
			false => Self::No,
		}
	}
}

/// A generalized group of dispatch types.
///
/// NOTE whenever upgrading the enum make sure to also update
/// [DispatchClass::all] and [DispatchClass::non_mandatory] helper functions.
#[cfg_attr(feature = "std", derive(Serialize, Deserialize))]
#[cfg_attr(feature = "std", serde(rename_all = "camelCase"))]
#[derive(PartialEq, Eq, Clone, Copy, Encode, Decode, RuntimeDebug, TypeInfo)]
pub enum DispatchClass {
	/// A normal dispatch.
	Normal,
	/// An operational dispatch.
	Operational,
	/// A mandatory dispatch. These kinds of dispatch are always included regardless of their
	/// weight, therefore it is critical that they are separately validated to ensure that a
	/// malicious validator cannot craft a valid but impossibly heavy block. Usually this just
	/// means ensuring that the extrinsic can only be included once and that it is always very
	/// light.
	///
	/// Do *NOT* use it for extrinsics that can be heavy.
	///
	/// The only real use case for this is inherent extrinsics that are required to execute in a
	/// block for the block to be valid, and it solves the issue in the case that the block
	/// initialization is sufficiently heavy to mean that those inherents do not fit into the
	/// block. Essentially, we assume that in these exceptional circumstances, it is better to
	/// allow an overweight block to be created than to not allow any block at all to be created.
	Mandatory,
}

impl Default for DispatchClass {
	fn default() -> Self {
		Self::Normal
	}
}

impl DispatchClass {
	/// Returns an array containing all dispatch classes.
	pub fn all() -> &'static [DispatchClass] {
		&[DispatchClass::Normal, DispatchClass::Operational, DispatchClass::Mandatory]
	}

	/// Returns an array of all dispatch classes except `Mandatory`.
	pub fn non_mandatory() -> &'static [DispatchClass] {
		&[DispatchClass::Normal, DispatchClass::Operational]
	}
}

/// A trait that represents one or many values of given type.
///
/// Useful to accept as parameter type to let the caller pass either a single value directly
/// or an iterator.
pub trait OneOrMany<T> {
	/// The iterator type.
	type Iter: Iterator<Item = T>;
	/// Convert this item into an iterator.
	fn into_iter(self) -> Self::Iter;
}

impl OneOrMany<DispatchClass> for DispatchClass {
	type Iter = core::iter::Once<DispatchClass>;
	fn into_iter(self) -> Self::Iter {
		core::iter::once(self)
	}
}

impl<'a> OneOrMany<DispatchClass> for &'a [DispatchClass] {
	type Iter = core::iter::Cloned<core::slice::Iter<'a, DispatchClass>>;
	fn into_iter(self) -> Self::Iter {
		self.iter().cloned()
	}
}

/// A bundle of static information collected from the `#[pallet::weight]` attributes.
#[derive(Clone, Copy, Eq, PartialEq, Default, RuntimeDebug, Encode, Decode, TypeInfo)]
pub struct DispatchInfo {
	/// Weight of this transaction's call.
	pub call_weight: Weight,
	/// Weight of this transaction's extension.
	pub extension_weight: Weight,
	/// Class of this transaction.
	pub class: DispatchClass,
	/// Does this transaction pay fees.
	pub pays_fee: Pays,
}

impl DispatchInfo {
	/// Returns the weight used by this extrinsic's extension and call when applied.
	pub fn total_weight(&self) -> Weight {
		self.call_weight.saturating_add(self.extension_weight)
	}
}

/// A `Dispatchable` function (aka transaction) that can carry some static information along with
/// it, using the `#[pallet::weight]` attribute.
pub trait GetDispatchInfo {
	/// Return a `DispatchInfo`, containing relevant information of this dispatch.
	///
	/// This is done independently of its encoded size.
	fn get_dispatch_info(&self) -> DispatchInfo;
}

impl GetDispatchInfo for () {
	fn get_dispatch_info(&self) -> DispatchInfo {
		DispatchInfo::default()
	}
}

/// Extract the actual weight from a dispatch result if any or fall back to the default weight.
pub fn extract_actual_weight(result: &DispatchResultWithPostInfo, info: &DispatchInfo) -> Weight {
	match result {
		Ok(post_info) => post_info,
		Err(err) => &err.post_info,
	}
	.calc_actual_weight(info)
}

/// Extract the actual pays_fee from a dispatch result if any or fall back to the default
/// weight.
pub fn extract_actual_pays_fee(result: &DispatchResultWithPostInfo, info: &DispatchInfo) -> Pays {
	match result {
		Ok(post_info) => post_info,
		Err(err) => &err.post_info,
	}
	.pays_fee(info)
}

/// Weight information that is only available post dispatch.
/// NOTE: This can only be used to reduce the weight or fee, not increase it.
#[derive(Clone, Copy, Eq, PartialEq, Default, RuntimeDebug, Encode, Decode, TypeInfo)]
pub struct PostDispatchInfo {
	/// Actual weight consumed by a call or `None` which stands for the worst case static weight.
	pub actual_weight: Option<Weight>,
	/// Whether this transaction should pay fees when all is said and done.
	pub pays_fee: Pays,
}

impl PostDispatchInfo {
	/// Calculate how much (if any) weight was not used by the `Dispatchable`.
	pub fn calc_unspent(&self, info: &DispatchInfo) -> Weight {
		info.total_weight() - self.calc_actual_weight(info)
	}

	/// Calculate how much weight was actually spent by the `Dispatchable`.
	pub fn calc_actual_weight(&self, info: &DispatchInfo) -> Weight {
		if let Some(actual_weight) = self.actual_weight {
			actual_weight.min(info.total_weight())
		} else {
			info.total_weight()
		}
	}

	/// Determine if user should actually pay fees at the end of the dispatch.
	pub fn pays_fee(&self, info: &DispatchInfo) -> Pays {
		// If they originally were not paying fees, or the post dispatch info
		// says they should not pay fees, then they don't pay fees.
		// This is because the pre dispatch information must contain the
		// worst case for weight and fees paid.
		if info.pays_fee == Pays::No || self.pays_fee == Pays::No {
			Pays::No
		} else {
			// Otherwise they pay.
			Pays::Yes
		}
	}
}

impl From<()> for PostDispatchInfo {
	fn from(_: ()) -> Self {
		Self { actual_weight: None, pays_fee: Default::default() }
	}
}

impl sp_runtime::traits::Printable for PostDispatchInfo {
	fn print(&self) {
		"actual_weight=".print();
		match self.actual_weight {
			Some(weight) => weight.print(),
			None => "max-weight".print(),
		};
		"pays_fee=".print();
		match self.pays_fee {
			Pays::Yes => "Yes".print(),
			Pays::No => "No".print(),
		}
	}
}

/// Allows easy conversion from `DispatchError` to `DispatchErrorWithPostInfo` for dispatchables
/// that want to return a custom a posterior weight on error.
pub trait WithPostDispatchInfo {
	/// Call this on your modules custom errors type in order to return a custom weight on error.
	///
	/// # Example
	///
	/// ```ignore
	/// let who = ensure_signed(origin).map_err(|e| e.with_weight(Weight::from_parts(100, 0)))?;
	/// ensure!(who == me, Error::<T>::NotMe.with_weight(200_000));
	/// ```
	fn with_weight(self, actual_weight: Weight) -> DispatchErrorWithPostInfo;
}

impl<T> WithPostDispatchInfo for T
where
	T: Into<DispatchError>,
{
	fn with_weight(self, actual_weight: Weight) -> DispatchErrorWithPostInfo {
		DispatchErrorWithPostInfo {
			post_info: PostDispatchInfo {
				actual_weight: Some(actual_weight),
				pays_fee: Default::default(),
			},
			error: self.into(),
		}
	}
}

/// Implementation for unchecked extrinsic.
<<<<<<< HEAD
impl<Address, Call, Signature, Extension> GetDispatchInfo
=======
impl<Address, Call: Dispatchable, Signature, Extension: TransactionExtension<Call>> GetDispatchInfo
>>>>>>> b4732add
	for UncheckedExtrinsic<Address, Call, Signature, Extension>
where
	Call: GetDispatchInfo + Dispatchable,
{
	fn get_dispatch_info(&self) -> DispatchInfo {
		let mut info = self.function.get_dispatch_info();
		info.extension_weight = self.extension_weight();
		info
	}
}

/// Implementation for checked extrinsic.
<<<<<<< HEAD
impl<AccountId, Call, Extension> GetDispatchInfo for CheckedExtrinsic<AccountId, Call, Extension>
=======
impl<AccountId, Call: Dispatchable, Extension: TransactionExtension<Call>> GetDispatchInfo
	for CheckedExtrinsic<AccountId, Call, Extension>
>>>>>>> b4732add
where
	Call: GetDispatchInfo,
{
	fn get_dispatch_info(&self) -> DispatchInfo {
<<<<<<< HEAD
		self.function.get_dispatch_info()
=======
		let mut info = self.function.get_dispatch_info();
		info.extension_weight = self.extension_weight();
		info
>>>>>>> b4732add
	}
}

/// A struct holding value for each `DispatchClass`.
#[derive(Clone, Eq, PartialEq, Default, Debug, Encode, Decode, TypeInfo, MaxEncodedLen)]
pub struct PerDispatchClass<T> {
	/// Value for `Normal` extrinsics.
	normal: T,
	/// Value for `Operational` extrinsics.
	operational: T,
	/// Value for `Mandatory` extrinsics.
	mandatory: T,
}

impl<T> PerDispatchClass<T> {
	/// Create new `PerDispatchClass` with the same value for every class.
	pub fn new(val: impl Fn(DispatchClass) -> T) -> Self {
		Self {
			normal: val(DispatchClass::Normal),
			operational: val(DispatchClass::Operational),
			mandatory: val(DispatchClass::Mandatory),
		}
	}

	/// Get a mutable reference to current value of given class.
	pub fn get_mut(&mut self, class: DispatchClass) -> &mut T {
		match class {
			DispatchClass::Operational => &mut self.operational,
			DispatchClass::Normal => &mut self.normal,
			DispatchClass::Mandatory => &mut self.mandatory,
		}
	}

	/// Get current value for given class.
	pub fn get(&self, class: DispatchClass) -> &T {
		match class {
			DispatchClass::Normal => &self.normal,
			DispatchClass::Operational => &self.operational,
			DispatchClass::Mandatory => &self.mandatory,
		}
	}
}

impl<T: Clone> PerDispatchClass<T> {
	/// Set the value of given class.
	pub fn set(&mut self, new: T, class: impl OneOrMany<DispatchClass>) {
		for class in class.into_iter() {
			*self.get_mut(class) = new.clone();
		}
	}
}

impl PerDispatchClass<Weight> {
	/// Returns the total weight consumed by all extrinsics in the block.
	///
	/// Saturates on overflow.
	pub fn total(&self) -> Weight {
		let mut sum = Weight::zero();
		for class in DispatchClass::all() {
			sum.saturating_accrue(*self.get(*class));
		}
		sum
	}

	/// Add some weight to the given class. Saturates at the numeric bounds.
	pub fn add(mut self, weight: Weight, class: DispatchClass) -> Self {
		self.accrue(weight, class);
		self
	}

	/// Increase the weight of the given class. Saturates at the numeric bounds.
	pub fn accrue(&mut self, weight: Weight, class: DispatchClass) {
		self.get_mut(class).saturating_accrue(weight);
	}

	/// Try to increase the weight of the given class. Saturates at the numeric bounds.
	pub fn checked_accrue(&mut self, weight: Weight, class: DispatchClass) -> Result<(), ()> {
		self.get_mut(class).checked_accrue(weight).ok_or(())
	}

	/// Reduce the weight of the given class. Saturates at the numeric bounds.
	pub fn reduce(&mut self, weight: Weight, class: DispatchClass) {
		self.get_mut(class).saturating_reduce(weight);
	}
}

/// Means of weighing some particular kind of data (`T`).
pub trait WeighData<T> {
	/// Weigh the data `T` given by `target`. When implementing this for a dispatchable, `T` will be
	/// a tuple of all arguments given to the function (except origin).
	fn weigh_data(&self, target: T) -> Weight;
}

impl<T> WeighData<T> for Weight {
	fn weigh_data(&self, _: T) -> Weight {
		return *self
	}
}

impl<T> PaysFee<T> for (Weight, DispatchClass, Pays) {
	fn pays_fee(&self, _: T) -> Pays {
		self.2
	}
}

impl<T> WeighData<T> for (Weight, DispatchClass) {
	fn weigh_data(&self, args: T) -> Weight {
		return self.0.weigh_data(args)
	}
}

impl<T> WeighData<T> for (Weight, DispatchClass, Pays) {
	fn weigh_data(&self, args: T) -> Weight {
		return self.0.weigh_data(args)
	}
}

impl<T> ClassifyDispatch<T> for (Weight, DispatchClass) {
	fn classify_dispatch(&self, _: T) -> DispatchClass {
		self.1
	}
}

impl<T> PaysFee<T> for (Weight, DispatchClass) {
	fn pays_fee(&self, _: T) -> Pays {
		Pays::Yes
	}
}

impl<T> WeighData<T> for (Weight, Pays) {
	fn weigh_data(&self, args: T) -> Weight {
		return self.0.weigh_data(args)
	}
}

impl<T> ClassifyDispatch<T> for (Weight, Pays) {
	fn classify_dispatch(&self, _: T) -> DispatchClass {
		DispatchClass::Normal
	}
}

impl<T> PaysFee<T> for (Weight, Pays) {
	fn pays_fee(&self, _: T) -> Pays {
		self.1
	}
}

impl From<(Option<Weight>, Pays)> for PostDispatchInfo {
	fn from(post_weight_info: (Option<Weight>, Pays)) -> Self {
		let (actual_weight, pays_fee) = post_weight_info;
		Self { actual_weight, pays_fee }
	}
}

impl From<Option<Weight>> for PostDispatchInfo {
	fn from(actual_weight: Option<Weight>) -> Self {
		Self { actual_weight, pays_fee: Default::default() }
	}
}

impl<T> ClassifyDispatch<T> for Weight {
	fn classify_dispatch(&self, _: T) -> DispatchClass {
		DispatchClass::Normal
	}
}

impl<T> PaysFee<T> for Weight {
	fn pays_fee(&self, _: T) -> Pays {
		Pays::Yes
	}
}

impl<T> ClassifyDispatch<T> for (Weight, DispatchClass, Pays) {
	fn classify_dispatch(&self, _: T) -> DispatchClass {
		self.1
	}
}

impl RefundWeight for PostDispatchInfo {
	fn refund(&mut self, weight: Weight) {
		if let Some(actual_weight) = self.actual_weight.as_mut() {
			actual_weight.saturating_reduce(weight);
		}
	}
}

impl ExtensionPostDispatchWeightHandler<DispatchInfo> for PostDispatchInfo {
	fn set_extension_weight(&mut self, info: &DispatchInfo) {
		let actual_weight = self
			.actual_weight
			.unwrap_or(info.call_weight)
			.saturating_add(info.extension_weight);
		self.actual_weight = Some(actual_weight);
	}
}

impl ExtensionPostDispatchWeightHandler<()> for PostDispatchInfo {
	fn set_extension_weight(&mut self, _: &()) {}
}

// TODO: Eventually remove these

impl<T> ClassifyDispatch<T> for u64 {
	fn classify_dispatch(&self, _: T) -> DispatchClass {
		DispatchClass::Normal
	}
}

impl<T> PaysFee<T> for u64 {
	fn pays_fee(&self, _: T) -> Pays {
		Pays::Yes
	}
}

impl<T> WeighData<T> for u64 {
	fn weigh_data(&self, _: T) -> Weight {
		return Weight::from_parts(*self, 0)
	}
}

impl<T> WeighData<T> for (u64, DispatchClass, Pays) {
	fn weigh_data(&self, args: T) -> Weight {
		return self.0.weigh_data(args)
	}
}

impl<T> ClassifyDispatch<T> for (u64, DispatchClass, Pays) {
	fn classify_dispatch(&self, _: T) -> DispatchClass {
		self.1
	}
}

impl<T> PaysFee<T> for (u64, DispatchClass, Pays) {
	fn pays_fee(&self, _: T) -> Pays {
		self.2
	}
}

impl<T> WeighData<T> for (u64, DispatchClass) {
	fn weigh_data(&self, args: T) -> Weight {
		return self.0.weigh_data(args)
	}
}

impl<T> ClassifyDispatch<T> for (u64, DispatchClass) {
	fn classify_dispatch(&self, _: T) -> DispatchClass {
		self.1
	}
}

impl<T> PaysFee<T> for (u64, DispatchClass) {
	fn pays_fee(&self, _: T) -> Pays {
		Pays::Yes
	}
}

impl<T> WeighData<T> for (u64, Pays) {
	fn weigh_data(&self, args: T) -> Weight {
		return self.0.weigh_data(args)
	}
}

impl<T> ClassifyDispatch<T> for (u64, Pays) {
	fn classify_dispatch(&self, _: T) -> DispatchClass {
		DispatchClass::Normal
	}
}

impl<T> PaysFee<T> for (u64, Pays) {
	fn pays_fee(&self, _: T) -> Pays {
		self.1
	}
}

// END TODO

#[cfg(test)]
// Do not complain about unused `dispatch` and `dispatch_aux`.
#[allow(dead_code)]
mod weight_tests {
	use super::*;
	use sp_core::parameter_types;
	use sp_runtime::{generic, traits::BlakeTwo256};
	use sp_weights::RuntimeDbWeight;

	pub use self::frame_system::{Call, Config};

	fn from_actual_ref_time(ref_time: Option<u64>) -> PostDispatchInfo {
		PostDispatchInfo {
			actual_weight: ref_time.map(|t| Weight::from_all(t)),
			pays_fee: Default::default(),
		}
	}

	fn from_post_weight_info(ref_time: Option<u64>, pays_fee: Pays) -> PostDispatchInfo {
		PostDispatchInfo { actual_weight: ref_time.map(|t| Weight::from_all(t)), pays_fee }
	}

	#[crate::pallet(dev_mode)]
	pub mod frame_system {
		use super::{frame_system, frame_system::pallet_prelude::*};
		pub use crate::dispatch::RawOrigin;
		use crate::pallet_prelude::*;

		#[pallet::pallet]
		pub struct Pallet<T>(_);

		#[pallet::config]
		#[pallet::disable_frame_system_supertrait_check]
		pub trait Config: 'static {
			type Block: Parameter + sp_runtime::traits::Block;
			type AccountId;
			type Balance;
			type BaseCallFilter: crate::traits::Contains<Self::RuntimeCall>;
			type RuntimeOrigin;
			type RuntimeCall;
			type RuntimeTask;
			type PalletInfo: crate::traits::PalletInfo;
			type DbWeight: Get<crate::weights::RuntimeDbWeight>;
		}

		#[pallet::error]
		pub enum Error<T> {
			/// Required by construct_runtime
			CallFiltered,
		}

		#[pallet::origin]
		pub type Origin<T> = RawOrigin<<T as Config>::AccountId>;

		#[pallet::call]
		impl<T: Config> Pallet<T> {
			// no arguments, fixed weight
			#[pallet::weight(1000)]
			pub fn f00(_origin: OriginFor<T>) -> DispatchResult {
				unimplemented!();
			}

			#[pallet::weight((1000, DispatchClass::Mandatory))]
			pub fn f01(_origin: OriginFor<T>) -> DispatchResult {
				unimplemented!();
			}

			#[pallet::weight((1000, Pays::No))]
			pub fn f02(_origin: OriginFor<T>) -> DispatchResult {
				unimplemented!();
			}

			#[pallet::weight((1000, DispatchClass::Operational, Pays::No))]
			pub fn f03(_origin: OriginFor<T>) -> DispatchResult {
				unimplemented!();
			}

			// weight = a x 10 + b
			#[pallet::weight(((_a * 10 + _eb * 1) as u64, DispatchClass::Normal, Pays::Yes))]
			pub fn f11(_origin: OriginFor<T>, _a: u32, _eb: u32) -> DispatchResult {
				unimplemented!();
			}

			#[pallet::weight((0, DispatchClass::Operational, Pays::Yes))]
			pub fn f12(_origin: OriginFor<T>, _a: u32, _eb: u32) -> DispatchResult {
				unimplemented!();
			}

			#[pallet::weight(T::DbWeight::get().reads(3) + T::DbWeight::get().writes(2) + Weight::from_all(10_000))]
			pub fn f20(_origin: OriginFor<T>) -> DispatchResult {
				unimplemented!();
			}

			#[pallet::weight(T::DbWeight::get().reads_writes(6, 5) + Weight::from_all(40_000))]
			pub fn f21(_origin: OriginFor<T>) -> DispatchResult {
				unimplemented!();
			}

			#[pallet::weight(1000)]
			pub fn f99(_origin: OriginFor<T>) -> DispatchResult {
				Ok(())
			}

			#[pallet::weight(1000)]
			pub fn f100(_origin: OriginFor<T>) -> DispatchResultWithPostInfo {
				Ok(crate::dispatch::PostDispatchInfo {
					actual_weight: Some(Weight::from_parts(500, 0)),
					pays_fee: Pays::Yes,
				})
			}
		}

		pub mod pallet_prelude {
			pub type OriginFor<T> = <T as super::Config>::RuntimeOrigin;

			pub type HeaderFor<T> =
				<<T as super::Config>::Block as sp_runtime::traits::HeaderProvider>::HeaderT;

			pub type BlockNumberFor<T> = <HeaderFor<T> as sp_runtime::traits::Header>::Number;
		}
	}

	type BlockNumber = u32;
	type AccountId = u32;
	type Balance = u32;
	type Header = generic::Header<BlockNumber, BlakeTwo256>;
	type UncheckedExtrinsic = generic::UncheckedExtrinsic<u32, RuntimeCall, (), ()>;
	type Block = generic::Block<Header, UncheckedExtrinsic>;

	crate::construct_runtime!(
		pub enum Runtime
		{
			System: self::frame_system,
		}
	);

	parameter_types! {
		pub const DbWeight: RuntimeDbWeight = RuntimeDbWeight {
			read: 100,
			write: 1000,
		};
	}

	impl Config for Runtime {
		type Block = Block;
		type AccountId = AccountId;
		type Balance = Balance;
		type BaseCallFilter = crate::traits::Everything;
		type RuntimeOrigin = RuntimeOrigin;
		type RuntimeCall = RuntimeCall;
		type RuntimeTask = RuntimeTask;
		type DbWeight = DbWeight;
		type PalletInfo = PalletInfo;
	}

	#[test]
	fn weights_are_correct() {
		// #[pallet::weight(1000)]
		let info = Call::<Runtime>::f00 {}.get_dispatch_info();
		assert_eq!(info.total_weight(), Weight::from_parts(1000, 0));
		assert_eq!(info.class, DispatchClass::Normal);
		assert_eq!(info.pays_fee, Pays::Yes);

		// #[pallet::weight((1000, DispatchClass::Mandatory))]
		let info = Call::<Runtime>::f01 {}.get_dispatch_info();
		assert_eq!(info.total_weight(), Weight::from_parts(1000, 0));
		assert_eq!(info.class, DispatchClass::Mandatory);
		assert_eq!(info.pays_fee, Pays::Yes);

		// #[pallet::weight((1000, Pays::No))]
		let info = Call::<Runtime>::f02 {}.get_dispatch_info();
		assert_eq!(info.total_weight(), Weight::from_parts(1000, 0));
		assert_eq!(info.class, DispatchClass::Normal);
		assert_eq!(info.pays_fee, Pays::No);

		// #[pallet::weight((1000, DispatchClass::Operational, Pays::No))]
		let info = Call::<Runtime>::f03 {}.get_dispatch_info();
		assert_eq!(info.total_weight(), Weight::from_parts(1000, 0));
		assert_eq!(info.class, DispatchClass::Operational);
		assert_eq!(info.pays_fee, Pays::No);

		// #[pallet::weight(((_a * 10 + _eb * 1) as u64, DispatchClass::Normal, Pays::Yes))]
		let info = Call::<Runtime>::f11 { a: 13, eb: 20 }.get_dispatch_info();
		assert_eq!(info.total_weight(), Weight::from_parts(150, 0)); // 13*10 + 20
		assert_eq!(info.class, DispatchClass::Normal);
		assert_eq!(info.pays_fee, Pays::Yes);

		// #[pallet::weight((0, DispatchClass::Operational, Pays::Yes))]
		let info = Call::<Runtime>::f12 { a: 10, eb: 20 }.get_dispatch_info();
		assert_eq!(info.total_weight(), Weight::zero());
		assert_eq!(info.class, DispatchClass::Operational);
		assert_eq!(info.pays_fee, Pays::Yes);

		// #[pallet::weight(T::DbWeight::get().reads(3) + T::DbWeight::get().writes(2) +
		// Weight::from_all(10_000))]
		let info = Call::<Runtime>::f20 {}.get_dispatch_info();
		assert_eq!(info.total_weight(), Weight::from_parts(12300, 10000)); // 100*3 + 1000*2 + 10_1000
		assert_eq!(info.class, DispatchClass::Normal);
		assert_eq!(info.pays_fee, Pays::Yes);

		// #[pallet::weight(T::DbWeight::get().reads_writes(6, 5) + Weight::from_all(40_000))]
		let info = Call::<Runtime>::f21 {}.get_dispatch_info();
		assert_eq!(info.total_weight(), Weight::from_parts(45600, 40000)); // 100*6 + 1000*5 + 40_1000
		assert_eq!(info.class, DispatchClass::Normal);
		assert_eq!(info.pays_fee, Pays::Yes);
	}

	#[test]
	fn extract_actual_weight_works() {
		let pre = DispatchInfo {
			call_weight: Weight::from_parts(1000, 0),
			extension_weight: Weight::zero(),
			..Default::default()
		};
		assert_eq!(
			extract_actual_weight(&Ok(from_actual_ref_time(Some(7))), &pre),
			Weight::from_parts(7, 0)
		);
		assert_eq!(
			extract_actual_weight(&Ok(from_actual_ref_time(Some(1000))), &pre),
			Weight::from_parts(1000, 0)
		);
		assert_eq!(
			extract_actual_weight(
				&Err(DispatchError::BadOrigin.with_weight(Weight::from_parts(9, 0))),
				&pre
			),
			Weight::from_parts(9, 0)
		);
	}

	#[test]
	fn extract_actual_weight_caps_at_pre_weight() {
		let pre = DispatchInfo {
			call_weight: Weight::from_parts(1000, 0),
			extension_weight: Weight::zero(),
			..Default::default()
		};
		assert_eq!(
			extract_actual_weight(&Ok(from_actual_ref_time(Some(1250))), &pre),
			Weight::from_parts(1000, 0)
		);
		assert_eq!(
			extract_actual_weight(
				&Err(DispatchError::BadOrigin.with_weight(Weight::from_parts(1300, 0))),
				&pre
			),
			Weight::from_parts(1000, 0),
		);
	}

	#[test]
	fn extract_actual_pays_fee_works() {
		let pre = DispatchInfo {
			call_weight: Weight::from_parts(1000, 0),
			extension_weight: Weight::zero(),
			..Default::default()
		};
		assert_eq!(extract_actual_pays_fee(&Ok(from_actual_ref_time(Some(7))), &pre), Pays::Yes);
		assert_eq!(
			extract_actual_pays_fee(&Ok(from_actual_ref_time(Some(1000)).into()), &pre),
			Pays::Yes
		);
		assert_eq!(
			extract_actual_pays_fee(&Ok(from_post_weight_info(Some(1000), Pays::Yes)), &pre),
			Pays::Yes
		);
		assert_eq!(
			extract_actual_pays_fee(&Ok(from_post_weight_info(Some(1000), Pays::No)), &pre),
			Pays::No
		);
		assert_eq!(
			extract_actual_pays_fee(
				&Err(DispatchError::BadOrigin.with_weight(Weight::from_parts(9, 0))),
				&pre
			),
			Pays::Yes
		);
		assert_eq!(
			extract_actual_pays_fee(
				&Err(DispatchErrorWithPostInfo {
					post_info: PostDispatchInfo { actual_weight: None, pays_fee: Pays::No },
					error: DispatchError::BadOrigin,
				}),
				&pre
			),
			Pays::No
		);

		let pre = DispatchInfo {
			call_weight: Weight::from_parts(1000, 0),
			extension_weight: Weight::zero(),
			pays_fee: Pays::No,
			..Default::default()
		};
		assert_eq!(extract_actual_pays_fee(&Ok(from_actual_ref_time(Some(7))), &pre), Pays::No);
		assert_eq!(extract_actual_pays_fee(&Ok(from_actual_ref_time(Some(1000))), &pre), Pays::No);
		assert_eq!(
			extract_actual_pays_fee(&Ok(from_post_weight_info(Some(1000), Pays::Yes)), &pre),
			Pays::No
		);
	}

	#[test]
	fn weight_accrue_works() {
		let mut post_dispatch = PostDispatchInfo {
			actual_weight: Some(Weight::from_parts(1100, 25)),
			pays_fee: Pays::Yes,
		};
		post_dispatch.refund(Weight::from_parts(100, 15));
		assert_eq!(
			post_dispatch,
			PostDispatchInfo {
				actual_weight: Some(Weight::from_parts(1000, 10)),
				pays_fee: Pays::Yes
			}
		);

		let mut post_dispatch = PostDispatchInfo { actual_weight: None, pays_fee: Pays::Yes };
		post_dispatch.refund(Weight::from_parts(100, 15));
		assert_eq!(post_dispatch, PostDispatchInfo { actual_weight: None, pays_fee: Pays::Yes });
	}
}

#[cfg(test)]
mod per_dispatch_class_tests {
	use super::*;
	use sp_runtime::traits::Zero;
	use DispatchClass::*;

	#[test]
	fn add_works() {
		let a = PerDispatchClass {
			normal: (5, 10).into(),
			operational: (20, 30).into(),
			mandatory: Weight::MAX,
		};
		assert_eq!(
			a.clone()
				.add((20, 5).into(), Normal)
				.add((10, 10).into(), Operational)
				.add((u64::MAX, 3).into(), Mandatory),
			PerDispatchClass {
				normal: (25, 15).into(),
				operational: (30, 40).into(),
				mandatory: Weight::MAX
			}
		);
		let b = a
			.add(Weight::MAX, Normal)
			.add(Weight::MAX, Operational)
			.add(Weight::MAX, Mandatory);
		assert_eq!(
			b,
			PerDispatchClass {
				normal: Weight::MAX,
				operational: Weight::MAX,
				mandatory: Weight::MAX
			}
		);
		assert_eq!(b.total(), Weight::MAX);
	}

	#[test]
	fn accrue_works() {
		let mut a = PerDispatchClass::default();

		a.accrue((10, 15).into(), Normal);
		assert_eq!(a.normal, (10, 15).into());
		assert_eq!(a.total(), (10, 15).into());

		a.accrue((20, 25).into(), Operational);
		assert_eq!(a.operational, (20, 25).into());
		assert_eq!(a.total(), (30, 40).into());

		a.accrue((30, 35).into(), Mandatory);
		assert_eq!(a.mandatory, (30, 35).into());
		assert_eq!(a.total(), (60, 75).into());

		a.accrue((u64::MAX, 10).into(), Operational);
		assert_eq!(a.operational, (u64::MAX, 35).into());
		assert_eq!(a.total(), (u64::MAX, 85).into());

		a.accrue((10, u64::MAX).into(), Normal);
		assert_eq!(a.normal, (20, u64::MAX).into());
		assert_eq!(a.total(), Weight::MAX);
	}

	#[test]
	fn reduce_works() {
		let mut a = PerDispatchClass {
			normal: (10, u64::MAX).into(),
			mandatory: (u64::MAX, 10).into(),
			operational: (20, 20).into(),
		};

		a.reduce((5, 100).into(), Normal);
		assert_eq!(a.normal, (5, u64::MAX - 100).into());
		assert_eq!(a.total(), (u64::MAX, u64::MAX - 70).into());

		a.reduce((15, 5).into(), Operational);
		assert_eq!(a.operational, (5, 15).into());
		assert_eq!(a.total(), (u64::MAX, u64::MAX - 75).into());

		a.reduce((50, 0).into(), Mandatory);
		assert_eq!(a.mandatory, (u64::MAX - 50, 10).into());
		assert_eq!(a.total(), (u64::MAX - 40, u64::MAX - 75).into());

		a.reduce((u64::MAX, 100).into(), Operational);
		assert!(a.operational.is_zero());
		assert_eq!(a.total(), (u64::MAX - 45, u64::MAX - 90).into());

		a.reduce((5, u64::MAX).into(), Normal);
		assert!(a.normal.is_zero());
		assert_eq!(a.total(), (u64::MAX - 50, 10).into());
	}

	#[test]
	fn checked_accrue_works() {
		let mut a = PerDispatchClass::default();

		a.checked_accrue((1, 2).into(), Normal).unwrap();
		a.checked_accrue((3, 4).into(), Operational).unwrap();
		a.checked_accrue((5, 6).into(), Mandatory).unwrap();
		a.checked_accrue((7, 8).into(), Operational).unwrap();
		a.checked_accrue((9, 0).into(), Normal).unwrap();

		assert_eq!(
			a,
			PerDispatchClass {
				normal: (10, 2).into(),
				operational: (10, 12).into(),
				mandatory: (5, 6).into(),
			}
		);

		a.checked_accrue((u64::MAX - 10, u64::MAX - 2).into(), Normal).unwrap();
		a.checked_accrue((0, 0).into(), Normal).unwrap();
		a.checked_accrue((1, 0).into(), Normal).unwrap_err();
		a.checked_accrue((0, 1).into(), Normal).unwrap_err();

		assert_eq!(
			a,
			PerDispatchClass {
				normal: Weight::MAX,
				operational: (10, 12).into(),
				mandatory: (5, 6).into(),
			}
		);
	}

	#[test]
	fn checked_accrue_does_not_modify_on_error() {
		let mut a = PerDispatchClass {
			normal: 0.into(),
			operational: Weight::MAX / 2 + 2.into(),
			mandatory: 10.into(),
		};

		a.checked_accrue(Weight::MAX / 2, Operational).unwrap_err();
		a.checked_accrue(Weight::MAX - 9.into(), Mandatory).unwrap_err();
		a.checked_accrue(Weight::MAX, Normal).unwrap(); // This one works

		assert_eq!(
			a,
			PerDispatchClass {
				normal: Weight::MAX,
				operational: Weight::MAX / 2 + 2.into(),
				mandatory: 10.into(),
			}
		);
	}

	#[test]
	fn total_works() {
		assert!(PerDispatchClass::default().total().is_zero());

		assert_eq!(
			PerDispatchClass {
				normal: 0.into(),
				operational: (10, 20).into(),
				mandatory: (20, u64::MAX).into(),
			}
			.total(),
			(30, u64::MAX).into()
		);

		assert_eq!(
			PerDispatchClass {
				normal: (u64::MAX - 10, 10).into(),
				operational: (3, u64::MAX).into(),
				mandatory: (4, u64::MAX).into(),
			}
			.total(),
			(u64::MAX - 3, u64::MAX).into()
		);
	}
}

#[cfg(test)]
mod test_extensions {
	use codec::{Decode, Encode};
	use scale_info::TypeInfo;
	use sp_runtime::{
		impl_tx_ext_default,
		traits::{
			DispatchInfoOf, DispatchOriginOf, Dispatchable, PostDispatchInfoOf,
			TransactionExtension,
		},
		transaction_validity::TransactionValidityError,
	};
	use sp_weights::Weight;

	use super::{DispatchResult, PostDispatchInfo};

	/// Test extension that refunds half its cost if the preset inner flag is set.
	#[derive(Clone, Eq, PartialEq, Debug, Encode, Decode, TypeInfo)]
	pub struct HalfCostIf(pub bool);

	impl<RuntimeCall: Dispatchable> TransactionExtension<RuntimeCall> for HalfCostIf {
		const IDENTIFIER: &'static str = "HalfCostIf";
		type Implicit = ();
		type Val = ();
		type Pre = bool;

		fn weight(&self, _: &RuntimeCall) -> sp_weights::Weight {
			Weight::from_parts(100, 0)
		}

		fn prepare(
			self,
			_val: Self::Val,
			_origin: &DispatchOriginOf<RuntimeCall>,
			_call: &RuntimeCall,
			_info: &DispatchInfoOf<RuntimeCall>,
			_len: usize,
		) -> Result<Self::Pre, TransactionValidityError> {
			Ok(self.0)
		}

		fn post_dispatch_details(
			pre: Self::Pre,
			_info: &DispatchInfoOf<RuntimeCall>,
			_post_info: &PostDispatchInfoOf<RuntimeCall>,
			_len: usize,
			_result: &DispatchResult,
		) -> Result<Weight, TransactionValidityError> {
			if pre {
				Ok(Weight::from_parts(50, 0))
			} else {
				Ok(Weight::zero())
			}
		}
		impl_tx_ext_default!(RuntimeCall; validate);
	}

	/// Test extension that refunds its cost if the actual post dispatch weight up until this point
	/// in the extension pipeline is less than the preset inner `ref_time` amount.
	#[derive(Clone, Eq, PartialEq, Debug, Encode, Decode, TypeInfo)]
	pub struct FreeIfUnder(pub u64);

	impl<RuntimeCall: Dispatchable> TransactionExtension<RuntimeCall> for FreeIfUnder
	where
		RuntimeCall: Dispatchable<PostInfo = PostDispatchInfo>,
	{
		const IDENTIFIER: &'static str = "FreeIfUnder";
		type Implicit = ();
		type Val = ();
		type Pre = u64;

		fn weight(&self, _: &RuntimeCall) -> sp_weights::Weight {
			Weight::from_parts(200, 0)
		}

		fn prepare(
			self,
			_val: Self::Val,
			_origin: &DispatchOriginOf<RuntimeCall>,
			_call: &RuntimeCall,
			_info: &DispatchInfoOf<RuntimeCall>,
			_len: usize,
		) -> Result<Self::Pre, TransactionValidityError> {
			Ok(self.0)
		}

		fn post_dispatch_details(
			pre: Self::Pre,
			_info: &DispatchInfoOf<RuntimeCall>,
			post_info: &PostDispatchInfoOf<RuntimeCall>,
			_len: usize,
			_result: &DispatchResult,
		) -> Result<Weight, TransactionValidityError> {
			if let Some(actual) = post_info.actual_weight {
				if pre > actual.ref_time() {
					return Ok(Weight::from_parts(200, 0));
				}
			}
			Ok(Weight::zero())
		}
		impl_tx_ext_default!(RuntimeCall; validate);
	}

	/// Test extension that sets its actual post dispatch `ref_time` weight to the preset inner
	/// amount.
	#[derive(Clone, Eq, PartialEq, Debug, Encode, Decode, TypeInfo)]
	pub struct ActualWeightIs(pub u64);

	impl<RuntimeCall: Dispatchable> TransactionExtension<RuntimeCall> for ActualWeightIs {
		const IDENTIFIER: &'static str = "ActualWeightIs";
		type Implicit = ();
		type Val = ();
		type Pre = u64;

		fn weight(&self, _: &RuntimeCall) -> sp_weights::Weight {
			Weight::from_parts(300, 0)
		}

		fn prepare(
			self,
			_val: Self::Val,
			_origin: &DispatchOriginOf<RuntimeCall>,
			_call: &RuntimeCall,
			_info: &DispatchInfoOf<RuntimeCall>,
			_len: usize,
		) -> Result<Self::Pre, TransactionValidityError> {
			Ok(self.0)
		}

		fn post_dispatch_details(
			pre: Self::Pre,
			_info: &DispatchInfoOf<RuntimeCall>,
			_post_info: &PostDispatchInfoOf<RuntimeCall>,
			_len: usize,
			_result: &DispatchResult,
		) -> Result<Weight, TransactionValidityError> {
			Ok(Weight::from_parts(300u64.saturating_sub(pre), 0))
		}
		impl_tx_ext_default!(RuntimeCall; validate);
	}
}

#[cfg(test)]
// Do not complain about unused `dispatch` and `dispatch_aux`.
#[allow(dead_code)]
mod extension_weight_tests {
	use crate::assert_ok;

	use super::*;
	use sp_core::parameter_types;
	use sp_runtime::{
		generic::{self, ExtrinsicFormat},
		traits::{Applyable, BlakeTwo256, DispatchTransaction, TransactionExtension},
	};
	use sp_weights::RuntimeDbWeight;
	use test_extensions::{ActualWeightIs, FreeIfUnder, HalfCostIf};

	use super::weight_tests::frame_system;
	use frame_support::construct_runtime;

	pub type TxExtension = (HalfCostIf, FreeIfUnder, ActualWeightIs);
	pub type UncheckedExtrinsic = generic::UncheckedExtrinsic<u64, RuntimeCall, (), TxExtension>;
	pub type Header = generic::Header<BlockNumber, BlakeTwo256>;
	pub type Block = generic::Block<Header, UncheckedExtrinsic>;
	pub type AccountId = u64;
	pub type Balance = u32;
	pub type BlockNumber = u32;

	construct_runtime!(
		pub enum ExtRuntime {
			System: frame_system,
		}
	);

	impl frame_system::Config for ExtRuntime {
		type Block = Block;
		type AccountId = AccountId;
		type Balance = Balance;
		type BaseCallFilter = crate::traits::Everything;
		type RuntimeOrigin = RuntimeOrigin;
		type RuntimeCall = RuntimeCall;
		type RuntimeTask = RuntimeTask;
		type DbWeight = DbWeight;
		type PalletInfo = PalletInfo;
	}

	parameter_types! {
		pub const DbWeight: RuntimeDbWeight = RuntimeDbWeight {
			read: 100,
			write: 1000,
		};
	}

	pub struct ExtBuilder {}

	impl Default for ExtBuilder {
		fn default() -> Self {
			Self {}
		}
	}

	impl ExtBuilder {
		pub fn build(self) -> sp_io::TestExternalities {
			let mut ext = sp_io::TestExternalities::new(Default::default());
			ext.execute_with(|| {});
			ext
		}

		pub fn build_and_execute(self, test: impl FnOnce() -> ()) {
			self.build().execute_with(|| {
				test();
			})
		}
	}

	#[test]
	fn no_post_dispatch_with_no_refund() {
		ExtBuilder::default().build_and_execute(|| {
			let call = RuntimeCall::System(frame_system::Call::<ExtRuntime>::f99 {});
			let ext: TxExtension = (HalfCostIf(false), FreeIfUnder(1500), ActualWeightIs(0));
			let uxt = UncheckedExtrinsic::new_signed(call.clone(), 0, (), ext.clone());
			assert_eq!(uxt.extension_weight(), Weight::from_parts(600, 0));

			let mut info = call.get_dispatch_info();
			assert_eq!(info.total_weight(), Weight::from_parts(1000, 0));
			info.extension_weight = ext.weight(&call);
			let (pre, _) = ext.validate_and_prepare(Some(0).into(), &call, &info, 0).unwrap();
			let res = call.dispatch(Some(0).into());
			let mut post_info = res.unwrap();
			assert!(post_info.actual_weight.is_none());
			assert_ok!(<TxExtension as TransactionExtension<RuntimeCall>>::post_dispatch(
				pre,
				&info,
				&mut post_info,
				0,
				&Ok(()),
			));
			assert!(post_info.actual_weight.is_none());
		});
	}

	#[test]
	fn no_post_dispatch_refunds_when_dispatched() {
		ExtBuilder::default().build_and_execute(|| {
			let call = RuntimeCall::System(frame_system::Call::<ExtRuntime>::f99 {});
			let ext: TxExtension = (HalfCostIf(true), FreeIfUnder(100), ActualWeightIs(0));
			let uxt = UncheckedExtrinsic::new_signed(call.clone(), 0, (), ext.clone());
			assert_eq!(uxt.extension_weight(), Weight::from_parts(600, 0));

			let mut info = call.get_dispatch_info();
			assert_eq!(info.total_weight(), Weight::from_parts(1000, 0));
			info.extension_weight = ext.weight(&call);
			let post_info =
				ext.dispatch_transaction(Some(0).into(), call, &info, 0).unwrap().unwrap();
			// 1000 call weight + 50 + 200 + 0
			assert_eq!(post_info.actual_weight, Some(Weight::from_parts(1250, 0)));
		});
	}

	#[test]
	fn post_dispatch_with_refunds() {
		ExtBuilder::default().build_and_execute(|| {
			let call = RuntimeCall::System(frame_system::Call::<ExtRuntime>::f100 {});
			// First testcase
			let ext: TxExtension = (HalfCostIf(false), FreeIfUnder(2000), ActualWeightIs(0));
			let uxt = UncheckedExtrinsic::new_signed(call.clone(), 0, (), ext.clone());
			assert_eq!(uxt.extension_weight(), Weight::from_parts(600, 0));

			let mut info = call.get_dispatch_info();
			assert_eq!(info.call_weight, Weight::from_parts(1000, 0));
			info.extension_weight = ext.weight(&call);
			assert_eq!(info.total_weight(), Weight::from_parts(1600, 0));
			let (pre, _) = ext.validate_and_prepare(Some(0).into(), &call, &info, 0).unwrap();
			let res = call.clone().dispatch(Some(0).into());
			let mut post_info = res.unwrap();
			// 500 actual call weight
			assert_eq!(post_info.actual_weight, Some(Weight::from_parts(500, 0)));
			// add the 600 worst case extension weight
			post_info.set_extension_weight(&info);
			// extension weight should be refunded
			assert_ok!(<TxExtension as TransactionExtension<RuntimeCall>>::post_dispatch(
				pre,
				&info,
				&mut post_info,
				0,
				&Ok(()),
			));
			// 500 actual call weight + 100 + 0 + 0
			assert_eq!(post_info.actual_weight, Some(Weight::from_parts(600, 0)));

			// Second testcase
			let ext: TxExtension = (HalfCostIf(false), FreeIfUnder(1100), ActualWeightIs(200));
			let (pre, _) = ext.validate_and_prepare(Some(0).into(), &call, &info, 0).unwrap();
			let res = call.clone().dispatch(Some(0).into());
			let mut post_info = res.unwrap();
			// 500 actual call weight
			assert_eq!(post_info.actual_weight, Some(Weight::from_parts(500, 0)));
			// add the 600 worst case extension weight
			post_info.set_extension_weight(&info);
			// extension weight should be refunded
			assert_ok!(<TxExtension as TransactionExtension<RuntimeCall>>::post_dispatch(
				pre,
				&info,
				&mut post_info,
				0,
				&Ok(()),
			));
			// 500 actual call weight + 100 + 200 + 200
			assert_eq!(post_info.actual_weight, Some(Weight::from_parts(1000, 0)));

			// Third testcase
			let ext: TxExtension = (HalfCostIf(true), FreeIfUnder(1060), ActualWeightIs(200));
			let (pre, _) = ext.validate_and_prepare(Some(0).into(), &call, &info, 0).unwrap();
			let res = call.clone().dispatch(Some(0).into());
			let mut post_info = res.unwrap();
			// 500 actual call weight
			assert_eq!(post_info.actual_weight, Some(Weight::from_parts(500, 0)));
			// add the 600 worst case extension weight
			post_info.set_extension_weight(&info);
			// extension weight should be refunded
			assert_ok!(<TxExtension as TransactionExtension<RuntimeCall>>::post_dispatch(
				pre,
				&info,
				&mut post_info,
				0,
				&Ok(()),
			));
			// 500 actual call weight + 50 + 0 + 200
			assert_eq!(post_info.actual_weight, Some(Weight::from_parts(750, 0)));

			// Fourth testcase
			let ext: TxExtension = (HalfCostIf(false), FreeIfUnder(100), ActualWeightIs(300));
			let (pre, _) = ext.validate_and_prepare(Some(0).into(), &call, &info, 0).unwrap();
			let res = call.clone().dispatch(Some(0).into());
			let mut post_info = res.unwrap();
			// 500 actual call weight
			assert_eq!(post_info.actual_weight, Some(Weight::from_parts(500, 0)));
			// add the 600 worst case extension weight
			post_info.set_extension_weight(&info);
			// extension weight should be refunded
			assert_ok!(<TxExtension as TransactionExtension<RuntimeCall>>::post_dispatch(
				pre,
				&info,
				&mut post_info,
				0,
				&Ok(()),
			));
			// 500 actual call weight + 100 + 200 + 300
			assert_eq!(post_info.actual_weight, Some(Weight::from_parts(1100, 0)));
		});
	}

	#[test]
	fn checked_extrinsic_apply() {
		ExtBuilder::default().build_and_execute(|| {
			let call = RuntimeCall::System(frame_system::Call::<ExtRuntime>::f100 {});
			// First testcase
			let ext: TxExtension = (HalfCostIf(false), FreeIfUnder(2000), ActualWeightIs(0));
			let xt = CheckedExtrinsic {
				format: ExtrinsicFormat::Signed(0, ext.clone()),
				function: call.clone(),
			};
			assert_eq!(xt.extension_weight(), Weight::from_parts(600, 0));
			let mut info = call.get_dispatch_info();
			assert_eq!(info.call_weight, Weight::from_parts(1000, 0));
			info.extension_weight = ext.weight(&call);
			assert_eq!(info.total_weight(), Weight::from_parts(1600, 0));
			let post_info = xt.apply::<ExtRuntime>(&info, 0).unwrap().unwrap();
			// 500 actual call weight + 100 + 0 + 0
			assert_eq!(post_info.actual_weight, Some(Weight::from_parts(600, 0)));

			// Second testcase
			let ext: TxExtension = (HalfCostIf(false), FreeIfUnder(1100), ActualWeightIs(200));
			let xt = CheckedExtrinsic {
				format: ExtrinsicFormat::Signed(0, ext),
				function: call.clone(),
			};
			let post_info = xt.apply::<ExtRuntime>(&info, 0).unwrap().unwrap();
			// 500 actual call weight + 100 + 200 + 200
			assert_eq!(post_info.actual_weight, Some(Weight::from_parts(1000, 0)));

			// Third testcase
			let ext: TxExtension = (HalfCostIf(true), FreeIfUnder(1060), ActualWeightIs(200));
			let xt = CheckedExtrinsic {
				format: ExtrinsicFormat::Signed(0, ext),
				function: call.clone(),
			};
			let post_info = xt.apply::<ExtRuntime>(&info, 0).unwrap().unwrap();
			// 500 actual call weight + 50 + 0 + 200
			assert_eq!(post_info.actual_weight, Some(Weight::from_parts(750, 0)));

			// Fourth testcase
			let ext: TxExtension = (HalfCostIf(false), FreeIfUnder(100), ActualWeightIs(300));
			let xt = CheckedExtrinsic {
				format: ExtrinsicFormat::Signed(0, ext),
				function: call.clone(),
			};
			let post_info = xt.apply::<ExtRuntime>(&info, 0).unwrap().unwrap();
			// 500 actual call weight + 100 + 200 + 300
			assert_eq!(post_info.actual_weight, Some(Weight::from_parts(1100, 0)));
		});
	}
}<|MERGE_RESOLUTION|>--- conflicted
+++ resolved
@@ -26,13 +26,9 @@
 use serde::{Deserialize, Serialize};
 use sp_runtime::{
 	generic::{CheckedExtrinsic, UncheckedExtrinsic},
-<<<<<<< HEAD
-	traits::Dispatchable,
-=======
 	traits::{
 		Dispatchable, ExtensionPostDispatchWeightHandler, RefundWeight, TransactionExtension,
 	},
->>>>>>> b4732add
 	DispatchError, RuntimeDebug,
 };
 use sp_weights::Weight;
@@ -384,11 +380,7 @@
 }
 
 /// Implementation for unchecked extrinsic.
-<<<<<<< HEAD
-impl<Address, Call, Signature, Extension> GetDispatchInfo
-=======
 impl<Address, Call: Dispatchable, Signature, Extension: TransactionExtension<Call>> GetDispatchInfo
->>>>>>> b4732add
 	for UncheckedExtrinsic<Address, Call, Signature, Extension>
 where
 	Call: GetDispatchInfo + Dispatchable,
@@ -401,23 +393,15 @@
 }
 
 /// Implementation for checked extrinsic.
-<<<<<<< HEAD
-impl<AccountId, Call, Extension> GetDispatchInfo for CheckedExtrinsic<AccountId, Call, Extension>
-=======
 impl<AccountId, Call: Dispatchable, Extension: TransactionExtension<Call>> GetDispatchInfo
 	for CheckedExtrinsic<AccountId, Call, Extension>
->>>>>>> b4732add
 where
 	Call: GetDispatchInfo,
 {
 	fn get_dispatch_info(&self) -> DispatchInfo {
-<<<<<<< HEAD
-		self.function.get_dispatch_info()
-=======
 		let mut info = self.function.get_dispatch_info();
 		info.extension_weight = self.extension_weight();
 		info
->>>>>>> b4732add
 	}
 }
 
