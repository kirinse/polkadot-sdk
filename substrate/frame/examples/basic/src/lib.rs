// This file is part of Substrate.

// Copyright (C) Parity Technologies (UK) Ltd.
// SPDX-License-Identifier: Apache-2.0

// Licensed under the Apache License, Version 2.0 (the "License");
// you may not use this file except in compliance with the License.
// You may obtain a copy of the License at
//
// 	http://www.apache.org/licenses/LICENSE-2.0
//
// Unless required by applicable law or agreed to in writing, software
// distributed under the License is distributed on an "AS IS" BASIS,
// WITHOUT WARRANTIES OR CONDITIONS OF ANY KIND, either express or implied.
// See the License for the specific language governing permissions and
// limitations under the License.

//! # Basic Example Pallet
//!
//! A pallet demonstrating concepts, APIs and structures common to most FRAME runtimes.
//!
//! **This pallet serves as an example and is not meant to be used in production.**
//!
//! > Made with *Substrate*, for *Polkadot*.
//!
//! [![github]](https://github.com/paritytech/polkadot-sdk/tree/master/substrate/frame/examples/basic)
//! [![polkadot]](https://polkadot.network)
//!
//! [polkadot]: https://img.shields.io/badge/polkadot-E6007A?style=for-the-badge&logo=polkadot&logoColor=white
//! [github]: https://img.shields.io/badge/github-8da0cb?style=for-the-badge&labelColor=555555&logo=github
//!
//! ## Pallet API
//!
//! See the [`pallet`] module for more information about the interfaces this pallet exposes,
//! including its configuration trait, dispatchables, storage items, events and errors.
//!
//! ## Overview
//!
//! This pallet provides basic examples of using:
//!
//! - A custom weight calculator able to classify a call's dispatch class (see:
//!   [`frame_support::dispatch::DispatchClass`])
//! - Pallet hooks to implement some custom logic that's executed before and after a block is
//!   imported (see: [`frame_support::traits::Hooks`])
//! - Inherited weight annotation for pallet calls, used to create less repetition for calls that
//!   use the [`Config::WeightInfo`] trait to calculate call weights. This can also be overridden,
//!   as demonstrated by [`Call::set_dummy`].
//! - A private function that performs a storage update.
//! - A simple transaction extension implementation (see:
//!   [`sp_runtime::traits::TransactionExtension`]) which increases the priority of the
//!   [`Call::set_dummy`] if it's present and drops any transaction with an encoded length higher
//!   than 200 bytes.

// Ensure we're `no_std` when compiling for Wasm.
#![cfg_attr(not(feature = "std"), no_std)]

extern crate alloc;

use alloc::vec::Vec;
use codec::{Decode, Encode};
use core::marker::PhantomData;
use frame_support::{
	dispatch::{ClassifyDispatch, DispatchClass, DispatchResult, Pays, PaysFee, WeighData},
	traits::IsSubType,
	weights::Weight,
};
use frame_system::ensure_signed;
use log::info;
use scale_info::TypeInfo;
use sp_runtime::{
	impl_tx_ext_default,
	traits::{
<<<<<<< HEAD
		Bounded, DispatchInfoOf, OriginOf, SaturatedConversion, Saturating, TransactionExtension,
		TransactionExtensionBase, ValidateResult,
=======
		Bounded, DispatchInfoOf, DispatchOriginOf, SaturatedConversion, Saturating,
		TransactionExtension, ValidateResult,
>>>>>>> b4732add
	},
	transaction_validity::{InvalidTransaction, ValidTransaction},
};

// Re-export pallet items so that they can be accessed from the crate namespace.
pub use pallet::*;

#[cfg(test)]
mod tests;

mod benchmarking;
pub mod weights;
pub use weights::*;

/// A type alias for the balance type from this pallet's point of view.
type BalanceOf<T> = <T as pallet_balances::Config>::Balance;
const MILLICENTS: u32 = 1_000_000_000;

// A custom weight calculator tailored for the dispatch call `set_dummy()`. This actually examines
// the arguments and makes a decision based upon them.
//
// The `WeightData<T>` trait has access to the arguments of the dispatch that it wants to assign a
// weight to. Nonetheless, the trait itself cannot make any assumptions about what the generic type
// of the arguments (`T`) is. Based on our needs, we could replace `T` with a more concrete type
// while implementing the trait. The `pallet::weight` expects whatever implements `WeighData<T>` to
// replace `T` with a tuple of the dispatch arguments. This is exactly how we will craft the
// implementation below.
//
// The rules of `WeightForSetDummy` are as follows:
// - The final weight of each dispatch is calculated as the argument of the call multiplied by the
//   parameter given to the `WeightForSetDummy`'s constructor.
// - assigns a dispatch class `operational` if the argument of the call is more than 1000.
//
// More information can be read at:
//   - https://docs.substrate.io/main-docs/build/tx-weights-fees/
//
// Manually configuring weight is an advanced operation and what you really need may well be
//   fulfilled by running the benchmarking toolchain. Refer to `benchmarking.rs` file.
struct WeightForSetDummy<T: pallet_balances::Config>(BalanceOf<T>);

impl<T: pallet_balances::Config> WeighData<(&BalanceOf<T>,)> for WeightForSetDummy<T> {
	fn weigh_data(&self, target: (&BalanceOf<T>,)) -> Weight {
		let multiplier = self.0;
		// *target.0 is the amount passed into the extrinsic
		let cents = *target.0 / <BalanceOf<T>>::from(MILLICENTS);
		Weight::from_parts((cents * multiplier).saturated_into::<u64>(), 0)
	}
}

impl<T: pallet_balances::Config> ClassifyDispatch<(&BalanceOf<T>,)> for WeightForSetDummy<T> {
	fn classify_dispatch(&self, target: (&BalanceOf<T>,)) -> DispatchClass {
		if *target.0 > <BalanceOf<T>>::from(1000u32) {
			DispatchClass::Operational
		} else {
			DispatchClass::Normal
		}
	}
}

impl<T: pallet_balances::Config> PaysFee<(&BalanceOf<T>,)> for WeightForSetDummy<T> {
	fn pays_fee(&self, _target: (&BalanceOf<T>,)) -> Pays {
		Pays::Yes
	}
}

// Definition of the pallet logic, to be aggregated at runtime definition through
// `construct_runtime`.
#[frame_support::pallet]
pub mod pallet {
	// Import various types used to declare pallet in scope.
	use super::*;
	use frame_support::pallet_prelude::*;
	use frame_system::pallet_prelude::*;

	/// Our pallet's configuration trait. All our types and constants go in here. If the
	/// pallet is dependent on specific other pallets, then their configuration traits
	/// should be added to our implied traits list.
	///
	/// `frame_system::Config` should always be included.
	#[pallet::config]
	pub trait Config: pallet_balances::Config + frame_system::Config {
		// Setting a constant config parameter from the runtime
		#[pallet::constant]
		type MagicNumber: Get<Self::Balance>;

		/// The overarching event type.
		type RuntimeEvent: From<Event<Self>> + IsType<<Self as frame_system::Config>::RuntimeEvent>;

		/// Type representing the weight of this pallet
		type WeightInfo: WeightInfo;
	}

	// Simple declaration of the `Pallet` type. It is placeholder we use to implement traits and
	// method.
	#[pallet::pallet]
	pub struct Pallet<T>(_);

	// This pallet implements the [`frame_support::traits::Hooks`] trait to define some logic to
	// execute in some context.
	#[pallet::hooks]
	impl<T: Config> Hooks<BlockNumberFor<T>> for Pallet<T> {
		// `on_initialize` is executed at the beginning of the block before any extrinsic are
		// dispatched.
		//
		// This function must return the weight consumed by `on_initialize` and `on_finalize`.
		fn on_initialize(_n: BlockNumberFor<T>) -> Weight {
			// Anything that needs to be done at the start of the block.
			// We don't do anything here.
			Weight::zero()
		}

		// `on_finalize` is executed at the end of block after all extrinsic are dispatched.
		fn on_finalize(_n: BlockNumberFor<T>) {
			// Perform necessary data/state clean up here.
		}

		// A runtime code run after every block and have access to extended set of APIs.
		//
		// For instance you can generate extrinsics for the upcoming produced block.
		fn offchain_worker(_n: BlockNumberFor<T>) {
			// We don't do anything here.
			// but we could dispatch extrinsic (transaction/unsigned/inherent) using
			// sp_io::submit_extrinsic.
			// To see example on offchain worker, please refer to example-offchain-worker pallet
			// accompanied in this repository.
		}
	}

	// The call declaration. This states the entry points that we handle. The
	// macro takes care of the marshalling of arguments and dispatch.
	//
	// Anyone can have these functions execute by signing and submitting
	// an extrinsic. Ensure that calls into each of these execute in a time, memory and
	// using storage space proportional to any costs paid for by the caller or otherwise the
	// difficulty of forcing the call to happen.
	//
	// Generally you'll want to split these into three groups:
	// - Public calls that are signed by an external account.
	// - Root calls that are allowed to be made only by the governance system.
	// - Unsigned calls that can be of two kinds:
	//   * "Inherent extrinsics" that are opinions generally held by the block authors that build
	//     child blocks.
	//   * Unsigned Transactions that are of intrinsic recognizable utility to the network, and are
	//     validated by the runtime.
	//
	// Information about where this dispatch initiated from is provided as the first argument
	// "origin". As such functions must always look like:
	//
	// `fn foo(origin: OriginFor<T>, bar: Bar, baz: Baz) -> DispatchResultWithPostInfo { ... }`
	//
	// The `DispatchResultWithPostInfo` is required as part of the syntax (and can be found at
	// `pallet_prelude::DispatchResultWithPostInfo`).
	//
	// There are three entries in the `frame_system::Origin` enum that correspond
	// to the above bullets: `::Signed(AccountId)`, `::Root` and `::None`. You should always match
	// against them as the first thing you do in your function. There are three convenience calls
	// in system that do the matching for you and return a convenient result: `ensure_signed`,
	// `ensure_root` and `ensure_none`.
	#[pallet::call(weight(<T as Config>::WeightInfo))]
	impl<T: Config> Pallet<T> {
		/// This is your public interface. Be extremely careful.
		/// This is just a simple example of how to interact with the pallet from the external
		/// world.
		// This just increases the value of `Dummy` by `increase_by`.
		//
		// Since this is a dispatched function there are two extremely important things to
		// remember:
		//
		// - MUST NOT PANIC: Under no circumstances (save, perhaps, storage getting into an
		// irreparably damaged state) must this function panic.
		// - NO SIDE-EFFECTS ON ERROR: This function must either complete totally (and return
		// `Ok(())` or it must have no side-effects on storage and return `Err('Some reason')`.
		//
		// The first is relatively easy to audit for - just ensure all panickers are removed from
		// logic that executes in production (which you do anyway, right?!). To ensure the second
		// is followed, you should do all tests for validity at the top of your function. This
		// is stuff like checking the sender (`origin`) or that state is such that the operation
		// makes sense.
		//
		// Once you've determined that it's all good, then enact the operation and change storage.
		// If you can't be certain that the operation will succeed without substantial computation
		// then you have a classic blockchain attack scenario. The normal way of managing this is
		// to attach a bond to the operation. As the first major alteration of storage, reserve
		// some value from the sender's account (`Balances` Pallet has a `reserve` function for
		// exactly this scenario). This amount should be enough to cover any costs of the
		// substantial execution in case it turns out that you can't proceed with the operation.
		//
		// If it eventually transpires that the operation is fine and, therefore, that the
		// expense of the checks should be borne by the network, then you can refund the reserved
		// deposit. If, however, the operation turns out to be invalid and the computation is
		// wasted, then you can burn it or repatriate elsewhere.
		//
		// Security bonds ensure that attackers can't game it by ensuring that anyone interacting
		// with the system either progresses it or pays for the trouble of faffing around with
		// no progress.
		//
		// If you don't respect these rules, it is likely that your chain will be attackable.
		//
		// Each transaction must define a `#[pallet::weight(..)]` attribute to convey a set of
		// static information about its dispatch. FRAME System and FRAME Executive pallet then use
		// this information to properly execute the transaction, whilst keeping the total load of
		// the chain in a moderate rate.
		//
		// The parenthesized value of the `#[pallet::weight(..)]` attribute can be any type that
		// implements a set of traits, namely [`WeighData`], [`ClassifyDispatch`], and
		// [`PaysFee`]. The first conveys the weight (a numeric representation of pure
		// execution time and difficulty) of the transaction and the second demonstrates the
		// [`DispatchClass`] of the call, the third gives whereas extrinsic must pay fees or not.
		// A higher weight means a larger transaction (less of which can be placed in a single
		// block).
		//
		// The weight for this extrinsic we rely on the auto-generated `WeightInfo` from the
		// benchmark toolchain.
		#[pallet::call_index(0)]
		pub fn accumulate_dummy(origin: OriginFor<T>, increase_by: T::Balance) -> DispatchResult {
			// This is a public call, so we ensure that the origin is some signed account.
			let _sender = ensure_signed(origin)?;

			// Read the value of dummy from storage.
			// let dummy = Dummy::<T>::get();

			// Calculate the new value.
			// let new_dummy = dummy.map_or(increase_by, |dummy| dummy + increase_by);

			// Put the new value into storage.
			// <Dummy<T>>::put(new_dummy);
			// Will also work with a reference:
			// <Dummy<T>>::put(&new_dummy);

			// Here's the new one of read and then modify the value.
			<Dummy<T>>::mutate(|dummy| {
				// Using `saturating_add` instead of a regular `+` to avoid overflowing
				let new_dummy = dummy.map_or(increase_by, |d| d.saturating_add(increase_by));
				*dummy = Some(new_dummy);
			});

			// Let's deposit an event to let the outside world know this happened.
			Self::deposit_event(Event::AccumulateDummy { balance: increase_by });

			// All good, no refund.
			Ok(())
		}

		/// A privileged call; in this case it resets our dummy value to something new.
		// Implementation of a privileged call. The `origin` parameter is ROOT because
		// it's not (directly) from an extrinsic, but rather the system as a whole has decided
		// to execute it. Different runtimes have different reasons for allow privileged
		// calls to be executed - we don't need to care why. Because it's privileged, we can
		// assume it's a one-off operation and substantial processing/storage/memory can be used
		// without worrying about gameability or attack scenarios.
		//
		// The weight for this extrinsic we use our own weight object `WeightForSetDummy` to
		// determine its weight
		#[pallet::call_index(1)]
		#[pallet::weight(WeightForSetDummy::<T>(<BalanceOf<T>>::from(100u32)))]
		pub fn set_dummy(
			origin: OriginFor<T>,
			#[pallet::compact] new_value: T::Balance,
		) -> DispatchResult {
			ensure_root(origin)?;

			// Print out log or debug message in the console via log::{error, warn, info, debug,
			// trace}, accepting format strings similar to `println!`.
			// https://paritytech.github.io/substrate/master/sp_io/logging/fn.log.html
			// https://paritytech.github.io/substrate/master/frame_support/constant.LOG_TARGET.html
			info!("New value is now: {:?}", new_value);

			// Put the new value into storage.
			<Dummy<T>>::put(new_value);

			Self::deposit_event(Event::SetDummy { balance: new_value });

			// All good, no refund.
			Ok(())
		}
	}

	/// Events are a simple means of reporting specific conditions and
	/// circumstances that have happened that users, Dapps and/or chain explorers would find
	/// interesting and otherwise difficult to detect.
	#[pallet::event]
	/// This attribute generate the function `deposit_event` to deposit one of this pallet event,
	/// it is optional, it is also possible to provide a custom implementation.
	#[pallet::generate_deposit(pub(super) fn deposit_event)]
	pub enum Event<T: Config> {
		// Just a normal `enum`, here's a dummy event to ensure it compiles.
		/// Dummy event, just here so there's a generic type that's used.
		AccumulateDummy {
			balance: BalanceOf<T>,
		},
		SetDummy {
			balance: BalanceOf<T>,
		},
		SetBar {
			account: T::AccountId,
			balance: BalanceOf<T>,
		},
	}

	// pallet::storage attributes allow for type-safe usage of the Substrate storage database,
	// so you can keep things around between blocks.
	//
	// Any storage must be one of `StorageValue`, `StorageMap` or `StorageDoubleMap`.
	// The first generic holds the prefix to use and is generated by the macro.
	// The query kind is either `OptionQuery` (the default) or `ValueQuery`.
	// - for `type Foo<T> = StorageValue<_, u32, OptionQuery>`:
	//   - `Foo::put(1); Foo::get()` returns `Some(1)`;
	//   - `Foo::kill(); Foo::get()` returns `None`.
	// - for `type Foo<T> = StorageValue<_, u32, ValueQuery>`:
	//   - `Foo::put(1); Foo::get()` returns `1`;
	//   - `Foo::kill(); Foo::get()` returns `0` (u32::default()).
	#[pallet::storage]
	pub(super) type Dummy<T: Config> = StorageValue<_, T::Balance>;

	// A map that has enumerable entries.
	#[pallet::storage]
	pub(super) type Bar<T: Config> = StorageMap<_, Blake2_128Concat, T::AccountId, T::Balance>;

	// this one uses the query kind: `ValueQuery`, we'll demonstrate the usage of 'mutate' API.
	#[pallet::storage]
	pub(super) type Foo<T: Config> = StorageValue<_, T::Balance, ValueQuery>;

	#[pallet::storage]
	pub type CountedMap<T> = CountedStorageMap<_, Blake2_128Concat, u8, u16>;

	// The genesis config type.
	#[pallet::genesis_config]
	#[derive(frame_support::DefaultNoBound)]
	pub struct GenesisConfig<T: Config> {
		pub dummy: T::Balance,
		pub bar: Vec<(T::AccountId, T::Balance)>,
		pub foo: T::Balance,
	}

	// The build of genesis for the pallet.
	#[pallet::genesis_build]
	impl<T: Config> BuildGenesisConfig for GenesisConfig<T> {
		fn build(&self) {
			<Dummy<T>>::put(&self.dummy);
			for (a, b) in &self.bar {
				<Bar<T>>::insert(a, b);
			}
			<Foo<T>>::put(&self.foo);
		}
	}
}

// The main implementation block for the pallet. Functions here fall into three broad
// categories:
// - Public interface. These are functions that are `pub` and generally fall into inspector
// functions that do not write to storage and operation functions that do.
// - Private functions. These are your usual private utilities unavailable to other pallets.
impl<T: Config> Pallet<T> {
	// Add public immutables and private mutables.
	#[allow(dead_code)]
	fn accumulate_foo(origin: T::RuntimeOrigin, increase_by: T::Balance) -> DispatchResult {
		let _sender = ensure_signed(origin)?;

		let prev = Foo::<T>::get();
		// Because Foo has 'default', the type of 'foo' in closure is the raw type instead of an
		// Option<> type.
		let result = Foo::<T>::mutate(|foo| {
			*foo = foo.saturating_add(increase_by);
			*foo
		});
		assert!(prev + increase_by == result);

		Ok(())
	}
}

<<<<<<< HEAD
// Similar to other FRAME pallets, your pallet can also define a signed extension and perform some
// checks and [pre/post]processing [before/after] the transaction. A signed extension can be any
// decodable type that implements `TransactionExtension`. See the trait definition for the full list
// of bounds. As a convention, you can follow this approach to create an extension for your pallet:
=======
// Similar to other FRAME pallets, your pallet can also define a transaction extension and perform
// some checks and [pre/post]processing [before/after] the transaction. A transaction extension can
// be any decodable type that implements `TransactionExtension`. See the trait definition for the
// full list of bounds. As a convention, you can follow this approach to create an extension for
// your pallet:
>>>>>>> b4732add
//   - If the extension does not carry any data, then use a tuple struct with just a `marker`
//     (needed for the compiler to accept `T: Config`) will suffice.
//   - Otherwise, create a tuple struct which contains the external data. Of course, for the entire
//     struct to be decodable, each individual item also needs to be decodable.
//
// Note that a transaction extension can also indicate that a particular data must be present in the
// _signing payload_ of a transaction by providing an implementation for the `implicit` method. This
// example will not cover this type of extension. See `CheckSpecVersion` in [FRAME
// System](https://github.com/paritytech/polkadot-sdk/tree/master/substrate/frame/system#signed-extensions)
// for an example.
//
// Using the extension, you can add some hooks to the life cycle of each transaction. Note that by
// default, an extension is applied to all `Call` functions (i.e. all transactions). the `Call` enum
// variant is given to each function of `TransactionExtension`. Hence, you can filter based on
// pallet or a particular call if needed.
//
// Some extra information, such as encoded length, some static dispatch info like weight and the
// sender of the transaction (if signed) are also provided.
//
<<<<<<< HEAD
// The full list of hooks that can be added to a signed extension can be found
// [here](https://paritytech.github.io/polkadot-sdk/master/sp_runtime/traits/trait.TransactionExtension.html).
//
// The signed extensions are aggregated in the runtime file of a substrate chain. All extensions
// should be aggregated in a tuple and passed to the `CheckedExtrinsic` and `UncheckedExtrinsic`
// types defined in the runtime. Lookup `pub type TxExtension = (...)` in `node/runtime` and
// `node-template` for an example of this.
=======
// The full list of hooks that can be added to a transaction extension can be found in the
// `TransactionExtension` trait definition.
//
// The transaction extensions are aggregated in the runtime file of a substrate chain. All
// extensions should be aggregated in a tuple and passed to the `CheckedExtrinsic` and
// `UncheckedExtrinsic` types defined in the runtime. Lookup `pub type TxExtension = (...)` in
// `node/runtime` and `node-template` for an example of this.
>>>>>>> b4732add

/// A simple transaction extension that checks for the `set_dummy` call. In that case, it increases
/// the priority and prints some log.
///
/// Additionally, it drops any transaction with an encoded length higher than 200 bytes. No
/// particular reason why, just to demonstrate the power of transaction extensions.
#[derive(Encode, Decode, Clone, Eq, PartialEq, TypeInfo)]
#[scale_info(skip_type_params(T))]
pub struct WatchDummy<T: Config + Send + Sync>(PhantomData<T>);

impl<T: Config + Send + Sync> core::fmt::Debug for WatchDummy<T> {
	fn fmt(&self, f: &mut core::fmt::Formatter) -> core::fmt::Result {
		write!(f, "WatchDummy")
	}
}

<<<<<<< HEAD
impl<T: Config + Send + Sync> TransactionExtensionBase for WatchDummy<T> {
	const IDENTIFIER: &'static str = "WatchDummy";
	type Implicit = ();
}
impl<T: Config + Send + Sync, Context>
	TransactionExtension<<T as frame_system::Config>::RuntimeCall, Context> for WatchDummy<T>
where
	<T as frame_system::Config>::RuntimeCall: IsSubType<Call<T>>,
{
=======
impl<T: Config + Send + Sync> TransactionExtension<<T as frame_system::Config>::RuntimeCall>
	for WatchDummy<T>
where
	<T as frame_system::Config>::RuntimeCall: IsSubType<Call<T>>,
{
	const IDENTIFIER: &'static str = "WatchDummy";
	type Implicit = ();
>>>>>>> b4732add
	type Pre = ();
	type Val = ();

	fn validate(
		&self,
<<<<<<< HEAD
		origin: OriginOf<<T as frame_system::Config>::RuntimeCall>,
		call: &<T as frame_system::Config>::RuntimeCall,
		_info: &DispatchInfoOf<<T as frame_system::Config>::RuntimeCall>,
		len: usize,
		_context: &mut Context,
=======
		origin: DispatchOriginOf<<T as frame_system::Config>::RuntimeCall>,
		call: &<T as frame_system::Config>::RuntimeCall,
		_info: &DispatchInfoOf<<T as frame_system::Config>::RuntimeCall>,
		len: usize,
>>>>>>> b4732add
		_self_implicit: Self::Implicit,
		_inherited_implication: &impl Encode,
	) -> ValidateResult<Self::Val, <T as frame_system::Config>::RuntimeCall> {
		// if the transaction is too big, just drop it.
		if len > 200 {
			return Err(InvalidTransaction::ExhaustsResources.into())
		}

		// check for `set_dummy`
		let validity = match call.is_sub_type() {
			Some(Call::set_dummy { .. }) => {
				sp_runtime::print("set_dummy was received.");

				let valid_tx =
					ValidTransaction { priority: Bounded::max_value(), ..Default::default() };
				valid_tx
			},
			_ => Default::default(),
		};
		Ok((validity, (), origin))
	}
<<<<<<< HEAD
	impl_tx_ext_default!(<T as frame_system::Config>::RuntimeCall; Context; prepare);
=======
	impl_tx_ext_default!(<T as frame_system::Config>::RuntimeCall; weight prepare);
>>>>>>> b4732add
}<|MERGE_RESOLUTION|>--- conflicted
+++ resolved
@@ -70,13 +70,8 @@
 use sp_runtime::{
 	impl_tx_ext_default,
 	traits::{
-<<<<<<< HEAD
-		Bounded, DispatchInfoOf, OriginOf, SaturatedConversion, Saturating, TransactionExtension,
-		TransactionExtensionBase, ValidateResult,
-=======
 		Bounded, DispatchInfoOf, DispatchOriginOf, SaturatedConversion, Saturating,
 		TransactionExtension, ValidateResult,
->>>>>>> b4732add
 	},
 	transaction_validity::{InvalidTransaction, ValidTransaction},
 };
@@ -448,18 +443,11 @@
 	}
 }
 
-<<<<<<< HEAD
-// Similar to other FRAME pallets, your pallet can also define a signed extension and perform some
-// checks and [pre/post]processing [before/after] the transaction. A signed extension can be any
-// decodable type that implements `TransactionExtension`. See the trait definition for the full list
-// of bounds. As a convention, you can follow this approach to create an extension for your pallet:
-=======
 // Similar to other FRAME pallets, your pallet can also define a transaction extension and perform
 // some checks and [pre/post]processing [before/after] the transaction. A transaction extension can
 // be any decodable type that implements `TransactionExtension`. See the trait definition for the
 // full list of bounds. As a convention, you can follow this approach to create an extension for
 // your pallet:
->>>>>>> b4732add
 //   - If the extension does not carry any data, then use a tuple struct with just a `marker`
 //     (needed for the compiler to accept `T: Config`) will suffice.
 //   - Otherwise, create a tuple struct which contains the external data. Of course, for the entire
@@ -479,15 +467,6 @@
 // Some extra information, such as encoded length, some static dispatch info like weight and the
 // sender of the transaction (if signed) are also provided.
 //
-<<<<<<< HEAD
-// The full list of hooks that can be added to a signed extension can be found
-// [here](https://paritytech.github.io/polkadot-sdk/master/sp_runtime/traits/trait.TransactionExtension.html).
-//
-// The signed extensions are aggregated in the runtime file of a substrate chain. All extensions
-// should be aggregated in a tuple and passed to the `CheckedExtrinsic` and `UncheckedExtrinsic`
-// types defined in the runtime. Lookup `pub type TxExtension = (...)` in `node/runtime` and
-// `node-template` for an example of this.
-=======
 // The full list of hooks that can be added to a transaction extension can be found in the
 // `TransactionExtension` trait definition.
 //
@@ -495,7 +474,6 @@
 // extensions should be aggregated in a tuple and passed to the `CheckedExtrinsic` and
 // `UncheckedExtrinsic` types defined in the runtime. Lookup `pub type TxExtension = (...)` in
 // `node/runtime` and `node-template` for an example of this.
->>>>>>> b4732add
 
 /// A simple transaction extension that checks for the `set_dummy` call. In that case, it increases
 /// the priority and prints some log.
@@ -512,17 +490,6 @@
 	}
 }
 
-<<<<<<< HEAD
-impl<T: Config + Send + Sync> TransactionExtensionBase for WatchDummy<T> {
-	const IDENTIFIER: &'static str = "WatchDummy";
-	type Implicit = ();
-}
-impl<T: Config + Send + Sync, Context>
-	TransactionExtension<<T as frame_system::Config>::RuntimeCall, Context> for WatchDummy<T>
-where
-	<T as frame_system::Config>::RuntimeCall: IsSubType<Call<T>>,
-{
-=======
 impl<T: Config + Send + Sync> TransactionExtension<<T as frame_system::Config>::RuntimeCall>
 	for WatchDummy<T>
 where
@@ -530,24 +497,15 @@
 {
 	const IDENTIFIER: &'static str = "WatchDummy";
 	type Implicit = ();
->>>>>>> b4732add
 	type Pre = ();
 	type Val = ();
 
 	fn validate(
 		&self,
-<<<<<<< HEAD
-		origin: OriginOf<<T as frame_system::Config>::RuntimeCall>,
-		call: &<T as frame_system::Config>::RuntimeCall,
-		_info: &DispatchInfoOf<<T as frame_system::Config>::RuntimeCall>,
-		len: usize,
-		_context: &mut Context,
-=======
 		origin: DispatchOriginOf<<T as frame_system::Config>::RuntimeCall>,
 		call: &<T as frame_system::Config>::RuntimeCall,
 		_info: &DispatchInfoOf<<T as frame_system::Config>::RuntimeCall>,
 		len: usize,
->>>>>>> b4732add
 		_self_implicit: Self::Implicit,
 		_inherited_implication: &impl Encode,
 	) -> ValidateResult<Self::Val, <T as frame_system::Config>::RuntimeCall> {
@@ -569,9 +527,5 @@
 		};
 		Ok((validity, (), origin))
 	}
-<<<<<<< HEAD
-	impl_tx_ext_default!(<T as frame_system::Config>::RuntimeCall; Context; prepare);
-=======
 	impl_tx_ext_default!(<T as frame_system::Config>::RuntimeCall; weight prepare);
->>>>>>> b4732add
 }