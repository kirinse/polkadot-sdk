--- conflicted
+++ resolved
@@ -140,18 +140,6 @@
 		.base_weight(Weight::from_parts(5, 0))
 		.build()
 		.execute_with(|| {
-<<<<<<< HEAD
-			let info = info_from_weight(Weight::from_parts(5, 0));
-			Ext::from(0)
-				.test_run(Some(1).into(), CALL, &info, 10, |_| {
-					assert_eq!(Balances::free_balance(1), 100 - 5 - 5 - 10);
-					Ok(default_post_info())
-				})
-				.unwrap()
-				.unwrap();
-			assert_eq!(Balances::free_balance(1), 100 - 5 - 5 - 10);
-			assert_eq!(FeeUnbalancedAmount::get(), 5 + 5 + 10);
-=======
 			let mut info = info_from_weight(Weight::from_parts(5, 0));
 			let ext = Ext::from(0);
 			let ext_weight = ext.weight(CALL);
@@ -164,34 +152,21 @@
 			.unwrap();
 			assert_eq!(Balances::free_balance(1), 100 - 5 - 5 - 10 - 10);
 			assert_eq!(FeeUnbalancedAmount::get(), 5 + 5 + 10 + 10);
->>>>>>> b4732add
 			assert_eq!(TipUnbalancedAmount::get(), 0);
 
 			FeeUnbalancedAmount::mutate(|a| *a = 0);
 
-<<<<<<< HEAD
-			let info = info_from_weight(Weight::from_parts(100, 0));
-			Ext::from(5 /* tipped */)
-				.test_run(Some(2).into(), CALL, &info, 10, |_| {
-					assert_eq!(Balances::free_balance(2), 200 - 5 - 10 - 100 - 5);
-=======
 			let mut info = info_from_weight(Weight::from_parts(100, 0));
 			info.extension_weight = ext_weight;
 			Ext::from(5 /* tipped */)
 				.test_run(Some(2).into(), CALL, &info, 10, |_| {
 					assert_eq!(Balances::free_balance(2), 200 - 5 - 10 - 100 - 10 - 5);
->>>>>>> b4732add
 					Ok(post_info_from_weight(Weight::from_parts(50, 0)))
 				})
 				.unwrap()
 				.unwrap();
-<<<<<<< HEAD
-			assert_eq!(Balances::free_balance(2), 200 - 5 - 10 - 50 - 5);
-			assert_eq!(FeeUnbalancedAmount::get(), 5 + 10 + 50);
-=======
 			assert_eq!(Balances::free_balance(2), 200 - 5 - 10 - 50 - 10 - 5);
 			assert_eq!(FeeUnbalancedAmount::get(), 5 + 10 + 50 + 10);
->>>>>>> b4732add
 			assert_eq!(TipUnbalancedAmount::get(), 5);
 		});
 }
@@ -203,24 +178,6 @@
 		.base_weight(Weight::from_parts(5, 0))
 		.build()
 		.execute_with(|| {
-<<<<<<< HEAD
-			<NextFeeMultiplier<Runtime>>::put(Multiplier::saturating_from_rational(3, 2));
-
-			let len = 10;
-			let origin = Some(2).into();
-			let info = info_from_weight(Weight::from_parts(100, 0));
-			Ext::from(5 /* tipped */)
-				.test_run(origin, CALL, &info, len, |_| {
-					// 5 base fee, 10 byte fee, 3/2 * 100 weight fee, 5 tip
-					assert_eq!(Balances::free_balance(2), 200 - 5 - 10 - 150 - 5);
-					Ok(post_info_from_weight(Weight::from_parts(50, 0)))
-				})
-				.unwrap()
-				.unwrap();
-
-			// 75 (3/2 of the returned 50 units of weight) is refunded
-			assert_eq!(Balances::free_balance(2), 200 - 5 - 10 - 75 - 5);
-=======
 			NextFeeMultiplier::<Runtime>::put(Multiplier::saturating_from_rational(3, 2));
 
 			let len = 10;
@@ -241,7 +198,6 @@
 			// 75 (3/2 of the returned 50 units of call weight, 0 returned of ext weight) is
 			// refunded
 			assert_eq!(Balances::free_balance(2), 200 - 5 - 10 - (165 - 75) - 5);
->>>>>>> b4732add
 		});
 }
 
@@ -274,12 +230,8 @@
 
 			// This is a completely free (and thus wholly insecure/DoS-ridden) transaction.
 			let op_tx = DispatchInfo {
-<<<<<<< HEAD
-				weight: Weight::from_parts(0, 0),
-=======
 				call_weight: Weight::from_parts(0, 0),
 				extension_weight: Weight::zero(),
->>>>>>> b4732add
 				class: DispatchClass::Operational,
 				pays_fee: Pays::No,
 			};
@@ -287,12 +239,8 @@
 
 			// like a InsecureFreeNormal
 			let free_tx = DispatchInfo {
-<<<<<<< HEAD
-				weight: Weight::from_parts(0, 0),
-=======
 				call_weight: Weight::from_parts(0, 0),
 				extension_weight: Weight::zero(),
->>>>>>> b4732add
 				class: DispatchClass::Normal,
 				pays_fee: Pays::Yes,
 			};
@@ -313,13 +261,8 @@
 			// all fees should be x1.5
 			NextFeeMultiplier::<Runtime>::put(Multiplier::saturating_from_rational(3, 2));
 			let len = 10;
-<<<<<<< HEAD
-			let info = &info_from_weight(Weight::from_parts(3, 0));
-			assert_ok!(Ext::from(10).validate_and_prepare(Some(1).into(), CALL, info, len));
-=======
 			let info = info_from_weight(Weight::from_parts(3, 0));
 			assert_ok!(Ext::from(10).validate_and_prepare(Some(1).into(), CALL, &info, len));
->>>>>>> b4732add
 			assert_eq!(
 				Balances::free_balance(1),
 				100 // original
@@ -350,39 +293,23 @@
 		.build()
 		.execute_with(|| {
 			// all fees should be x1.5
-<<<<<<< HEAD
-			<NextFeeMultiplier<Runtime>>::put(Multiplier::saturating_from_rational(3, 2));
-=======
 			NextFeeMultiplier::<Runtime>::put(Multiplier::saturating_from_rational(3, 2));
->>>>>>> b4732add
 
 			assert_eq!(
 				TransactionPayment::query_info(xt.clone(), len),
 				RuntimeDispatchInfo {
-<<<<<<< HEAD
-					weight: info.weight,
-					class: info.class,
-					partial_fee: 5 * 2 /* base * weight_fee */
-					+ len as u64  /* len * 1 */
-					+ info.weight.min(BlockWeights::get().max_block).ref_time() as u64 * 2 * 3 / 2 /* weight */
-=======
 					weight: info.total_weight(),
 					class: info.class,
 					partial_fee: 5 * 2 /* base * weight_fee */
 					+ len as u64  /* len * 1 */
 					+ info.total_weight().min(BlockWeights::get().max_block).ref_time() as u64 * 2 * 3 / 2 /* weight */
->>>>>>> b4732add
 				},
 			);
 
 			assert_eq!(
 				TransactionPayment::query_info(unsigned_xt.clone(), len),
 				RuntimeDispatchInfo {
-<<<<<<< HEAD
-					weight: unsigned_xt_info.weight,
-=======
 					weight: unsigned_xt_info.call_weight,
->>>>>>> b4732add
 					class: unsigned_xt_info.class,
 					partial_fee: 0,
 				},
@@ -395,11 +322,7 @@
 						base_fee: 5 * 2,
 						len_fee: len as u64,
 						adjusted_weight_fee: info
-<<<<<<< HEAD
-							.weight
-=======
 							.total_weight()
->>>>>>> b4732add
 							.min(BlockWeights::get().max_block)
 							.ref_time() as u64 * 2 * 3 / 2
 					}),
@@ -427,28 +350,16 @@
 		.build()
 		.execute_with(|| {
 			// all fees should be x1.5
-<<<<<<< HEAD
-			<NextFeeMultiplier<Runtime>>::put(Multiplier::saturating_from_rational(3, 2));
-=======
 			NextFeeMultiplier::<Runtime>::put(Multiplier::saturating_from_rational(3, 2));
->>>>>>> b4732add
 
 			assert_eq!(
 				TransactionPayment::query_call_info(call.clone(), len),
 				RuntimeDispatchInfo {
-<<<<<<< HEAD
-					weight: info.weight,
-					class: info.class,
-					partial_fee: 5 * 2 /* base * weight_fee */
-					+ len as u64  /* len * 1 */
-					+ info.weight.min(BlockWeights::get().max_block).ref_time() as u64 * 2 * 3 / 2 /* weight */
-=======
 					weight: info.total_weight(),
 					class: info.class,
 					partial_fee: 5 * 2 /* base * weight_fee */
 					+ len as u64  /* len * 1 */
 					+ info.total_weight().min(BlockWeights::get().max_block).ref_time() as u64 * 2 * 3 / 2 /* weight */
->>>>>>> b4732add
 				},
 			);
 
@@ -459,11 +370,7 @@
 						base_fee: 5 * 2,     /* base * weight_fee */
 						len_fee: len as u64, /* len * 1 */
 						adjusted_weight_fee: info
-<<<<<<< HEAD
-							.weight
-=======
 							.total_weight()
->>>>>>> b4732add
 							.min(BlockWeights::get().max_block)
 							.ref_time() as u64 * 2 * 3 / 2  /* weight * weight_fee * multipler */
 					}),
@@ -675,12 +582,8 @@
 			// So events are emitted
 			System::set_block_number(10);
 			let info = DispatchInfo {
-<<<<<<< HEAD
-				weight: Weight::from_parts(100, 0),
-=======
 				call_weight: Weight::from_parts(100, 0),
 				extension_weight: Weight::zero(),
->>>>>>> b4732add
 				pays_fee: Pays::No,
 				class: DispatchClass::Normal,
 			};
@@ -722,12 +625,6 @@
 
 			NextFeeMultiplier::<Runtime>::put(Multiplier::saturating_from_rational(5, 4));
 
-<<<<<<< HEAD
-			Ext::from(tip)
-				.test_run(Some(2).into(), CALL, &info, len, |_| Ok(post_info))
-				.unwrap()
-				.unwrap();
-=======
 			let actual_post_info = ext
 				.test_run(Some(2).into(), CALL, &info, len, |_| Ok(post_info))
 				.unwrap()
@@ -737,7 +634,6 @@
 				.as_mut()
 				.map(|w| w.saturating_accrue(Ext::from(tip).weight(CALL)));
 			assert_eq!(post_info, actual_post_info);
->>>>>>> b4732add
 
 			let refund_based_fee = prev_balance - Balances::free_balance(2);
 			let actual_fee =
