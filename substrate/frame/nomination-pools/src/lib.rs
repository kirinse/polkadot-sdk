// This file is part of Substrate.

// Copyright (C) Parity Technologies (UK) Ltd.
// SPDX-License-Identifier: Apache-2.0

// Licensed under the Apache License, Version 2.0 (the "License");
// you may not use this file except in compliance with the License.
// You may obtain a copy of the License at
//
// 	http://www.apache.org/licenses/LICENSE-2.0
//
// Unless required by applicable law or agreed to in writing, software
// distributed under the License is distributed on an "AS IS" BASIS,
// WITHOUT WARRANTIES OR CONDITIONS OF ANY KIND, either express or implied.
// See the License for the specific language governing permissions and
// limitations under the License.

//! # Nomination Pools for Staking Delegation
//!
//! A pallet that allows members to delegate their stake to nominating pools. A nomination pool acts
//! as nominator and nominates validators on the members behalf.
//!
//! # Index
//!
//! * [Key terms](#key-terms)
//! * [Usage](#usage)
//! * [Implementor's Guide](#implementors-guide)
//! * [Design](#design)
//!
//! ## Key Terms
//!
//!  * pool id: A unique identifier of each pool. Set to u32.
//!  * bonded pool: Tracks the distribution of actively staked funds. See [`BondedPool`] and
//! [`BondedPoolInner`].
//! * reward pool: Tracks rewards earned by actively staked funds. See [`RewardPool`] and
//!   [`RewardPools`].
//! * unbonding sub pools: Collection of pools at different phases of the unbonding lifecycle. See
//!   [`SubPools`] and [`SubPoolsStorage`].
//! * members: Accounts that are members of pools. See [`PoolMember`] and [`PoolMembers`].
//! * roles: Administrative roles of each pool, capable of controlling nomination, and the state of
//!   the pool.
//! * point: A unit of measure for a members portion of a pool's funds. Points initially have a
//!   ratio of 1 (as set by `POINTS_TO_BALANCE_INIT_RATIO`) to balance, but as slashing happens,
//!   this can change.
//! * kick: The act of a pool administrator forcibly ejecting a member.
//! * bonded account: A key-less account id derived from the pool id that acts as the bonded
//!   account. This account registers itself as a nominator in the staking system, and follows
//!   exactly the same rules and conditions as a normal staker. Its bond increases or decreases as
//!   members join, it can `nominate` or `chill`, and might not even earn staking rewards if it is
//!   not nominating proper validators.
//! * reward account: A similar key-less account, that is set as the `Payee` account for the bonded
//!   account for all staking rewards.
//! * change rate: The rate at which pool commission can be changed. A change rate consists of a
//!   `max_increase` and `min_delay`, dictating the maximum percentage increase that can be applied
//!   to the commission per number of blocks.
//! * throttle: An attempted commission increase is throttled if the attempted change falls outside
//!   the change rate bounds.
//!
//! ## Usage
//!
//! ### Join
//!
//! An account can stake funds with a nomination pool by calling [`Call::join`].
//!
//! ### Claim rewards
//!
//! After joining a pool, a member can claim rewards by calling [`Call::claim_payout`].
//!
//! A pool member can also set a `ClaimPermission` with [`Call::set_claim_permission`], to allow
//! other members to permissionlessly bond or withdraw their rewards by calling
//! [`Call::bond_extra_other`] or [`Call::claim_payout_other`] respectively.
//!
//! For design docs see the [reward pool](#reward-pool) section.
//!
//! ### Leave
//!
//! In order to leave, a member must take two steps.
//!
//! First, they must call [`Call::unbond`]. The unbond extrinsic will start the unbonding process by
//! unbonding all or a portion of the members funds.
//!
//! > A member can have up to [`Config::MaxUnbonding`] distinct active unbonding requests.
//!
//! Second, once [`sp_staking::StakingInterface::bonding_duration`] eras have passed, the member can
//! call [`Call::withdraw_unbonded`] to withdraw any funds that are free.
//!
//! For design docs see the [bonded pool](#bonded-pool) and [unbonding sub
//! pools](#unbonding-sub-pools) sections.
//!
//! ### Slashes
//!
//! Slashes are distributed evenly across the bonded pool and the unbonding pools from slash era+1
//! through the slash apply era. Thus, any member who either
//!
//! 1. unbonded, or
//! 2. was actively bonded
//
//! in the aforementioned range of eras will be affected by the slash. A member is slashed pro-rata
//! based on its stake relative to the total slash amount.
//!
//! Slashing does not change any single member's balance. Instead, the slash will only reduce the
//! balance associated with a particular pool. But, we never change the total *points* of a pool
//! because of slashing. Therefore, when a slash happens, the ratio of points to balance changes in
//! a pool. In other words, the value of one point, which is initially 1-to-1 against a unit of
//! balance, is now less than one balance because of the slash.
//!
//! ### Administration
//!
//! A pool can be created with the [`Call::create`] call. Once created, the pools nominator or root
//! user must call [`Call::nominate`] to start nominating. [`Call::nominate`] can be called at
//! anytime to update validator selection.
//!
//! Similar to [`Call::nominate`], [`Call::chill`] will chill to pool in the staking system, and
//! [`Call::pool_withdraw_unbonded`] will withdraw any unbonding chunks of the pool bonded account.
//! The latter call is permissionless and can be called by anyone at any time.
//!
//! To help facilitate pool administration the pool has one of three states (see [`PoolState`]):
//!
//! * Open: Anyone can join the pool and no members can be permissionlessly removed.
//! * Blocked: No members can join and some admin roles can kick members. Kicking is not instant,
//!   and follows the same process of `unbond` and then `withdraw_unbonded`. In other words,
//!   administrators can permissionlessly unbond other members.
//! * Destroying: No members can join and all members can be permissionlessly removed with
//!   [`Call::unbond`] and [`Call::withdraw_unbonded`]. Once a pool is in destroying state, it
//!   cannot be reverted to another state.
//!
//! A pool has 4 administrative roles (see [`PoolRoles`]):
//!
//! * Depositor: creates the pool and is the initial member. They can only leave the pool once all
//!   other members have left. Once they fully withdraw their funds, the pool is destroyed.
//! * Nominator: can select which validators the pool nominates.
//! * Bouncer: can change the pools state and kick members if the pool is blocked.
//! * Root: can change the nominator, bouncer, or itself, manage and claim commission, and can
//!   perform any of the actions the nominator or bouncer can.
//!
//! ### Commission
//!
//! A pool can optionally have a commission configuration, via the `root` role, set with
//! [`Call::set_commission`] and claimed with [`Call::claim_commission`]. A payee account must be
//! supplied with the desired commission percentage. Beyond the commission itself, a pool can have a
//! maximum commission and a change rate.
//!
//! Importantly, both max commission  [`Call::set_commission_max`] and change rate
//! [`Call::set_commission_change_rate`] can not be removed once set, and can only be set to more
//! restrictive values (i.e. a lower max commission or a slower change rate) in subsequent updates.
//!
//! If set, a pool's commission is bound to [`GlobalMaxCommission`] at the time it is applied to
//! pending rewards. [`GlobalMaxCommission`] is intended to be updated only via governance.
//!
//! When a pool is dissolved, any outstanding pending commission that has not been claimed will be
//! transferred to the depositor.
//!
//! Implementation note: Commission is analogous to a separate member account of the pool, with its
//! own reward counter in the form of `current_pending_commission`.
//!
//! Crucially, commission is applied to rewards based on the current commission in effect at the
//! time rewards are transferred into the reward pool. This is to prevent the malicious behaviour of
//! changing the commission rate to a very high value after rewards are accumulated, and thus claim
//! an unexpectedly high chunk of the reward.
//!
//! ### Dismantling
//!
//! As noted, a pool is destroyed once
//!
//! 1. First, all members need to fully unbond and withdraw. If the pool state is set to
//!    `Destroying`, this can happen permissionlessly.
//! 2. The depositor itself fully unbonds and withdraws.
//!
//! > Note that at this point, based on the requirements of the staking system, the pool's bonded
//! > account's stake might not be able to ge below a certain threshold as a nominator. At this
//! > point, the pool should `chill` itself to allow the depositor to leave. See [`Call::chill`].
//!
//! ## Implementor's Guide
//!
//! Some notes and common mistakes that wallets/apps wishing to implement this pallet should be
//! aware of:
//!
//!
//! ### Pool Members
//!
//! * In general, whenever a pool member changes their total point, the chain will automatically
//!   claim all their pending rewards for them. This is not optional, and MUST happen for the reward
//!   calculation to remain correct (see the documentation of `bond` as an example). So, make sure
//!   you are warning your users about it. They might be surprised if they see that they bonded an
//!   extra 100 DOTs, and now suddenly their 5.23 DOTs in pending reward is gone. It is not gone, it
//!   has been paid out to you!
//! * Joining a pool implies transferring funds to the pool account. So it might be (based on which
//!   wallet that you are using) that you no longer see the funds that are moved to the pool in your
//!   “free balance” section. Make sure the user is aware of this, and not surprised by seeing this.
//!   Also, the transfer that happens here is configured to to never accidentally destroy the sender
//!   account. So to join a Pool, your sender account must remain alive with 1 DOT left in it. This
//!   means, with 1 DOT as existential deposit, and 1 DOT as minimum to join a pool, you need at
//!   least 2 DOT to join a pool. Consequently, if you are suggesting members to join a pool with
//!   “Maximum possible value”, you must subtract 1 DOT to remain in the sender account to not
//!   accidentally kill it.
//! * Points and balance are not the same! Any pool member, at any point in time, can have points in
//!   either the bonded pool or any of the unbonding pools. The crucial fact is that in any of these
//!   pools, the ratio of point to balance is different and might not be 1. Each pool starts with a
//!   ratio of 1, but as time goes on, for reasons such as slashing, the ratio gets broken. Over
//!   time, 100 points in a bonded pool can be worth 90 DOTs. Make sure you are either representing
//!   points as points (not as DOTs), or even better, always display both: “You have x points in
//!   pool y which is worth z DOTs”. See here and here for examples of how to calculate point to
//!   balance ratio of each pool (it is almost trivial ;))
//!
//! ### Pool Management
//!
//! * The pool will be seen from the perspective of the rest of the system as a single nominator.
//!   Ergo, This nominator must always respect the `staking.minNominatorBond` limit. Similar to a
//!   normal nominator, who has to first `chill` before fully unbonding, the pool must also do the
//!   same. The pool’s bonded account will be fully unbonded only when the depositor wants to leave
//!   and dismantle the pool. All that said, the message is: the depositor can only leave the chain
//!   when they chill the pool first.
//!
//! ## Design
//!
//! _Notes_: this section uses pseudo code to explain general design and does not necessarily
//! reflect the exact implementation. Additionally, a working knowledge of `pallet-staking`'s api is
//! assumed.
//!
//! ### Goals
//!
//! * Maintain network security by upholding integrity of slashing events, sufficiently penalizing
//!   members that where in the pool while it was backing a validator that got slashed.
//! * Maximize scalability in terms of member count.
//!
//! In order to maintain scalability, all operations are independent of the number of members. To do
//! this, delegation specific information is stored local to the member while the pool data
//! structures have bounded datum.
//!
//! ### Bonded pool
//!
//! A bonded pool nominates with its total balance, excluding that which has been withdrawn for
//! unbonding. The total points of a bonded pool are always equal to the sum of points of the
//! delegation members. A bonded pool tracks its points and reads its bonded balance.
//!
//! When a member joins a pool, `amount_transferred` is transferred from the members account to the
//! bonded pools account. Then the pool calls `staking::bond_extra(amount_transferred)` and issues
//! new points which are tracked by the member and added to the bonded pool's points.
//!
//! When the pool already has some balance, we want the value of a point before the transfer to
//! equal the value of a point after the transfer. So, when a member joins a bonded pool with a
//! given `amount_transferred`, we maintain the ratio of bonded balance to points such that:
//!
//! ```text
//! balance_after_transfer / points_after_transfer == balance_before_transfer / points_before_transfer;
//! ```
//!
//! To achieve this, we issue points based on the following:
//!
//! ```text
//! points_issued = (points_before_transfer / balance_before_transfer) * amount_transferred;
//! ```
//!
//! For new bonded pools we can set the points issued per balance arbitrarily. In this
//! implementation we use a 1 points to 1 balance ratio for pool creation (see
//! [`POINTS_TO_BALANCE_INIT_RATIO`]).
//!
//! **Relevant extrinsics:**
//!
//! * [`Call::create`]
//! * [`Call::join`]
//!
//! ### Reward pool
//!
//! When a pool is first bonded it sets up a deterministic, inaccessible account as its reward
//! destination. This reward account combined with `RewardPool` compose a reward pool.
//!
//! Reward pools are completely separate entities to bonded pools. Along with its account, a reward
//! pool also tracks its outstanding and claimed rewards as counters, in addition to pending and
//! claimed commission. These counters are updated with `RewardPool::update_records`. The current
//! reward counter of the pool (the total outstanding rewards, in points) is also callable with the
//! `RewardPool::current_reward_counter` method.
//!
//! See [this link](https://hackmd.io/PFGn6wI5TbCmBYoEA_f2Uw) for an in-depth explanation of the
//! reward pool mechanism.
//!
//! **Relevant extrinsics:**
//!
//! * [`Call::claim_payout`]
//!
//! ### Unbonding sub pools
//!
//! When a member unbonds, it's balance is unbonded in the bonded pool's account and tracked in an
//! unbonding pool associated with the active era. If no such pool exists, one is created. To track
//! which unbonding sub pool a member belongs too, a member tracks it's `unbonding_era`.
//!
//! When a member initiates unbonding it's claim on the bonded pool (`balance_to_unbond`) is
//! computed as:
//!
//! ```text
//! balance_to_unbond = (bonded_pool.balance / bonded_pool.points) * member.points;
//! ```
//!
//! If this is the first transfer into an unbonding pool arbitrary amount of points can be issued
//! per balance. In this implementation unbonding pools are initialized with a 1 point to 1 balance
//! ratio (see [`POINTS_TO_BALANCE_INIT_RATIO`]). Otherwise, the unbonding pools hold the same
//! points to balance ratio properties as the bonded pool, so member points in the unbonding pool
//! are issued based on
//!
//! ```text
//! new_points_issued = (points_before_transfer / balance_before_transfer) * balance_to_unbond;
//! ```
//!
//! For scalability, a bound is maintained on the number of unbonding sub pools (see
//! [`TotalUnbondingPools`]). An unbonding pool is removed once its older than `current_era -
//! TotalUnbondingPools`. An unbonding pool is merged into the unbonded pool with
//!
//! ```text
//! unbounded_pool.balance = unbounded_pool.balance + unbonding_pool.balance;
//! unbounded_pool.points = unbounded_pool.points + unbonding_pool.points;
//! ```
//!
//! This scheme "averages" out the points value in the unbonded pool.
//!
//! Once a members `unbonding_era` is older than `current_era -
//! [sp_staking::StakingInterface::bonding_duration]`, it can can cash it's points out of the
//! corresponding unbonding pool. If it's `unbonding_era` is older than `current_era -
//! TotalUnbondingPools`, it can cash it's points from the unbonded pool.
//!
//! **Relevant extrinsics:**
//!
//! * [`Call::unbond`]
//! * [`Call::withdraw_unbonded`]
//!
//! ### Slashing
//!
//! This section assumes that the slash computation is executed by
//! `pallet_staking::StakingLedger::slash`, which passes the information to this pallet via
//! [`sp_staking::OnStakingUpdate::on_slash`].
//!
//! Unbonding pools need to be slashed to ensure all nominators whom where in the bonded pool while
//! it was backing a validator that equivocated are punished. Without these measures a member could
//! unbond right after a validator equivocated with no consequences.
//!
//! This strategy is unfair to members who joined after the slash, because they get slashed as well,
//! but spares members who unbond. The latter is much more important for security: if a pool's
//! validators are attacking the network, their members need to unbond fast! Avoiding slashes gives
//! them an incentive to do that if validators get repeatedly slashed.
//!
//! To be fair to joiners, this implementation also need joining pools, which are actively staking,
//! in addition to the unbonding pools. For maintenance simplicity these are not implemented.
//! Related: <https://github.com/paritytech/substrate/issues/10860>
//!
//! ### Limitations
//!
//! * PoolMembers cannot vote with their staked funds because they are transferred into the pools
//!   account. In the future this can be overcome by allowing the members to vote with their bonded
//!   funds via vote splitting.
//! * PoolMembers cannot quickly transfer to another pool if they do no like nominations, instead
//!   they must wait for the unbonding duration.

#![cfg_attr(not(feature = "std"), no_std)]

use codec::Codec;
use frame_support::{
	defensive, defensive_assert, ensure,
	pallet_prelude::{MaxEncodedLen, *},
	storage::bounded_btree_map::BoundedBTreeMap,
	traits::{
		fungible::{
			Inspect as FunInspect, InspectFreeze, Mutate as FunMutate,
			MutateFreeze as FunMutateFreeze,
		},
		tokens::{Fortitude, Preservation},
		Defensive, DefensiveOption, DefensiveResult, DefensiveSaturating, Get,
	},
	DefaultNoBound, PalletError,
};
use frame_system::pallet_prelude::BlockNumberFor;
use scale_info::TypeInfo;
use sp_core::U256;
use sp_runtime::{
	traits::{
		AccountIdConversion, Bounded, CheckedAdd, CheckedSub, Convert, Saturating, StaticLookup,
		Zero,
	},
	FixedPointNumber, Perbill,
};
use sp_staking::{EraIndex, StakingInterface};
use sp_std::{collections::btree_map::BTreeMap, fmt::Debug, ops::Div, vec::Vec};

#[cfg(any(feature = "try-runtime", feature = "fuzzing", test, debug_assertions))]
use sp_runtime::TryRuntimeError;

/// The log target of this pallet.
pub const LOG_TARGET: &str = "runtime::nomination-pools";
// syntactic sugar for logging.
#[macro_export]
macro_rules! log {
	($level:tt, $patter:expr $(, $values:expr)* $(,)?) => {
		log::$level!(
			target: $crate::LOG_TARGET,
			concat!("[{:?}] 🏊‍♂️ ", $patter), <frame_system::Pallet<T>>::block_number() $(, $values)*
		)
	};
}

#[cfg(any(test, feature = "fuzzing"))]
pub mod mock;
#[cfg(test)]
mod tests;

pub mod migration;
pub mod weights;

pub use pallet::*;
pub use weights::WeightInfo;

/// The balance type used by the currency system.
pub type BalanceOf<T> =
	<<T as Config>::Currency as FunInspect<<T as frame_system::Config>::AccountId>>::Balance;
/// Type used for unique identifier of each pool.
pub type PoolId = u32;

type AccountIdLookupOf<T> = <<T as frame_system::Config>::Lookup as StaticLookup>::Source;

pub const POINTS_TO_BALANCE_INIT_RATIO: u32 = 1;

/// Possible operations on the configuration values of this pallet.
#[derive(Encode, Decode, MaxEncodedLen, TypeInfo, RuntimeDebugNoBound, PartialEq, Clone)]
pub enum ConfigOp<T: Codec + Debug> {
	/// Don't change.
	Noop,
	/// Set the given value.
	Set(T),
	/// Remove from storage.
	Remove,
}

/// The type of bonding that can happen to a pool.
enum BondType {
	/// Someone is bonding into the pool upon creation.
	Create,
	/// Someone is adding more funds later to this pool.
	Later,
}

/// How to increase the bond of a member.
#[derive(Encode, Decode, Clone, Copy, Debug, PartialEq, Eq, TypeInfo)]
pub enum BondExtra<Balance> {
	/// Take from the free balance.
	FreeBalance(Balance),
	/// Take the entire amount from the accumulated rewards.
	Rewards,
}

/// The type of account being created.
#[derive(Encode, Decode)]
enum AccountType {
	Bonded,
	Reward,
}

/// The permission a pool member can set for other accounts to claim rewards on their behalf.
#[derive(Encode, Decode, MaxEncodedLen, Clone, Copy, Debug, PartialEq, Eq, TypeInfo)]
pub enum ClaimPermission {
	/// Only the pool member themself can claim their rewards.
	Permissioned,
	/// Anyone can compound rewards on a pool member's behalf.
	PermissionlessCompound,
	/// Anyone can withdraw rewards on a pool member's behalf.
	PermissionlessWithdraw,
	/// Anyone can withdraw and compound rewards on a pool member's behalf.
	PermissionlessAll,
}

impl ClaimPermission {
	fn can_bond_extra(&self) -> bool {
		matches!(self, ClaimPermission::PermissionlessAll | ClaimPermission::PermissionlessCompound)
	}

	fn can_claim_payout(&self) -> bool {
		matches!(self, ClaimPermission::PermissionlessAll | ClaimPermission::PermissionlessWithdraw)
	}
}

impl Default for ClaimPermission {
	fn default() -> Self {
		Self::Permissioned
	}
}

/// A member in a pool.
#[derive(Encode, Decode, MaxEncodedLen, TypeInfo, RuntimeDebugNoBound, CloneNoBound)]
#[cfg_attr(feature = "std", derive(frame_support::PartialEqNoBound, DefaultNoBound))]
#[codec(mel_bound(T: Config))]
#[scale_info(skip_type_params(T))]
pub struct PoolMember<T: Config> {
	/// The identifier of the pool to which `who` belongs.
	pub pool_id: PoolId,
	/// The quantity of points this member has in the bonded pool or in a sub pool if
	/// `Self::unbonding_era` is some.
	pub points: BalanceOf<T>,
	/// The reward counter at the time of this member's last payout claim.
	pub last_recorded_reward_counter: T::RewardCounter,
	/// The eras in which this member is unbonding, mapped from era index to the number of
	/// points scheduled to unbond in the given era.
	pub unbonding_eras: BoundedBTreeMap<EraIndex, BalanceOf<T>, T::MaxUnbonding>,
}

impl<T: Config> PoolMember<T> {
	/// The pending rewards of this member.
	fn pending_rewards(
		&self,
		current_reward_counter: T::RewardCounter,
	) -> Result<BalanceOf<T>, Error<T>> {
		// accuracy note: Reward counters are `FixedU128` with base of 10^18. This value is being
		// multiplied by a point. The worse case of a point is 10x the granularity of the balance
		// (10x is the common configuration of `MaxPointsToBalance`).
		//
		// Assuming roughly the current issuance of polkadot (12,047,781,394,999,601,455, which is
		// 1.2 * 10^9 * 10^10 = 1.2 * 10^19), the worse case point value is around 10^20.
		//
		// The final multiplication is:
		//
		// rc * 10^20 / 10^18 = rc * 100
		//
		// the implementation of `multiply_by_rational_with_rounding` shows that it will only fail
		// if the final division is not enough to fit in u128. In other words, if `rc * 100` is more
		// than u128::max. Given that RC is interpreted as reward per unit of point, and unit of
		// point is equal to balance (normally), and rewards are usually a proportion of the points
		// in the pool, the likelihood of rc reaching near u128::MAX is near impossible.

		(current_reward_counter.defensive_saturating_sub(self.last_recorded_reward_counter))
			.checked_mul_int(self.active_points())
			.ok_or(Error::<T>::OverflowRisk)
	}

	/// Active balance of the member.
	///
	/// This is derived from the ratio of points in the pool to which the member belongs to.
	/// Might return different values based on the pool state for the same member and points.
	fn active_balance(&self) -> BalanceOf<T> {
		if let Some(pool) = BondedPool::<T>::get(self.pool_id).defensive() {
			pool.points_to_balance(self.points)
		} else {
			Zero::zero()
		}
	}

	/// Total balance of the member, both active and unbonding.
	/// Doesn't mutate state.
	#[cfg(any(feature = "try-runtime", feature = "fuzzing", test, debug_assertions))]
	fn total_balance(&self) -> BalanceOf<T> {
		let pool = BondedPool::<T>::get(self.pool_id).unwrap();
		let active_balance = pool.points_to_balance(self.active_points());

		let sub_pools = match SubPoolsStorage::<T>::get(self.pool_id) {
			Some(sub_pools) => sub_pools,
			None => return active_balance,
		};

		let unbonding_balance = self.unbonding_eras.iter().fold(
			BalanceOf::<T>::zero(),
			|accumulator, (era, unlocked_points)| {
				// if the `SubPools::with_era` has already been merged into the
				// `SubPools::no_era` use this pool instead.
				let era_pool = sub_pools.with_era.get(era).unwrap_or(&sub_pools.no_era);
				accumulator + (era_pool.point_to_balance(*unlocked_points))
			},
		);

		active_balance + unbonding_balance
	}

	/// Total points of this member, both active and unbonding.
	fn total_points(&self) -> BalanceOf<T> {
		self.active_points().saturating_add(self.unbonding_points())
	}

	/// Active points of the member.
	fn active_points(&self) -> BalanceOf<T> {
		self.points
	}

	/// Inactive points of the member, waiting to be withdrawn.
	fn unbonding_points(&self) -> BalanceOf<T> {
		self.unbonding_eras
			.as_ref()
			.iter()
			.fold(BalanceOf::<T>::zero(), |acc, (_, v)| acc.saturating_add(*v))
	}

	/// Try and unbond `points_dissolved` from self, and in return mint `points_issued` into the
	/// corresponding `era`'s unlock schedule.
	///
	/// In the absence of slashing, these two points are always the same. In the presence of
	/// slashing, the value of points in different pools varies.
	///
	/// Returns `Ok(())` and updates `unbonding_eras` and `points` if success, `Err(_)` otherwise.
	fn try_unbond(
		&mut self,
		points_dissolved: BalanceOf<T>,
		points_issued: BalanceOf<T>,
		unbonding_era: EraIndex,
	) -> Result<(), Error<T>> {
		if let Some(new_points) = self.points.checked_sub(&points_dissolved) {
			match self.unbonding_eras.get_mut(&unbonding_era) {
				Some(already_unbonding_points) =>
					*already_unbonding_points =
						already_unbonding_points.saturating_add(points_issued),
				None => self
					.unbonding_eras
					.try_insert(unbonding_era, points_issued)
					.map(|old| {
						if old.is_some() {
							defensive!("value checked to not exist in the map; qed");
						}
					})
					.map_err(|_| Error::<T>::MaxUnbondingLimit)?,
			}
			self.points = new_points;
			Ok(())
		} else {
			Err(Error::<T>::MinimumBondNotMet)
		}
	}

	/// Withdraw any funds in [`Self::unbonding_eras`] who's deadline in reached and is fully
	/// unlocked.
	///
	/// Returns a a subset of [`Self::unbonding_eras`] that got withdrawn.
	///
	/// Infallible, noop if no unbonding eras exist.
	fn withdraw_unlocked(
		&mut self,
		current_era: EraIndex,
	) -> BoundedBTreeMap<EraIndex, BalanceOf<T>, T::MaxUnbonding> {
		// NOTE: if only drain-filter was stable..
		let mut removed_points =
			BoundedBTreeMap::<EraIndex, BalanceOf<T>, T::MaxUnbonding>::default();
		self.unbonding_eras.retain(|e, p| {
			if *e > current_era {
				true
			} else {
				removed_points
					.try_insert(*e, *p)
					.expect("source map is bounded, this is a subset, will be bounded; qed");
				false
			}
		});
		removed_points
	}
}

/// A pool's possible states.
#[derive(Encode, Decode, MaxEncodedLen, TypeInfo, PartialEq, RuntimeDebugNoBound, Clone, Copy)]
pub enum PoolState {
	/// The pool is open to be joined, and is working normally.
	Open,
	/// The pool is blocked. No one else can join.
	Blocked,
	/// The pool is in the process of being destroyed.
	///
	/// All members can now be permissionlessly unbonded, and the pool can never go back to any
	/// other state other than being dissolved.
	Destroying,
}

/// Pool administration roles.
///
/// Any pool has a depositor, which can never change. But, all the other roles are optional, and
/// cannot exist. Note that if `root` is set to `None`, it basically means that the roles of this
/// pool can never change again (except via governance).
#[derive(Encode, Decode, MaxEncodedLen, TypeInfo, Debug, PartialEq, Clone)]
pub struct PoolRoles<AccountId> {
	/// Creates the pool and is the initial member. They can only leave the pool once all other
	/// members have left. Once they fully leave, the pool is destroyed.
	pub depositor: AccountId,
	/// Can change the nominator, bouncer, or itself and can perform any of the actions the
	/// nominator or bouncer can.
	pub root: Option<AccountId>,
	/// Can select which validators the pool nominates.
	pub nominator: Option<AccountId>,
	/// Can change the pools state and kick members if the pool is blocked.
	pub bouncer: Option<AccountId>,
}

// A pool's possible commission claiming permissions.
#[derive(PartialEq, Eq, Copy, Clone, Encode, Decode, RuntimeDebug, TypeInfo, MaxEncodedLen)]
pub enum CommissionClaimPermission<AccountId> {
	Permissionless,
	Account(AccountId),
}

/// Pool commission.
///
/// The pool `root` can set commission configuration after pool creation. By default, all commission
/// values are `None`. Pool `root` can also set `max` and `change_rate` configurations before
/// setting an initial `current` commission.
///
/// `current` is a tuple of the commission percentage and payee of commission. `throttle_from`
/// keeps track of which block `current` was last updated. A `max` commission value can only be
/// decreased after the initial value is set, to prevent commission from repeatedly increasing.
///
/// An optional commission `change_rate` allows the pool to set strict limits to how much commission
/// can change in each update, and how often updates can take place.
#[derive(
	Encode, Decode, DefaultNoBound, MaxEncodedLen, TypeInfo, DebugNoBound, PartialEq, Copy, Clone,
)]
#[codec(mel_bound(T: Config))]
#[scale_info(skip_type_params(T))]
pub struct Commission<T: Config> {
	/// Optional commission rate of the pool along with the account commission is paid to.
	pub current: Option<(Perbill, T::AccountId)>,
	/// Optional maximum commission that can be set by the pool `root`. Once set, this value can
	/// only be updated to a decreased value.
	pub max: Option<Perbill>,
	/// Optional configuration around how often commission can be updated, and when the last
	/// commission update took place.
	pub change_rate: Option<CommissionChangeRate<BlockNumberFor<T>>>,
	/// The block from where throttling should be checked from. This value will be updated on all
	/// commission updates and when setting an initial `change_rate`.
	pub throttle_from: Option<BlockNumberFor<T>>,
	// Whether commission can be claimed permissionlessly, or whether an account can claim
	// commission. `Root` role can always claim.
	pub claim_permission: Option<CommissionClaimPermission<T::AccountId>>,
}

impl<T: Config> Commission<T> {
	/// Returns true if the current commission updating to `to` would exhaust the change rate
	/// limits.
	///
	/// A commission update will be throttled (disallowed) if:
	/// 1. not enough blocks have passed since the `throttle_from` block, if exists, or
	/// 2. the new commission is greater than the maximum allowed increase.
	fn throttling(&self, to: &Perbill) -> bool {
		if let Some(t) = self.change_rate.as_ref() {
			let commission_as_percent =
				self.current.as_ref().map(|(x, _)| *x).unwrap_or(Perbill::zero());

			// do not throttle if `to` is the same or a decrease in commission.
			if *to <= commission_as_percent {
				return false
			}
			// Test for `max_increase` throttling.
			//
			// Throttled if the attempted increase in commission is greater than `max_increase`.
			if (*to).saturating_sub(commission_as_percent) > t.max_increase {
				return true
			}

			// Test for `min_delay` throttling.
			//
			// Note: matching `None` is defensive only. `throttle_from` should always exist where
			// `change_rate` has already been set, so this scenario should never happen.
			return self.throttle_from.map_or_else(
				|| {
					defensive!("throttle_from should exist if change_rate is set");
					true
				},
				|f| {
					// if `min_delay` is zero (no delay), not throttling.
					if t.min_delay == Zero::zero() {
						false
					} else {
						// throttling if blocks passed is less than `min_delay`.
						let blocks_surpassed =
							<frame_system::Pallet<T>>::block_number().saturating_sub(f);
						blocks_surpassed < t.min_delay
					}
				},
			)
		}
		false
	}

	/// Gets the pool's current commission, or returns Perbill::zero if none is set.
	/// Bounded to global max if current is greater than `GlobalMaxCommission`.
	fn current(&self) -> Perbill {
		self.current
			.as_ref()
			.map_or(Perbill::zero(), |(c, _)| *c)
			.min(GlobalMaxCommission::<T>::get().unwrap_or(Bounded::max_value()))
	}

	/// Set the pool's commission.
	///
	/// Update commission based on `current`. If a `None` is supplied, allow the commission to be
	/// removed without any change rate restrictions. Updates `throttle_from` to the current block.
	/// If the supplied commission is zero, `None` will be inserted and `payee` will be ignored.
	fn try_update_current(&mut self, current: &Option<(Perbill, T::AccountId)>) -> DispatchResult {
		self.current = match current {
			None => None,
			Some((commission, payee)) => {
				ensure!(!self.throttling(commission), Error::<T>::CommissionChangeThrottled);
				ensure!(
					commission <= &GlobalMaxCommission::<T>::get().unwrap_or(Bounded::max_value()),
					Error::<T>::CommissionExceedsGlobalMaximum
				);
				ensure!(
					self.max.map_or(true, |m| commission <= &m),
					Error::<T>::CommissionExceedsMaximum
				);
				if commission.is_zero() {
					None
				} else {
					Some((*commission, payee.clone()))
				}
			},
		};
		self.register_update();
		Ok(())
	}

	/// Set the pool's maximum commission.
	///
	/// The pool's maximum commission can initially be set to any value, and only smaller values
	/// thereafter. If larger values are attempted, this function will return a dispatch error.
	///
	/// If `current.0` is larger than the updated max commission value, `current.0` will also be
	/// updated to the new maximum. This will also register a `throttle_from` update.
	/// A `PoolCommissionUpdated` event is triggered if `current.0` is updated.
	fn try_update_max(&mut self, pool_id: PoolId, new_max: Perbill) -> DispatchResult {
		ensure!(
			new_max <= GlobalMaxCommission::<T>::get().unwrap_or(Bounded::max_value()),
			Error::<T>::CommissionExceedsGlobalMaximum
		);
		if let Some(old) = self.max.as_mut() {
			if new_max > *old {
				return Err(Error::<T>::MaxCommissionRestricted.into())
			}
			*old = new_max;
		} else {
			self.max = Some(new_max)
		};
		let updated_current = self
			.current
			.as_mut()
			.map(|(c, _)| {
				let u = *c > new_max;
				*c = (*c).min(new_max);
				u
			})
			.unwrap_or(false);

		if updated_current {
			if let Some((_, payee)) = self.current.as_ref() {
				Pallet::<T>::deposit_event(Event::<T>::PoolCommissionUpdated {
					pool_id,
					current: Some((new_max, payee.clone())),
				});
			}
			self.register_update();
		}
		Ok(())
	}

	/// Set the pool's commission `change_rate`.
	///
	/// Once a change rate configuration has been set, only more restrictive values can be set
	/// thereafter. These restrictions translate to increased `min_delay` values and decreased
	/// `max_increase` values.
	///
	/// Update `throttle_from` to the current block upon setting change rate for the first time, so
	/// throttling can be checked from this block.
	fn try_update_change_rate(
		&mut self,
		change_rate: CommissionChangeRate<BlockNumberFor<T>>,
	) -> DispatchResult {
		ensure!(!&self.less_restrictive(&change_rate), Error::<T>::CommissionChangeRateNotAllowed);

		if self.change_rate.is_none() {
			self.register_update();
		}
		self.change_rate = Some(change_rate);
		Ok(())
	}

	/// Updates a commission's `throttle_from` field to the current block.
	fn register_update(&mut self) {
		self.throttle_from = Some(<frame_system::Pallet<T>>::block_number());
	}

	/// Checks whether a change rate is less restrictive than the current change rate, if any.
	///
	/// No change rate will always be less restrictive than some change rate, so where no
	/// `change_rate` is currently set, `false` is returned.
	fn less_restrictive(&self, new: &CommissionChangeRate<BlockNumberFor<T>>) -> bool {
		self.change_rate
			.as_ref()
			.map(|c| new.max_increase > c.max_increase || new.min_delay < c.min_delay)
			.unwrap_or(false)
	}
}

/// Pool commission change rate preferences.
///
/// The pool root is able to set a commission change rate for their pool. A commission change rate
/// consists of 2 values; (1) the maximum allowed commission change, and (2) the minimum amount of
/// blocks that must elapse before commission updates are allowed again.
///
/// Commission change rates are not applied to decreases in commission.
#[derive(Encode, Decode, MaxEncodedLen, TypeInfo, Debug, PartialEq, Copy, Clone)]
pub struct CommissionChangeRate<BlockNumber> {
	/// The maximum amount the commission can be updated by per `min_delay` period.
	pub max_increase: Perbill,
	/// How often an update can take place.
	pub min_delay: BlockNumber,
}

/// Pool permissions and state
#[derive(Encode, Decode, MaxEncodedLen, TypeInfo, DebugNoBound, PartialEq, Clone)]
#[codec(mel_bound(T: Config))]
#[scale_info(skip_type_params(T))]
pub struct BondedPoolInner<T: Config> {
	/// The commission rate of the pool.
	pub commission: Commission<T>,
	/// Count of members that belong to the pool.
	pub member_counter: u32,
	/// Total points of all the members in the pool who are actively bonded.
	pub points: BalanceOf<T>,
	/// See [`PoolRoles`].
	pub roles: PoolRoles<T::AccountId>,
	/// The current state of the pool.
	pub state: PoolState,
}

/// A wrapper for bonded pools, with utility functions.
///
/// The main purpose of this is to wrap a [`BondedPoolInner`], with the account
/// + id of the pool, for easier access.
#[derive(RuntimeDebugNoBound)]
#[cfg_attr(feature = "std", derive(Clone, PartialEq))]
pub struct BondedPool<T: Config> {
	/// The identifier of the pool.
	id: PoolId,
	/// The inner fields.
	inner: BondedPoolInner<T>,
}

impl<T: Config> sp_std::ops::Deref for BondedPool<T> {
	type Target = BondedPoolInner<T>;
	fn deref(&self) -> &Self::Target {
		&self.inner
	}
}

impl<T: Config> sp_std::ops::DerefMut for BondedPool<T> {
	fn deref_mut(&mut self) -> &mut Self::Target {
		&mut self.inner
	}
}

impl<T: Config> BondedPool<T> {
	/// Create a new bonded pool with the given roles and identifier.
	fn new(id: PoolId, roles: PoolRoles<T::AccountId>) -> Self {
		Self {
			id,
			inner: BondedPoolInner {
				commission: Commission::default(),
				member_counter: Zero::zero(),
				points: Zero::zero(),
				roles,
				state: PoolState::Open,
			},
		}
	}

	/// Get [`Self`] from storage. Returns `None` if no entry for `pool_account` exists.
	pub fn get(id: PoolId) -> Option<Self> {
		BondedPools::<T>::try_get(id).ok().map(|inner| Self { id, inner })
	}

	/// Get the bonded account id of this pool.
	fn bonded_account(&self) -> T::AccountId {
		Pallet::<T>::create_bonded_account(self.id)
	}

	/// Get the reward account id of this pool.
	fn reward_account(&self) -> T::AccountId {
		Pallet::<T>::create_reward_account(self.id)
	}

	/// Consume self and put into storage.
	fn put(self) {
		BondedPools::<T>::insert(self.id, self.inner);
	}

	/// Consume self and remove from storage.
	fn remove(self) {
		BondedPools::<T>::remove(self.id);
	}

	/// Convert the given amount of balance to points given the current pool state.
	///
	/// This is often used for bonding and issuing new funds into the pool.
	fn balance_to_point(&self, new_funds: BalanceOf<T>) -> BalanceOf<T> {
		let bonded_balance =
			T::Staking::active_stake(&self.bonded_account()).unwrap_or(Zero::zero());
		Pallet::<T>::balance_to_point(bonded_balance, self.points, new_funds)
	}

	/// Convert the given number of points to balance given the current pool state.
	///
	/// This is often used for unbonding.
	fn points_to_balance(&self, points: BalanceOf<T>) -> BalanceOf<T> {
		let bonded_balance =
			T::Staking::active_stake(&self.bonded_account()).unwrap_or(Zero::zero());
		Pallet::<T>::point_to_balance(bonded_balance, self.points, points)
	}

	/// Issue points to [`Self`] for `new_funds`.
	fn issue(&mut self, new_funds: BalanceOf<T>) -> BalanceOf<T> {
		let points_to_issue = self.balance_to_point(new_funds);
		self.points = self.points.saturating_add(points_to_issue);
		points_to_issue
	}

	/// Dissolve some points from the pool i.e. unbond the given amount of points from this pool.
	/// This is the opposite of issuing some funds into the pool.
	///
	/// Mutates self in place, but does not write anything to storage.
	///
	/// Returns the equivalent balance amount that actually needs to get unbonded.
	fn dissolve(&mut self, points: BalanceOf<T>) -> BalanceOf<T> {
		// NOTE: do not optimize by removing `balance`. it must be computed before mutating
		// `self.point`.
		let balance = self.points_to_balance(points);
		self.points = self.points.saturating_sub(points);
		balance
	}

	/// Increment the member counter. Ensures that the pool and system member limits are
	/// respected.
	fn try_inc_members(&mut self) -> Result<(), DispatchError> {
		ensure!(
			MaxPoolMembersPerPool::<T>::get()
				.map_or(true, |max_per_pool| self.member_counter < max_per_pool),
			Error::<T>::MaxPoolMembers
		);
		ensure!(
			MaxPoolMembers::<T>::get().map_or(true, |max| PoolMembers::<T>::count() < max),
			Error::<T>::MaxPoolMembers
		);
		self.member_counter = self.member_counter.checked_add(1).ok_or(Error::<T>::OverflowRisk)?;
		Ok(())
	}

	/// Decrement the member counter.
	fn dec_members(mut self) -> Self {
		self.member_counter = self.member_counter.defensive_saturating_sub(1);
		self
	}

	/// The pools balance that is transferable provided it is expendable by staking pallet.
	fn transferable_balance(&self) -> BalanceOf<T> {
		let account = self.bonded_account();
		// Note on why we can't use `Currency::reducible_balance`: Since pooled account has a
		// provider (staking pallet), the account can not be set expendable by
		// `pallet-nomination-pool`. This means reducible balance always returns balance preserving
		// ED in the account. What we want though is transferable balance given the account can be
		// dusted.
		T::Currency::balance(&account)
			.saturating_sub(T::Staking::active_stake(&account).unwrap_or_default())
	}

	fn is_root(&self, who: &T::AccountId) -> bool {
		self.roles.root.as_ref().map_or(false, |root| root == who)
	}

	fn is_bouncer(&self, who: &T::AccountId) -> bool {
		self.roles.bouncer.as_ref().map_or(false, |bouncer| bouncer == who)
	}

	fn can_update_roles(&self, who: &T::AccountId) -> bool {
		self.is_root(who)
	}

	fn can_nominate(&self, who: &T::AccountId) -> bool {
		self.is_root(who) ||
			self.roles.nominator.as_ref().map_or(false, |nominator| nominator == who)
	}

	fn can_kick(&self, who: &T::AccountId) -> bool {
		self.state == PoolState::Blocked && (self.is_root(who) || self.is_bouncer(who))
	}

	fn can_toggle_state(&self, who: &T::AccountId) -> bool {
		(self.is_root(who) || self.is_bouncer(who)) && !self.is_destroying()
	}

	fn can_set_metadata(&self, who: &T::AccountId) -> bool {
		self.is_root(who) || self.is_bouncer(who)
	}

	fn can_manage_commission(&self, who: &T::AccountId) -> bool {
		self.is_root(who)
	}

	fn can_claim_commission(&self, who: &T::AccountId) -> bool {
		if let Some(permission) = self.commission.claim_permission.as_ref() {
			match permission {
				CommissionClaimPermission::Permissionless => true,
				CommissionClaimPermission::Account(account) => account == who || self.is_root(who),
			}
		} else {
			self.is_root(who)
		}
	}

	fn is_destroying(&self) -> bool {
		matches!(self.state, PoolState::Destroying)
	}

	fn is_destroying_and_only_depositor(&self, alleged_depositor_points: BalanceOf<T>) -> bool {
		// we need to ensure that `self.member_counter == 1` as well, because the depositor's
		// initial `MinCreateBond` (or more) is what guarantees that the ledger of the pool does not
		// get killed in the staking system, and that it does not fall below `MinimumNominatorBond`,
		// which could prevent other non-depositor members from fully leaving. Thus, all members
		// must withdraw, then depositor can unbond, and finally withdraw after waiting another
		// cycle.
		self.is_destroying() && self.points == alleged_depositor_points && self.member_counter == 1
	}

	/// Whether or not the pool is ok to be in `PoolSate::Open`. If this returns an `Err`, then the
	/// pool is unrecoverable and should be in the destroying state.
	fn ok_to_be_open(&self) -> Result<(), DispatchError> {
		ensure!(!self.is_destroying(), Error::<T>::CanNotChangeState);

		let bonded_balance =
			T::Staking::active_stake(&self.bonded_account()).unwrap_or(Zero::zero());
		ensure!(!bonded_balance.is_zero(), Error::<T>::OverflowRisk);

		let points_to_balance_ratio_floor = self
			.points
			// We checked for zero above
			.div(bonded_balance);

		let max_points_to_balance = T::MaxPointsToBalance::get();

		// Pool points can inflate relative to balance, but only if the pool is slashed.
		// If we cap the ratio of points:balance so one cannot join a pool that has been slashed
		// by `max_points_to_balance`%, if not zero.
		ensure!(
			points_to_balance_ratio_floor < max_points_to_balance.into(),
			Error::<T>::OverflowRisk
		);

		// then we can be decently confident the bonding pool points will not overflow
		// `BalanceOf<T>`. Note that these are just heuristics.

		Ok(())
	}

	/// Check that the pool can accept a member with `new_funds`.
	fn ok_to_join(&self) -> Result<(), DispatchError> {
		ensure!(self.state == PoolState::Open, Error::<T>::NotOpen);
		self.ok_to_be_open()?;
		Ok(())
	}

	fn ok_to_unbond_with(
		&self,
		caller: &T::AccountId,
		target_account: &T::AccountId,
		target_member: &PoolMember<T>,
		unbonding_points: BalanceOf<T>,
	) -> Result<(), DispatchError> {
		let is_permissioned = caller == target_account;
		let is_depositor = *target_account == self.roles.depositor;
		let is_full_unbond = unbonding_points == target_member.active_points();

		let balance_after_unbond = {
			let new_depositor_points =
				target_member.active_points().saturating_sub(unbonding_points);
			let mut target_member_after_unbond = (*target_member).clone();
			target_member_after_unbond.points = new_depositor_points;
			target_member_after_unbond.active_balance()
		};

		// any partial unbonding is only ever allowed if this unbond is permissioned.
		ensure!(
			is_permissioned || is_full_unbond,
			Error::<T>::PartialUnbondNotAllowedPermissionlessly
		);

		// any unbond must comply with the balance condition:
		ensure!(
			is_full_unbond ||
				balance_after_unbond >=
					if is_depositor {
						Pallet::<T>::depositor_min_bond()
					} else {
						MinJoinBond::<T>::get()
					},
			Error::<T>::MinimumBondNotMet
		);

		// additional checks:
		match (is_permissioned, is_depositor) {
			(true, false) => (),
			(true, true) => {
				// permission depositor unbond: if destroying and pool is empty, always allowed,
				// with no additional limits.
				if self.is_destroying_and_only_depositor(target_member.active_points()) {
					// everything good, let them unbond anything.
				} else {
					// depositor cannot fully unbond yet.
					ensure!(!is_full_unbond, Error::<T>::MinimumBondNotMet);
				}
			},
			(false, false) => {
				// If the pool is blocked, then an admin with kicking permissions can remove a
				// member. If the pool is being destroyed, anyone can remove a member
				debug_assert!(is_full_unbond);
				ensure!(
					self.can_kick(caller) || self.is_destroying(),
					Error::<T>::NotKickerOrDestroying
				)
			},
			(false, true) => {
				// the depositor can simply not be unbonded permissionlessly, period.
				return Err(Error::<T>::DoesNotHavePermission.into())
			},
		};

		Ok(())
	}

	/// # Returns
	///
	/// * Ok(()) if [`Call::withdraw_unbonded`] can be called, `Err(DispatchError)` otherwise.
	fn ok_to_withdraw_unbonded_with(
		&self,
		caller: &T::AccountId,
		target_account: &T::AccountId,
	) -> Result<(), DispatchError> {
		// This isn't a depositor
		let is_permissioned = caller == target_account;
		ensure!(
			is_permissioned || self.can_kick(caller) || self.is_destroying(),
			Error::<T>::NotKickerOrDestroying
		);
		Ok(())
	}

	/// Bond exactly `amount` from `who`'s funds into this pool. Increases the [`TotalValueLocked`]
	/// by `amount`.
	///
	/// If the bond is [`BondType::Create`], [`Staking::bond`] is called, and `who` is allowed to be
	/// killed. Otherwise, [`Staking::bond_extra`] is called and `who` cannot be killed.
	///
	/// Returns `Ok(points_issues)`, `Err` otherwise.
	fn try_bond_funds(
		&mut self,
		who: &T::AccountId,
		amount: BalanceOf<T>,
		ty: BondType,
	) -> Result<BalanceOf<T>, DispatchError> {
		// Cache the value
		let bonded_account = self.bonded_account();
		T::Currency::transfer(
			who,
			&bonded_account,
			amount,
			match ty {
				BondType::Create => Preservation::Expendable,
				BondType::Later => Preservation::Preserve,
			},
		)?;
		// We must calculate the points issued *before* we bond who's funds, else points:balance
		// ratio will be wrong.
		let points_issued = self.issue(amount);

		match ty {
			BondType::Create => T::Staking::bond(&bonded_account, amount, &self.reward_account())?,
			// The pool should always be created in such a way its in a state to bond extra, but if
			// the active balance is slashed below the minimum bonded or the account cannot be
			// found, we exit early.
			BondType::Later => T::Staking::bond_extra(&bonded_account, amount)?,
		}
		TotalValueLocked::<T>::mutate(|tvl| {
			tvl.saturating_accrue(amount);
		});

		Ok(points_issued)
	}

	// Set the state of `self`, and deposit an event if the state changed. State should never be set
	// directly in in order to ensure a state change event is always correctly deposited.
	fn set_state(&mut self, state: PoolState) {
		if self.state != state {
			self.state = state;
			Pallet::<T>::deposit_event(Event::<T>::StateChanged {
				pool_id: self.id,
				new_state: state,
			});
		};
	}

<<<<<<< HEAD
	// A member cannot rebond if the pool state is `Blocked`, or if the member has no active points
	// in the pool. Also checks that the pool is ok to be open.
	fn ok_to_rebond(&self, member: &PoolMember<T>) -> Result<(), DispatchError> {
		if matches!(self.state, PoolState::Blocked) && member.active_points().is_zero() {
			return Err(Error::<T>::FullyUnbonding.into())
		}
		self.ok_to_be_open()?;
		Ok(())
=======
	/// Withdraw all the funds that are already unlocked from staking for the
	/// [`BondedPool::bonded_account`].
	///
	/// Also reduces the [`TotalValueLocked`] by the difference of the
	/// [`T::Staking::total_stake`] of the [`BondedPool::bonded_account`] that might occur by
	/// [`T::Staking::withdraw_unbonded`].
	///
	/// Returns the result of [`T::Staking::withdraw_unbonded`]
	fn withdraw_from_staking(&self, num_slashing_spans: u32) -> Result<bool, DispatchError> {
		let bonded_account = self.bonded_account();

		let prev_total = T::Staking::total_stake(&bonded_account.clone()).unwrap_or_default();
		let outcome = T::Staking::withdraw_unbonded(bonded_account.clone(), num_slashing_spans);
		let diff = prev_total
			.defensive_saturating_sub(T::Staking::total_stake(&bonded_account).unwrap_or_default());
		TotalValueLocked::<T>::mutate(|tvl| {
			tvl.saturating_reduce(diff);
		});
		outcome
>>>>>>> f6ae1458
	}
}

/// A reward pool.
///
/// A reward pool is not so much a pool anymore, since it does not contain any shares or points.
/// Rather, simply to fit nicely next to bonded pool and unbonding pools in terms of terminology. In
/// reality, a reward pool is just a container for a few pool-dependent data related to the rewards.
#[derive(Encode, Decode, MaxEncodedLen, TypeInfo, RuntimeDebugNoBound)]
#[cfg_attr(feature = "std", derive(Clone, PartialEq, DefaultNoBound))]
#[codec(mel_bound(T: Config))]
#[scale_info(skip_type_params(T))]
pub struct RewardPool<T: Config> {
	/// The last recorded value of the reward counter.
	///
	/// This is updated ONLY when the points in the bonded pool change, which means `join`,
	/// `bond_extra` and `unbond`, all of which is done through `update_recorded`.
	last_recorded_reward_counter: T::RewardCounter,
	/// The last recorded total payouts of the reward pool.
	///
	/// Payouts is essentially income of the pool.
	///
	/// Update criteria is same as that of `last_recorded_reward_counter`.
	last_recorded_total_payouts: BalanceOf<T>,
	/// Total amount that this pool has paid out so far to the members.
	total_rewards_claimed: BalanceOf<T>,
	/// The amount of commission pending to be claimed.
	total_commission_pending: BalanceOf<T>,
	/// The amount of commission that has been claimed.
	total_commission_claimed: BalanceOf<T>,
}

impl<T: Config> RewardPool<T> {
	/// Getter for [`RewardPool::last_recorded_reward_counter`].
	pub(crate) fn last_recorded_reward_counter(&self) -> T::RewardCounter {
		self.last_recorded_reward_counter
	}

	/// Register some rewards that are claimed from the pool by the members.
	fn register_claimed_reward(&mut self, reward: BalanceOf<T>) {
		self.total_rewards_claimed = self.total_rewards_claimed.saturating_add(reward);
	}

	/// Update the recorded values of the reward pool.
	///
	/// This function MUST be called whenever the points in the bonded pool change, AND whenever the
	/// the pools commission is updated. The reason for the former is that a change in pool points
	/// will alter the share of the reward balance among pool members, and the reason for the latter
	/// is that a change in commission will alter the share of the reward balance among the pool.
	fn update_records(
		&mut self,
		id: PoolId,
		bonded_points: BalanceOf<T>,
		commission: Perbill,
	) -> Result<(), Error<T>> {
		let balance = Self::current_balance(id);

		let (current_reward_counter, new_pending_commission) =
			self.current_reward_counter(id, bonded_points, commission)?;

		// Store the reward counter at the time of this update. This is used in subsequent calls to
		// `current_reward_counter`, whereby newly pending rewards (in points) are added to this
		// value.
		self.last_recorded_reward_counter = current_reward_counter;

		// Add any new pending commission that has been calculated from `current_reward_counter` to
		// determine the total pending commission at the time of this update.
		self.total_commission_pending =
			self.total_commission_pending.saturating_add(new_pending_commission);

		// Total payouts are essentially the entire historical balance of the reward pool, equating
		// to the current balance + the total rewards that have left the pool + the total commission
		// that has left the pool.
		let last_recorded_total_payouts = balance
			.checked_add(&self.total_rewards_claimed.saturating_add(self.total_commission_claimed))
			.ok_or(Error::<T>::OverflowRisk)?;

		// Store the total payouts at the time of this update.
		//
		// An increase in ED could cause `last_recorded_total_payouts` to decrease but we should not
		// allow that to happen since an already paid out reward cannot decrease. The reward account
		// might go in deficit temporarily in this exceptional case but it will be corrected once
		// new rewards are added to the pool.
		self.last_recorded_total_payouts =
			self.last_recorded_total_payouts.max(last_recorded_total_payouts);

		Ok(())
	}

	/// Get the current reward counter, based on the given `bonded_points` being the state of the
	/// bonded pool at this time.
	fn current_reward_counter(
		&self,
		id: PoolId,
		bonded_points: BalanceOf<T>,
		commission: Perbill,
	) -> Result<(T::RewardCounter, BalanceOf<T>), Error<T>> {
		let balance = Self::current_balance(id);

		// Calculate the current payout balance. The first 3 values of this calculation added
		// together represent what the balance would be if no payouts were made. The
		// `last_recorded_total_payouts` is then subtracted from this value to cancel out previously
		// recorded payouts, leaving only the remaining payouts that have not been claimed.
		let current_payout_balance = balance
			.saturating_add(self.total_rewards_claimed)
			.saturating_add(self.total_commission_claimed)
			.saturating_sub(self.last_recorded_total_payouts);

		// Split the `current_payout_balance` into claimable rewards and claimable commission
		// according to the current commission rate.
		let new_pending_commission = commission * current_payout_balance;
		let new_pending_rewards = current_payout_balance.saturating_sub(new_pending_commission);

		// * accuracy notes regarding the multiplication in `checked_from_rational`:
		// `current_payout_balance` is a subset of the total_issuance at the very worse.
		// `bonded_points` are similarly, in a non-slashed pool, have the same granularity as
		// balance, and are thus below within the range of total_issuance. In the worse case
		// scenario, for `saturating_from_rational`, we have:
		//
		// dot_total_issuance * 10^18 / `minJoinBond`
		//
		// assuming `MinJoinBond == ED`
		//
		// dot_total_issuance * 10^18 / 10^10 = dot_total_issuance * 10^8
		//
		// which, with the current numbers, is a miniscule fraction of the u128 capacity.
		//
		// Thus, adding two values of type reward counter should be safe for ages in a chain like
		// Polkadot. The important note here is that `reward_pool.last_recorded_reward_counter` only
		// ever accumulates, but its semantics imply that it is less than total_issuance, when
		// represented as `FixedU128`, which means it is less than `total_issuance * 10^18`.
		//
		// * accuracy notes regarding `checked_from_rational` collapsing to zero, meaning that no
		//   reward can be claimed:
		//
		// largest `bonded_points`, such that the reward counter is non-zero, with `FixedU128` will
		// be when the payout is being computed. This essentially means `payout/bonded_points` needs
		// to be more than 1/1^18. Thus, assuming that `bonded_points` will always be less than `10
		// * dot_total_issuance`, if the reward_counter is the smallest possible value, the value of
		//   the
		// reward being calculated is:
		//
		// x / 10^20 = 1/ 10^18
		//
		// x = 100
		//
		// which is basically 10^-8 DOTs. See `smallest_claimable_reward` for an example of this.
		let current_reward_counter =
			T::RewardCounter::checked_from_rational(new_pending_rewards, bonded_points)
				.and_then(|ref r| self.last_recorded_reward_counter.checked_add(r))
				.ok_or(Error::<T>::OverflowRisk)?;

		Ok((current_reward_counter, new_pending_commission))
	}

	/// Current free balance of the reward pool.
	///
	/// This is sum of all the rewards that are claimable by pool members.
	fn current_balance(id: PoolId) -> BalanceOf<T> {
		T::Currency::reducible_balance(
			&Pallet::<T>::create_reward_account(id),
			Preservation::Expendable,
			Fortitude::Polite,
		)
	}
}

/// An unbonding pool. This is always mapped with an era.
#[derive(Encode, Decode, MaxEncodedLen, TypeInfo, DefaultNoBound, RuntimeDebugNoBound)]
#[cfg_attr(feature = "std", derive(Clone, PartialEq, Eq))]
#[codec(mel_bound(T: Config))]
#[scale_info(skip_type_params(T))]
pub struct UnbondPool<T: Config> {
	/// The points in this pool.
	points: BalanceOf<T>,
	/// The funds in the pool.
	balance: BalanceOf<T>,
}

impl<T: Config> UnbondPool<T> {
	fn balance_to_point(&self, new_funds: BalanceOf<T>) -> BalanceOf<T> {
		Pallet::<T>::balance_to_point(self.balance, self.points, new_funds)
	}

	fn point_to_balance(&self, points: BalanceOf<T>) -> BalanceOf<T> {
		Pallet::<T>::point_to_balance(self.balance, self.points, points)
	}

	/// Issue the equivalent points of `new_funds` into self.
	///
	/// Returns the actual amounts of points issued.
	fn issue(&mut self, new_funds: BalanceOf<T>) -> BalanceOf<T> {
		let new_points = self.balance_to_point(new_funds);
		self.points = self.points.saturating_add(new_points);
		self.balance = self.balance.saturating_add(new_funds);
		new_points
	}

	/// Dissolve some points from the unbonding pool, reducing the balance of the pool
	/// proportionally. This is the opposite of `issue`.
	///
	/// Returns the actual amount of `Balance` that was removed from the pool.
	fn dissolve(&mut self, points: BalanceOf<T>) -> BalanceOf<T> {
		let balance_to_unbond = self.point_to_balance(points);
		self.points = self.points.saturating_sub(points);
		self.balance = self.balance.saturating_sub(balance_to_unbond);

		balance_to_unbond
	}
}

#[derive(Encode, Decode, MaxEncodedLen, TypeInfo, DefaultNoBound, RuntimeDebugNoBound)]
#[cfg_attr(feature = "std", derive(Clone, PartialEq))]
#[codec(mel_bound(T: Config))]
#[scale_info(skip_type_params(T))]
pub struct SubPools<T: Config> {
	/// A general, era agnostic pool of funds that have fully unbonded. The pools
	/// of `Self::with_era` will lazily be merged into into this pool if they are
	/// older then `current_era - TotalUnbondingPools`.
	no_era: UnbondPool<T>,
	/// Map of era in which a pool becomes unbonded in => unbond pools.
	with_era: BoundedBTreeMap<EraIndex, UnbondPool<T>, TotalUnbondingPools<T>>,
}

impl<T: Config> SubPools<T> {
	/// Merge the oldest `with_era` unbond pools into the `no_era` unbond pool.
	///
	/// This is often used whilst getting the sub-pool from storage, thus it consumes and returns
	/// `Self` for ergonomic purposes.
	fn maybe_merge_pools(mut self, current_era: EraIndex) -> Self {
		// Ex: if `TotalUnbondingPools` is 5 and current era is 10, we only want to retain pools
		// 6..=10. Note that in the first few eras where `checked_sub` is `None`, we don't remove
		// anything.
		if let Some(newest_era_to_remove) =
			current_era.checked_sub(T::PostUnbondingPoolsWindow::get())
		{
			self.with_era.retain(|k, v| {
				if *k > newest_era_to_remove {
					// keep
					true
				} else {
					// merge into the no-era pool
					self.no_era.points = self.no_era.points.saturating_add(v.points);
					self.no_era.balance = self.no_era.balance.saturating_add(v.balance);
					false
				}
			});
		}

		self
	}

	/// The sum of all unbonding balance, regardless of whether they are actually unlocked or not.
	#[cfg(any(feature = "try-runtime", feature = "fuzzing", test, debug_assertions))]
	fn sum_unbonding_balance(&self) -> BalanceOf<T> {
		self.no_era.balance.saturating_add(
			self.with_era
				.values()
				.fold(BalanceOf::<T>::zero(), |acc, pool| acc.saturating_add(pool.balance)),
		)
	}

	// Gets the unbonding pool from a given era, or returns the `no_era` pool otherwise.
	fn get_era(&mut self, era: &EraIndex) -> &mut UnbondPool<T> {
		self.with_era.get_mut(era).unwrap_or(&mut self.no_era)
	}
}

/// The maximum amount of eras an unbonding pool can exist prior to being merged with the
/// `no_era` pool. This is guaranteed to at least be equal to the staking `UnbondingDuration`. For
/// improved UX [`Config::PostUnbondingPoolsWindow`] should be configured to a non-zero value.
pub struct TotalUnbondingPools<T: Config>(PhantomData<T>);

impl<T: Config> Get<u32> for TotalUnbondingPools<T> {
	fn get() -> u32 {
		// NOTE: this may be dangerous in the scenario bonding_duration gets decreased because
		// we would no longer be able to decode `BoundedBTreeMap::<EraIndex, UnbondPool<T>,
		// TotalUnbondingPools<T>>`, which uses `TotalUnbondingPools` as the bound
		T::Staking::bonding_duration() + T::PostUnbondingPoolsWindow::get()
	}
}

#[frame_support::pallet]
pub mod pallet {
	use super::*;
	use frame_support::traits::StorageVersion;
	use frame_system::{ensure_signed, pallet_prelude::*};
	use sp_runtime::Perbill;

	/// The current storage version.
	const STORAGE_VERSION: StorageVersion = StorageVersion::new(8);

	#[pallet::pallet]
	#[pallet::storage_version(STORAGE_VERSION)]
	pub struct Pallet<T>(_);

	#[pallet::config]
	pub trait Config: frame_system::Config {
		/// The overarching event type.
		type RuntimeEvent: From<Event<Self>> + IsType<<Self as frame_system::Config>::RuntimeEvent>;

		/// Weight information for extrinsics in this pallet.
		type WeightInfo: weights::WeightInfo;

		/// The currency type used for nomination pool.
		type Currency: FunMutate<Self::AccountId>
			+ FunMutateFreeze<Self::AccountId, Id = Self::RuntimeFreezeReason>;

		/// The overarching freeze reason.
		type RuntimeFreezeReason: From<FreezeReason>;

		/// The type that is used for reward counter.
		///
		/// The arithmetic of the reward counter might saturate based on the size of the
		/// `Currency::Balance`. If this happens, operations fails. Nonetheless, this type should be
		/// chosen such that this failure almost never happens, as if it happens, the pool basically
		/// needs to be dismantled (or all pools migrated to a larger `RewardCounter` type, which is
		/// a PITA to do).
		///
		/// See the inline code docs of `Member::pending_rewards` and `RewardPool::update_recorded`
		/// for example analysis. A [`sp_runtime::FixedU128`] should be fine for chains with balance
		/// types similar to that of Polkadot and Kusama, in the absence of severe slashing (or
		/// prevented via a reasonable `MaxPointsToBalance`), for many many years to come.
		type RewardCounter: FixedPointNumber + MaxEncodedLen + TypeInfo + Default + codec::FullCodec;

		/// The nomination pool's pallet id.
		#[pallet::constant]
		type PalletId: Get<frame_support::PalletId>;

		/// The maximum pool points-to-balance ratio that an `open` pool can have.
		///
		/// This is important in the event slashing takes place and the pool's points-to-balance
		/// ratio becomes disproportional.
		///
		/// Moreover, this relates to the `RewardCounter` type as well, as the arithmetic operations
		/// are a function of number of points, and by setting this value to e.g. 10, you ensure
		/// that the total number of points in the system are at most 10 times the total_issuance of
		/// the chain, in the absolute worse case.
		///
		/// For a value of 10, the threshold would be a pool points-to-balance ratio of 10:1.
		/// Such a scenario would also be the equivalent of the pool being 90% slashed.
		#[pallet::constant]
		type MaxPointsToBalance: Get<u8>;

		/// The maximum number of simultaneous unbonding chunks that can exist per member.
		#[pallet::constant]
		type MaxUnbonding: Get<u32>;

		/// Infallible method for converting `Currency::Balance` to `U256`.
		type BalanceToU256: Convert<BalanceOf<Self>, U256>;

		/// Infallible method for converting `U256` to `Currency::Balance`.
		type U256ToBalance: Convert<U256, BalanceOf<Self>>;

		/// The interface for nominating.
		type Staking: StakingInterface<Balance = BalanceOf<Self>, AccountId = Self::AccountId>;

		/// The amount of eras a `SubPools::with_era` pool can exist before it gets merged into the
		/// `SubPools::no_era` pool. In other words, this is the amount of eras a member will be
		/// able to withdraw from an unbonding pool which is guaranteed to have the correct ratio of
		/// points to balance; once the `with_era` pool is merged into the `no_era` pool, the ratio
		/// can become skewed due to some slashed ratio getting merged in at some point.
		type PostUnbondingPoolsWindow: Get<u32>;

		/// The maximum length, in bytes, that a pools metadata maybe.
		type MaxMetadataLen: Get<u32>;
	}

	/// The sum of funds across all pools.
	///
	/// This might be lower but never higher than the sum of `total_balance` of all [`PoolMembers`]
	/// because calling `pool_withdraw_unbonded` might decrease the total stake of the pool's
	/// `bonded_account` without adjusting the pallet-internal `UnbondingPool`'s.
	#[pallet::storage]
	pub type TotalValueLocked<T: Config> = StorageValue<_, BalanceOf<T>, ValueQuery>;

	/// Minimum amount to bond to join a pool.
	#[pallet::storage]
	pub type MinJoinBond<T: Config> = StorageValue<_, BalanceOf<T>, ValueQuery>;

	/// Minimum bond required to create a pool.
	///
	/// This is the amount that the depositor must put as their initial stake in the pool, as an
	/// indication of "skin in the game".
	///
	/// This is the value that will always exist in the staking ledger of the pool bonded account
	/// while all other accounts leave.
	#[pallet::storage]
	pub type MinCreateBond<T: Config> = StorageValue<_, BalanceOf<T>, ValueQuery>;

	/// Maximum number of nomination pools that can exist. If `None`, then an unbounded number of
	/// pools can exist.
	#[pallet::storage]
	pub type MaxPools<T: Config> = StorageValue<_, u32, OptionQuery>;

	/// Maximum number of members that can exist in the system. If `None`, then the count
	/// members are not bound on a system wide basis.
	#[pallet::storage]
	pub type MaxPoolMembers<T: Config> = StorageValue<_, u32, OptionQuery>;

	/// Maximum number of members that may belong to pool. If `None`, then the count of
	/// members is not bound on a per pool basis.
	#[pallet::storage]
	pub type MaxPoolMembersPerPool<T: Config> = StorageValue<_, u32, OptionQuery>;

	/// The maximum commission that can be charged by a pool. Used on commission payouts to bound
	/// pool commissions that are > `GlobalMaxCommission`, necessary if a future
	/// `GlobalMaxCommission` is lower than some current pool commissions.
	#[pallet::storage]
	pub type GlobalMaxCommission<T: Config> = StorageValue<_, Perbill, OptionQuery>;

	/// Active members.
	///
	/// TWOX-NOTE: SAFE since `AccountId` is a secure hash.
	#[pallet::storage]
	pub type PoolMembers<T: Config> =
		CountedStorageMap<_, Twox64Concat, T::AccountId, PoolMember<T>>;

	/// Storage for bonded pools.
	// To get or insert a pool see [`BondedPool::get`] and [`BondedPool::put`]
	#[pallet::storage]
	pub type BondedPools<T: Config> =
		CountedStorageMap<_, Twox64Concat, PoolId, BondedPoolInner<T>>;

	/// Reward pools. This is where there rewards for each pool accumulate. When a members payout is
	/// claimed, the balance comes out fo the reward pool. Keyed by the bonded pools account.
	#[pallet::storage]
	pub type RewardPools<T: Config> = CountedStorageMap<_, Twox64Concat, PoolId, RewardPool<T>>;

	/// Groups of unbonding pools. Each group of unbonding pools belongs to a
	/// bonded pool, hence the name sub-pools. Keyed by the bonded pools account.
	#[pallet::storage]
	pub type SubPoolsStorage<T: Config> = CountedStorageMap<_, Twox64Concat, PoolId, SubPools<T>>;

	/// Metadata for the pool.
	#[pallet::storage]
	pub type Metadata<T: Config> =
		CountedStorageMap<_, Twox64Concat, PoolId, BoundedVec<u8, T::MaxMetadataLen>, ValueQuery>;

	/// Ever increasing number of all pools created so far.
	#[pallet::storage]
	pub type LastPoolId<T: Config> = StorageValue<_, u32, ValueQuery>;

	/// A reverse lookup from the pool's account id to its id.
	///
	/// This is only used for slashing. In all other instances, the pool id is used, and the
	/// accounts are deterministically derived from it.
	#[pallet::storage]
	pub type ReversePoolIdLookup<T: Config> =
		CountedStorageMap<_, Twox64Concat, T::AccountId, PoolId, OptionQuery>;

	/// Map from a pool member account to their opted claim permission.
	#[pallet::storage]
	pub type ClaimPermissions<T: Config> =
		StorageMap<_, Twox64Concat, T::AccountId, ClaimPermission, ValueQuery>;

	#[pallet::genesis_config]
	pub struct GenesisConfig<T: Config> {
		pub min_join_bond: BalanceOf<T>,
		pub min_create_bond: BalanceOf<T>,
		pub max_pools: Option<u32>,
		pub max_members_per_pool: Option<u32>,
		pub max_members: Option<u32>,
		pub global_max_commission: Option<Perbill>,
	}

	impl<T: Config> Default for GenesisConfig<T> {
		fn default() -> Self {
			Self {
				min_join_bond: Zero::zero(),
				min_create_bond: Zero::zero(),
				max_pools: Some(16),
				max_members_per_pool: Some(32),
				max_members: Some(16 * 32),
				global_max_commission: None,
			}
		}
	}

	#[pallet::genesis_build]
	impl<T: Config> BuildGenesisConfig for GenesisConfig<T> {
		fn build(&self) {
			MinJoinBond::<T>::put(self.min_join_bond);
			MinCreateBond::<T>::put(self.min_create_bond);

			if let Some(max_pools) = self.max_pools {
				MaxPools::<T>::put(max_pools);
			}
			if let Some(max_members_per_pool) = self.max_members_per_pool {
				MaxPoolMembersPerPool::<T>::put(max_members_per_pool);
			}
			if let Some(max_members) = self.max_members {
				MaxPoolMembers::<T>::put(max_members);
			}
			if let Some(global_max_commission) = self.global_max_commission {
				GlobalMaxCommission::<T>::put(global_max_commission);
			}
		}
	}

	/// Events of this pallet.
	#[pallet::event]
	#[pallet::generate_deposit(pub(crate) fn deposit_event)]
	pub enum Event<T: Config> {
		/// A pool has been created.
		Created { depositor: T::AccountId, pool_id: PoolId },
		/// A member has became bonded in a pool.
		Bonded { member: T::AccountId, pool_id: PoolId, bonded: BalanceOf<T>, joined: bool },
		/// A payout has been made to a member.
		PaidOut { member: T::AccountId, pool_id: PoolId, payout: BalanceOf<T> },
		/// A member has unbonded from their pool.
		///
		/// - `balance` is the corresponding balance of the number of points that has been
		///   requested to be unbonded (the argument of the `unbond` transaction) from the bonded
		///   pool.
		/// - `points` is the number of points that are issued as a result of `balance` being
		/// dissolved into the corresponding unbonding pool.
		/// - `era` is the era in which the balance will be unbonded.
		/// In the absence of slashing, these values will match. In the presence of slashing, the
		/// number of points that are issued in the unbonding pool will be less than the amount
		/// requested to be unbonded.
		Unbonded {
			member: T::AccountId,
			pool_id: PoolId,
			balance: BalanceOf<T>,
			points: BalanceOf<T>,
			era: EraIndex,
		},
		/// A member has withdrawn from their pool.
		///
		/// The given number of `points` have been dissolved in return of `balance`.
		///
		/// Similar to `Unbonded` event, in the absence of slashing, the ratio of point to balance
		/// will be 1.
		Withdrawn {
			member: T::AccountId,
			pool_id: PoolId,
			balance: BalanceOf<T>,
			points: BalanceOf<T>,
		},
		/// A pool has been destroyed.
		Destroyed { pool_id: PoolId },
		/// The state of a pool has changed
		StateChanged { pool_id: PoolId, new_state: PoolState },
		/// A member has been removed from a pool.
		///
		/// The removal can be voluntary (withdrawn all unbonded funds) or involuntary (kicked).
		MemberRemoved { pool_id: PoolId, member: T::AccountId },
		/// The roles of a pool have been updated to the given new roles. Note that the depositor
		/// can never change.
		RolesUpdated {
			root: Option<T::AccountId>,
			bouncer: Option<T::AccountId>,
			nominator: Option<T::AccountId>,
		},
		/// The active balance of pool `pool_id` has been slashed to `balance`.
		PoolSlashed { pool_id: PoolId, balance: BalanceOf<T> },
		/// The unbond pool at `era` of pool `pool_id` has been slashed to `balance`.
		UnbondingPoolSlashed { pool_id: PoolId, era: EraIndex, balance: BalanceOf<T> },
		/// A pool's commission setting has been changed.
		PoolCommissionUpdated { pool_id: PoolId, current: Option<(Perbill, T::AccountId)> },
		/// A pool's maximum commission setting has been changed.
		PoolMaxCommissionUpdated { pool_id: PoolId, max_commission: Perbill },
		/// A pool's commission `change_rate` has been changed.
		PoolCommissionChangeRateUpdated {
			pool_id: PoolId,
			change_rate: CommissionChangeRate<BlockNumberFor<T>>,
		},
		/// Pool commission claim permission has been updated.
		PoolCommissionClaimPermissionUpdated {
			pool_id: PoolId,
			permission: Option<CommissionClaimPermission<T::AccountId>>,
		},
		/// Pool commission has been claimed.
		PoolCommissionClaimed { pool_id: PoolId, commission: BalanceOf<T> },
<<<<<<< HEAD
		/// A member rebonded their unbonding funds back into the pool.
		Rebonded { member: T::AccountId, pool_id: PoolId, rebonded: BalanceOf<T> },
=======
		/// Topped up deficit in frozen ED of the reward pool.
		MinBalanceDeficitAdjusted { pool_id: PoolId, amount: BalanceOf<T> },
		/// Claimed excess frozen ED of af the reward pool.
		MinBalanceExcessAdjusted { pool_id: PoolId, amount: BalanceOf<T> },
>>>>>>> f6ae1458
	}

	#[pallet::error]
	#[cfg_attr(test, derive(PartialEq))]
	pub enum Error<T> {
		/// A (bonded) pool id does not exist.
		PoolNotFound,
		/// An account is not a member.
		PoolMemberNotFound,
		/// A reward pool does not exist. In all cases this is a system logic error.
		RewardPoolNotFound,
		/// A sub pool does not exist.
		SubPoolsNotFound,
		/// An account is already delegating in another pool. An account may only belong to one
		/// pool at a time.
		AccountBelongsToOtherPool,
		/// The member is not unbonding.
		NotUnbonding,
		/// The member is fully unbonded (and thus cannot access the bonded and reward pool
		/// anymore to, for example, collect rewards).
		FullyUnbonding,
		/// The member cannot unbond further chunks due to reaching the limit.
		MaxUnbondingLimit,
		/// None of the funds can be withdrawn yet because the bonding duration has not passed.
		CannotWithdrawAny,
		/// The amount does not meet the minimum bond to either join or create a pool.
		///
		/// The depositor can never unbond to a value less than `Pallet::depositor_min_bond`. The
		/// caller does not have nominating permissions for the pool. Members can never unbond to a
		/// value below `MinJoinBond`.
		MinimumBondNotMet,
		/// The transaction could not be executed due to overflow risk for the pool.
		OverflowRisk,
		/// A pool must be in [`PoolState::Destroying`] in order for the depositor to unbond or for
		/// other members to be permissionlessly unbonded.
		NotDestroying,
		/// The caller does not have nominating permissions for the pool.
		NotNominator,
		/// Either a) the caller cannot make a valid kick or b) the pool is not destroying.
		NotKickerOrDestroying,
		/// The pool is not open to join
		NotOpen,
		/// The system is maxed out on pools.
		MaxPools,
		/// Too many members in the pool or system.
		MaxPoolMembers,
		/// The pools state cannot be changed.
		CanNotChangeState,
		/// The caller does not have adequate permissions.
		DoesNotHavePermission,
		/// Metadata exceeds [`Config::MaxMetadataLen`]
		MetadataExceedsMaxLen,
		/// Some error occurred that should never happen. This should be reported to the
		/// maintainers.
		Defensive(DefensiveError),
		/// Partial unbonding now allowed permissionlessly.
		PartialUnbondNotAllowedPermissionlessly,
		/// The pool's max commission cannot be set higher than the existing value.
		MaxCommissionRestricted,
		/// The supplied commission exceeds the max allowed commission.
		CommissionExceedsMaximum,
		/// The supplied commission exceeds global maximum commission.
		CommissionExceedsGlobalMaximum,
		/// Not enough blocks have surpassed since the last commission update.
		CommissionChangeThrottled,
		/// The submitted changes to commission change rate are not allowed.
		CommissionChangeRateNotAllowed,
		/// There is no pending commission to claim.
		NoPendingCommission,
		/// No commission current has been set.
		NoCommissionCurrentSet,
		/// Pool id currently in use.
		PoolIdInUse,
		/// Pool id provided is not correct/usable.
		InvalidPoolId,
		/// Bonding extra is restricted to the exact pending reward amount.
		BondExtraRestricted,
<<<<<<< HEAD
		/// The pool does not have any active unlock chunks.
		NoUnlockChunks,
		/// The member does not have enough points to rebond the given amount.
		NotEnoughPoints,
=======
		/// No imbalance in the ED deposit for the pool.
		NothingToAdjust,
>>>>>>> f6ae1458
	}

	#[derive(Encode, Decode, PartialEq, TypeInfo, PalletError, RuntimeDebug)]
	pub enum DefensiveError {
		/// There isn't enough space in the unbond pool.
		NotEnoughSpaceInUnbondPool,
		/// A (bonded) pool id does not exist.
		PoolNotFound,
		/// A reward pool does not exist. In all cases this is a system logic error.
		RewardPoolNotFound,
		/// A sub pool does not exist.
		SubPoolsNotFound,
		/// The bonded account should only be killed by the staking system when the depositor is
		/// withdrawing
		BondedStashKilledPrematurely,
		/// The actual rebond funds do not match the deducted unlocking funds
		RebondFundsNotMatch,
	}

	impl<T> From<DefensiveError> for Error<T> {
		fn from(e: DefensiveError) -> Error<T> {
			Error::<T>::Defensive(e)
		}
	}

	/// A reason for freezing funds.
	#[pallet::composite_enum]
	pub enum FreezeReason {
		/// Pool reward account is restricted from going below Existential Deposit.
		#[codec(index = 0)]
		PoolMinBalance,
	}

	#[pallet::call]
	impl<T: Config> Pallet<T> {
		/// Stake funds with a pool. The amount to bond is transferred from the member to the
		/// pools account and immediately increases the pools bond.
		///
		/// # Note
		///
		/// * An account can only be a member of a single pool.
		/// * An account cannot join the same pool multiple times.
		/// * This call will *not* dust the member account, so the member must have at least
		///   `existential deposit + amount` in their account.
		/// * Only a pool with [`PoolState::Open`] can be joined
		#[pallet::call_index(0)]
		#[pallet::weight(T::WeightInfo::join())]
		pub fn join(
			origin: OriginFor<T>,
			#[pallet::compact] amount: BalanceOf<T>,
			pool_id: PoolId,
		) -> DispatchResult {
			let who = ensure_signed(origin)?;

			ensure!(amount >= MinJoinBond::<T>::get(), Error::<T>::MinimumBondNotMet);
			// If a member already exists that means they already belong to a pool
			ensure!(!PoolMembers::<T>::contains_key(&who), Error::<T>::AccountBelongsToOtherPool);

			let mut bonded_pool = BondedPool::<T>::get(pool_id).ok_or(Error::<T>::PoolNotFound)?;
			bonded_pool.ok_to_join()?;

			let mut reward_pool = RewardPools::<T>::get(pool_id)
				.defensive_ok_or::<Error<T>>(DefensiveError::RewardPoolNotFound.into())?;
			// IMPORTANT: reward pool records must be updated with the old points.
			reward_pool.update_records(
				pool_id,
				bonded_pool.points,
				bonded_pool.commission.current(),
			)?;

			bonded_pool.try_inc_members()?;
			let points_issued = bonded_pool.try_bond_funds(&who, amount, BondType::Later)?;

			PoolMembers::insert(
				who.clone(),
				PoolMember::<T> {
					pool_id,
					points: points_issued,
					// we just updated `last_known_reward_counter` to the current one in
					// `update_recorded`.
					last_recorded_reward_counter: reward_pool.last_recorded_reward_counter(),
					unbonding_eras: Default::default(),
				},
			);

			Self::deposit_event(Event::<T>::Bonded {
				member: who,
				pool_id,
				bonded: amount,
				joined: true,
			});

			bonded_pool.put();
			RewardPools::<T>::insert(pool_id, reward_pool);

			Ok(())
		}

		/// Bond `extra` more funds from `origin` into the pool to which they already belong.
		///
		/// Additional funds can come from either the free balance of the account, of from the
		/// accumulated rewards, see [`BondExtra`].
		///
		/// Bonding extra funds implies an automatic payout of all pending rewards as well.
		/// See `bond_extra_other` to bond pending rewards of `other` members.
		// NOTE: this transaction is implemented with the sole purpose of readability and
		// correctness, not optimization. We read/write several storage items multiple times instead
		// of just once, in the spirit reusing code.
		#[pallet::call_index(1)]
		#[pallet::weight(
			T::WeightInfo::bond_extra_transfer()
			.max(T::WeightInfo::bond_extra_other())
		)]
		pub fn bond_extra(origin: OriginFor<T>, extra: BondExtra<BalanceOf<T>>) -> DispatchResult {
			let who = ensure_signed(origin)?;
			Self::do_bond_extra(who.clone(), who, extra)
		}

		/// A bonded member can use this to claim their payout based on the rewards that the pool
		/// has accumulated since their last claimed payout (OR since joining if this is their first
		/// time claiming rewards). The payout will be transferred to the member's account.
		///
		/// The member will earn rewards pro rata based on the members stake vs the sum of the
		/// members in the pools stake. Rewards do not "expire".
		///
		/// See `claim_payout_other` to caim rewards on bahalf of some `other` pool member.
		#[pallet::call_index(2)]
		#[pallet::weight(T::WeightInfo::claim_payout())]
		pub fn claim_payout(origin: OriginFor<T>) -> DispatchResult {
			let signer = ensure_signed(origin)?;
			Self::do_claim_payout(signer.clone(), signer)
		}

		/// Unbond up to `unbonding_points` of the `member_account`'s funds from the pool. It
		/// implicitly collects the rewards one last time, since not doing so would mean some
		/// rewards would be forfeited.
		///
		/// Under certain conditions, this call can be dispatched permissionlessly (i.e. by any
		/// account).
		///
		/// # Conditions for a permissionless dispatch.
		///
		/// * The pool is blocked and the caller is either the root or bouncer. This is refereed to
		///   as a kick.
		/// * The pool is destroying and the member is not the depositor.
		/// * The pool is destroying, the member is the depositor and no other members are in the
		///   pool.
		///
		/// ## Conditions for permissioned dispatch (i.e. the caller is also the
		/// `member_account`):
		///
		/// * The caller is not the depositor.
		/// * The caller is the depositor, the pool is destroying and no other members are in the
		///   pool.
		///
		/// # Note
		///
		/// If there are too many unlocking chunks to unbond with the pool account,
		/// [`Call::pool_withdraw_unbonded`] can be called to try and minimize unlocking chunks.
		/// The [`StakingInterface::unbond`] will implicitly call [`Call::pool_withdraw_unbonded`]
		/// to try to free chunks if necessary (ie. if unbound was called and no unlocking chunks
		/// are available). However, it may not be possible to release the current unlocking chunks,
		/// in which case, the result of this call will likely be the `NoMoreChunks` error from the
		/// staking system.
		#[pallet::call_index(3)]
		#[pallet::weight(T::WeightInfo::unbond())]
		pub fn unbond(
			origin: OriginFor<T>,
			member_account: AccountIdLookupOf<T>,
			#[pallet::compact] unbonding_points: BalanceOf<T>,
		) -> DispatchResult {
			let who = ensure_signed(origin)?;
			let member_account = T::Lookup::lookup(member_account)?;
			let (mut member, mut bonded_pool, mut reward_pool) =
				Self::get_member_with_pools(&member_account)?;

			bonded_pool.ok_to_unbond_with(&who, &member_account, &member, unbonding_points)?;

			// Claim the the payout prior to unbonding. Once the user is unbonding their points no
			// longer exist in the bonded pool and thus they can no longer claim their payouts. It
			// is not strictly necessary to claim the rewards, but we do it here for UX.
			reward_pool.update_records(
				bonded_pool.id,
				bonded_pool.points,
				bonded_pool.commission.current(),
			)?;
			let _ = Self::do_reward_payout(&who, &mut member, &mut bonded_pool, &mut reward_pool)?;

			let current_era = T::Staking::current_era();
			let unbond_era = T::Staking::bonding_duration().saturating_add(current_era);

			// Unbond in the actual underlying nominator.
			let unbonding_balance = bonded_pool.dissolve(unbonding_points);
			T::Staking::unbond(&bonded_pool.bonded_account(), unbonding_balance)?;

			// Note that we lazily create the unbonding pools here if they don't already exist
			let mut sub_pools = SubPoolsStorage::<T>::get(member.pool_id)
				.unwrap_or_default()
				.maybe_merge_pools(current_era);

			// Update the unbond pool associated with the current era with the unbonded funds. Note
			// that we lazily create the unbond pool if it does not yet exist.
			if !sub_pools.with_era.contains_key(&unbond_era) {
				sub_pools
					.with_era
					.try_insert(unbond_era, UnbondPool::default())
					// The above call to `maybe_merge_pools` should ensure there is
					// always enough space to insert.
					.defensive_map_err::<Error<T>, _>(|_| {
						DefensiveError::NotEnoughSpaceInUnbondPool.into()
					})?;
			}

			let points_unbonded = sub_pools
				.with_era
				.get_mut(&unbond_era)
				// The above check ensures the pool exists.
				.defensive_ok_or::<Error<T>>(DefensiveError::PoolNotFound.into())?
				.issue(unbonding_balance);

			// Try and unbond in the member map.
			member.try_unbond(unbonding_points, points_unbonded, unbond_era)?;

			Self::deposit_event(Event::<T>::Unbonded {
				member: member_account.clone(),
				pool_id: member.pool_id,
				points: points_unbonded,
				balance: unbonding_balance,
				era: unbond_era,
			});

			// Now that we know everything has worked write the items to storage.
			SubPoolsStorage::insert(member.pool_id, sub_pools);
			Self::put_member_with_pools(&member_account, member, bonded_pool, reward_pool);
			Ok(())
		}

		/// Call `withdraw_unbonded` for the pools account. This call can be made by any account.
		///
		/// This is useful if there are too many unlocking chunks to call `unbond`, and some
		/// can be cleared by withdrawing. In the case there are too many unlocking chunks, the user
		/// would probably see an error like `NoMoreChunks` emitted from the staking system when
		/// they attempt to unbond.
		#[pallet::call_index(4)]
		#[pallet::weight(T::WeightInfo::pool_withdraw_unbonded(*num_slashing_spans))]
		pub fn pool_withdraw_unbonded(
			origin: OriginFor<T>,
			pool_id: PoolId,
			num_slashing_spans: u32,
		) -> DispatchResult {
			let _ = ensure_signed(origin)?;
			let pool = BondedPool::<T>::get(pool_id).ok_or(Error::<T>::PoolNotFound)?;

			// For now we only allow a pool to withdraw unbonded if its not destroying. If the pool
			// is destroying then `withdraw_unbonded` can be used.
			ensure!(pool.state != PoolState::Destroying, Error::<T>::NotDestroying);
			pool.withdraw_from_staking(num_slashing_spans)?;

			Ok(())
		}

		/// Withdraw unbonded funds from `member_account`. If no bonded funds can be unbonded, an
		/// error is returned.
		///
		/// Under certain conditions, this call can be dispatched permissionlessly (i.e. by any
		/// account).
		///
		/// # Conditions for a permissionless dispatch
		///
		/// * The pool is in destroy mode and the target is not the depositor.
		/// * The target is the depositor and they are the only member in the sub pools.
		/// * The pool is blocked and the caller is either the root or bouncer.
		///
		/// # Conditions for permissioned dispatch
		///
		/// * The caller is the target and they are not the depositor.
		///
		/// # Note
		///
		/// If the target is the depositor, the pool will be destroyed.
		#[pallet::call_index(5)]
		#[pallet::weight(
			T::WeightInfo::withdraw_unbonded_kill(*num_slashing_spans)
		)]
		pub fn withdraw_unbonded(
			origin: OriginFor<T>,
			member_account: AccountIdLookupOf<T>,
			num_slashing_spans: u32,
		) -> DispatchResultWithPostInfo {
			let caller = ensure_signed(origin)?;
			let member_account = T::Lookup::lookup(member_account)?;
			let mut member =
				PoolMembers::<T>::get(&member_account).ok_or(Error::<T>::PoolMemberNotFound)?;
			let current_era = T::Staking::current_era();

			let bonded_pool = BondedPool::<T>::get(member.pool_id)
				.defensive_ok_or::<Error<T>>(DefensiveError::PoolNotFound.into())?;
			let mut sub_pools =
				SubPoolsStorage::<T>::get(member.pool_id).ok_or(Error::<T>::SubPoolsNotFound)?;

			bonded_pool.ok_to_withdraw_unbonded_with(&caller, &member_account)?;

			// NOTE: must do this after we have done the `ok_to_withdraw_unbonded_other_with` check.
			let withdrawn_points = member.withdraw_unlocked(current_era);
			ensure!(!withdrawn_points.is_empty(), Error::<T>::CannotWithdrawAny);

			// Before calculating the `balance_to_unbond`, we call withdraw unbonded to ensure the
			// `transferrable_balance` is correct.
			let stash_killed = bonded_pool.withdraw_from_staking(num_slashing_spans)?;

			// defensive-only: the depositor puts enough funds into the stash so that it will only
			// be destroyed when they are leaving.
			ensure!(
				!stash_killed || caller == bonded_pool.roles.depositor,
				Error::<T>::Defensive(DefensiveError::BondedStashKilledPrematurely)
			);

			let mut sum_unlocked_points: BalanceOf<T> = Zero::zero();
			let balance_to_unbond = withdrawn_points
				.iter()
				.fold(BalanceOf::<T>::zero(), |accumulator, (era, unlocked_points)| {
					sum_unlocked_points = sum_unlocked_points.saturating_add(*unlocked_points);
					if let Some(era_pool) = sub_pools.with_era.get_mut(era) {
						let balance_to_unbond = era_pool.dissolve(*unlocked_points);
						if era_pool.points.is_zero() {
							sub_pools.with_era.remove(era);
						}
						accumulator.saturating_add(balance_to_unbond)
					} else {
						// A pool does not belong to this era, so it must have been merged to the
						// era-less pool.
						accumulator.saturating_add(sub_pools.no_era.dissolve(*unlocked_points))
					}
				})
				// A call to this transaction may cause the pool's stash to get dusted. If this
				// happens before the last member has withdrawn, then all subsequent withdraws will
				// be 0. However the unbond pools do no get updated to reflect this. In the
				// aforementioned scenario, this check ensures we don't try to withdraw funds that
				// don't exist. This check is also defensive in cases where the unbond pool does not
				// update its balance (e.g. a bug in the slashing hook.) We gracefully proceed in
				// order to ensure members can leave the pool and it can be destroyed.
				.min(bonded_pool.transferable_balance());

			T::Currency::transfer(
				&bonded_pool.bonded_account(),
				&member_account,
				balance_to_unbond,
				Preservation::Expendable,
			)
			.defensive()?;

			Self::deposit_event(Event::<T>::Withdrawn {
				member: member_account.clone(),
				pool_id: member.pool_id,
				points: sum_unlocked_points,
				balance: balance_to_unbond,
			});

			let post_info_weight = if member.total_points().is_zero() {
				// remove any `ClaimPermission` associated with the member.
				ClaimPermissions::<T>::remove(&member_account);

				// member being reaped.
				PoolMembers::<T>::remove(&member_account);
				Self::deposit_event(Event::<T>::MemberRemoved {
					pool_id: member.pool_id,
					member: member_account.clone(),
				});

				if member_account == bonded_pool.roles.depositor {
					Pallet::<T>::dissolve_pool(bonded_pool);
					None
				} else {
					bonded_pool.dec_members().put();
					SubPoolsStorage::<T>::insert(member.pool_id, sub_pools);
					Some(T::WeightInfo::withdraw_unbonded_update(num_slashing_spans))
				}
			} else {
				// we certainly don't need to delete any pools, because no one is being removed.
				SubPoolsStorage::<T>::insert(member.pool_id, sub_pools);
				PoolMembers::<T>::insert(&member_account, member);
				Some(T::WeightInfo::withdraw_unbonded_update(num_slashing_spans))
			};

			Ok(post_info_weight.into())
		}

		/// Create a new delegation pool.
		///
		/// # Arguments
		///
		/// * `amount` - The amount of funds to delegate to the pool. This also acts of a sort of
		///   deposit since the pools creator cannot fully unbond funds until the pool is being
		///   destroyed.
		/// * `index` - A disambiguation index for creating the account. Likely only useful when
		///   creating multiple pools in the same extrinsic.
		/// * `root` - The account to set as [`PoolRoles::root`].
		/// * `nominator` - The account to set as the [`PoolRoles::nominator`].
		/// * `bouncer` - The account to set as the [`PoolRoles::bouncer`].
		///
		/// # Note
		///
		/// In addition to `amount`, the caller will transfer the existential deposit; so the caller
		/// needs at have at least `amount + existential_deposit` transferable.
		#[pallet::call_index(6)]
		#[pallet::weight(T::WeightInfo::create())]
		pub fn create(
			origin: OriginFor<T>,
			#[pallet::compact] amount: BalanceOf<T>,
			root: AccountIdLookupOf<T>,
			nominator: AccountIdLookupOf<T>,
			bouncer: AccountIdLookupOf<T>,
		) -> DispatchResult {
			let depositor = ensure_signed(origin)?;

			let pool_id = LastPoolId::<T>::try_mutate::<_, Error<T>, _>(|id| {
				*id = id.checked_add(1).ok_or(Error::<T>::OverflowRisk)?;
				Ok(*id)
			})?;

			Self::do_create(depositor, amount, root, nominator, bouncer, pool_id)
		}

		/// Create a new delegation pool with a previously used pool id
		///
		/// # Arguments
		///
		/// same as `create` with the inclusion of
		/// * `pool_id` - `A valid PoolId.
		#[pallet::call_index(7)]
		#[pallet::weight(T::WeightInfo::create())]
		pub fn create_with_pool_id(
			origin: OriginFor<T>,
			#[pallet::compact] amount: BalanceOf<T>,
			root: AccountIdLookupOf<T>,
			nominator: AccountIdLookupOf<T>,
			bouncer: AccountIdLookupOf<T>,
			pool_id: PoolId,
		) -> DispatchResult {
			let depositor = ensure_signed(origin)?;

			ensure!(!BondedPools::<T>::contains_key(pool_id), Error::<T>::PoolIdInUse);
			ensure!(pool_id < LastPoolId::<T>::get(), Error::<T>::InvalidPoolId);

			Self::do_create(depositor, amount, root, nominator, bouncer, pool_id)
		}

		/// Nominate on behalf of the pool.
		///
		/// The dispatch origin of this call must be signed by the pool nominator or the pool
		/// root role.
		///
		/// This directly forward the call to the staking pallet, on behalf of the pool bonded
		/// account.
		#[pallet::call_index(8)]
		#[pallet::weight(T::WeightInfo::nominate(validators.len() as u32))]
		pub fn nominate(
			origin: OriginFor<T>,
			pool_id: PoolId,
			validators: Vec<T::AccountId>,
		) -> DispatchResult {
			let who = ensure_signed(origin)?;
			let bonded_pool = BondedPool::<T>::get(pool_id).ok_or(Error::<T>::PoolNotFound)?;
			ensure!(bonded_pool.can_nominate(&who), Error::<T>::NotNominator);
			T::Staking::nominate(&bonded_pool.bonded_account(), validators)
		}

		/// Set a new state for the pool.
		///
		/// If a pool is already in the `Destroying` state, then under no condition can its state
		/// change again.
		///
		/// The dispatch origin of this call must be either:
		///
		/// 1. signed by the bouncer, or the root role of the pool,
		/// 2. if the pool conditions to be open are NOT met (as described by `ok_to_be_open`), and
		///    then the state of the pool can be permissionlessly changed to `Destroying`.
		#[pallet::call_index(9)]
		#[pallet::weight(T::WeightInfo::set_state())]
		pub fn set_state(
			origin: OriginFor<T>,
			pool_id: PoolId,
			state: PoolState,
		) -> DispatchResult {
			let who = ensure_signed(origin)?;
			let mut bonded_pool = BondedPool::<T>::get(pool_id).ok_or(Error::<T>::PoolNotFound)?;
			ensure!(bonded_pool.state != PoolState::Destroying, Error::<T>::CanNotChangeState);

			if bonded_pool.can_toggle_state(&who) {
				bonded_pool.set_state(state);
			} else if bonded_pool.ok_to_be_open().is_err() && state == PoolState::Destroying {
				// If the pool has bad properties, then anyone can set it as destroying
				bonded_pool.set_state(PoolState::Destroying);
			} else {
				Err(Error::<T>::CanNotChangeState)?;
			}

			bonded_pool.put();

			Ok(())
		}

		/// Set a new metadata for the pool.
		///
		/// The dispatch origin of this call must be signed by the bouncer, or the root role of the
		/// pool.
		#[pallet::call_index(10)]
		#[pallet::weight(T::WeightInfo::set_metadata(metadata.len() as u32))]
		pub fn set_metadata(
			origin: OriginFor<T>,
			pool_id: PoolId,
			metadata: Vec<u8>,
		) -> DispatchResult {
			let who = ensure_signed(origin)?;
			let metadata: BoundedVec<_, _> =
				metadata.try_into().map_err(|_| Error::<T>::MetadataExceedsMaxLen)?;
			ensure!(
				BondedPool::<T>::get(pool_id)
					.ok_or(Error::<T>::PoolNotFound)?
					.can_set_metadata(&who),
				Error::<T>::DoesNotHavePermission
			);

			Metadata::<T>::mutate(pool_id, |pool_meta| *pool_meta = metadata);

			Ok(())
		}

		/// Update configurations for the nomination pools. The origin for this call must be
		/// Root.
		///
		/// # Arguments
		///
		/// * `min_join_bond` - Set [`MinJoinBond`].
		/// * `min_create_bond` - Set [`MinCreateBond`].
		/// * `max_pools` - Set [`MaxPools`].
		/// * `max_members` - Set [`MaxPoolMembers`].
		/// * `max_members_per_pool` - Set [`MaxPoolMembersPerPool`].
		/// * `global_max_commission` - Set [`GlobalMaxCommission`].
		#[pallet::call_index(11)]
		#[pallet::weight(T::WeightInfo::set_configs())]
		pub fn set_configs(
			origin: OriginFor<T>,
			min_join_bond: ConfigOp<BalanceOf<T>>,
			min_create_bond: ConfigOp<BalanceOf<T>>,
			max_pools: ConfigOp<u32>,
			max_members: ConfigOp<u32>,
			max_members_per_pool: ConfigOp<u32>,
			global_max_commission: ConfigOp<Perbill>,
		) -> DispatchResult {
			ensure_root(origin)?;

			macro_rules! config_op_exp {
				($storage:ty, $op:ident) => {
					match $op {
						ConfigOp::Noop => (),
						ConfigOp::Set(v) => <$storage>::put(v),
						ConfigOp::Remove => <$storage>::kill(),
					}
				};
			}

			config_op_exp!(MinJoinBond::<T>, min_join_bond);
			config_op_exp!(MinCreateBond::<T>, min_create_bond);
			config_op_exp!(MaxPools::<T>, max_pools);
			config_op_exp!(MaxPoolMembers::<T>, max_members);
			config_op_exp!(MaxPoolMembersPerPool::<T>, max_members_per_pool);
			config_op_exp!(GlobalMaxCommission::<T>, global_max_commission);
			Ok(())
		}

		/// Update the roles of the pool.
		///
		/// The root is the only entity that can change any of the roles, including itself,
		/// excluding the depositor, who can never change.
		///
		/// It emits an event, notifying UIs of the role change. This event is quite relevant to
		/// most pool members and they should be informed of changes to pool roles.
		#[pallet::call_index(12)]
		#[pallet::weight(T::WeightInfo::update_roles())]
		pub fn update_roles(
			origin: OriginFor<T>,
			pool_id: PoolId,
			new_root: ConfigOp<T::AccountId>,
			new_nominator: ConfigOp<T::AccountId>,
			new_bouncer: ConfigOp<T::AccountId>,
		) -> DispatchResult {
			let mut bonded_pool = match ensure_root(origin.clone()) {
				Ok(()) => BondedPool::<T>::get(pool_id).ok_or(Error::<T>::PoolNotFound)?,
				Err(frame_support::error::BadOrigin) => {
					let who = ensure_signed(origin)?;
					let bonded_pool =
						BondedPool::<T>::get(pool_id).ok_or(Error::<T>::PoolNotFound)?;
					ensure!(bonded_pool.can_update_roles(&who), Error::<T>::DoesNotHavePermission);
					bonded_pool
				},
			};

			match new_root {
				ConfigOp::Noop => (),
				ConfigOp::Remove => bonded_pool.roles.root = None,
				ConfigOp::Set(v) => bonded_pool.roles.root = Some(v),
			};
			match new_nominator {
				ConfigOp::Noop => (),
				ConfigOp::Remove => bonded_pool.roles.nominator = None,
				ConfigOp::Set(v) => bonded_pool.roles.nominator = Some(v),
			};
			match new_bouncer {
				ConfigOp::Noop => (),
				ConfigOp::Remove => bonded_pool.roles.bouncer = None,
				ConfigOp::Set(v) => bonded_pool.roles.bouncer = Some(v),
			};

			Self::deposit_event(Event::<T>::RolesUpdated {
				root: bonded_pool.roles.root.clone(),
				nominator: bonded_pool.roles.nominator.clone(),
				bouncer: bonded_pool.roles.bouncer.clone(),
			});

			bonded_pool.put();
			Ok(())
		}

		/// Chill on behalf of the pool.
		///
		/// The dispatch origin of this call must be signed by the pool nominator or the pool
		/// root role, same as [`Pallet::nominate`].
		///
		/// This directly forward the call to the staking pallet, on behalf of the pool bonded
		/// account.
		#[pallet::call_index(13)]
		#[pallet::weight(T::WeightInfo::chill())]
		pub fn chill(origin: OriginFor<T>, pool_id: PoolId) -> DispatchResult {
			let who = ensure_signed(origin)?;
			let bonded_pool = BondedPool::<T>::get(pool_id).ok_or(Error::<T>::PoolNotFound)?;
			ensure!(bonded_pool.can_nominate(&who), Error::<T>::NotNominator);
			T::Staking::chill(&bonded_pool.bonded_account())
		}

		/// `origin` bonds funds from `extra` for some pool member `member` into their respective
		/// pools.
		///
		/// `origin` can bond extra funds from free balance or pending rewards when `origin ==
		/// other`.
		///
		/// In the case of `origin != other`, `origin` can only bond extra pending rewards of
		/// `other` members assuming set_claim_permission for the given member is
		/// `PermissionlessAll` or `PermissionlessCompound`.
		#[pallet::call_index(14)]
		#[pallet::weight(
			T::WeightInfo::bond_extra_transfer()
			.max(T::WeightInfo::bond_extra_other())
		)]
		pub fn bond_extra_other(
			origin: OriginFor<T>,
			member: AccountIdLookupOf<T>,
			extra: BondExtra<BalanceOf<T>>,
		) -> DispatchResult {
			let who = ensure_signed(origin)?;
			Self::do_bond_extra(who, T::Lookup::lookup(member)?, extra)
		}

		/// Allows a pool member to set a claim permission to allow or disallow permissionless
		/// bonding and withdrawing.
		///
		/// By default, this is `Permissioned`, which implies only the pool member themselves can
		/// claim their pending rewards. If a pool member wishes so, they can set this to
		/// `PermissionlessAll` to allow any account to claim their rewards and bond extra to the
		/// pool.
		///
		/// # Arguments
		///
		/// * `origin` - Member of a pool.
		/// * `actor` - Account to claim reward. // improve this
		#[pallet::call_index(15)]
		#[pallet::weight(T::DbWeight::get().reads_writes(1, 1))]
		pub fn set_claim_permission(
			origin: OriginFor<T>,
			permission: ClaimPermission,
		) -> DispatchResult {
			let who = ensure_signed(origin)?;

			ensure!(PoolMembers::<T>::contains_key(&who), Error::<T>::PoolMemberNotFound);
			ClaimPermissions::<T>::mutate(who, |source| {
				*source = permission;
			});
			Ok(())
		}

		/// `origin` can claim payouts on some pool member `other`'s behalf.
		///
		/// Pool member `other` must have a `PermissionlessAll` or `PermissionlessWithdraw` in order
		/// for this call to be successful.
		#[pallet::call_index(16)]
		#[pallet::weight(T::WeightInfo::claim_payout())]
		pub fn claim_payout_other(origin: OriginFor<T>, other: T::AccountId) -> DispatchResult {
			let signer = ensure_signed(origin)?;
			Self::do_claim_payout(signer, other)
		}

		/// Set the commission of a pool.
		//
		/// Both a commission percentage and a commission payee must be provided in the `current`
		/// tuple. Where a `current` of `None` is provided, any current commission will be removed.
		///
		/// - If a `None` is supplied to `new_commission`, existing commission will be removed.
		#[pallet::call_index(17)]
		#[pallet::weight(T::WeightInfo::set_commission())]
		pub fn set_commission(
			origin: OriginFor<T>,
			pool_id: PoolId,
			new_commission: Option<(Perbill, T::AccountId)>,
		) -> DispatchResult {
			let who = ensure_signed(origin)?;
			let mut bonded_pool = BondedPool::<T>::get(pool_id).ok_or(Error::<T>::PoolNotFound)?;
			ensure!(bonded_pool.can_manage_commission(&who), Error::<T>::DoesNotHavePermission);

			let mut reward_pool = RewardPools::<T>::get(pool_id)
				.defensive_ok_or::<Error<T>>(DefensiveError::RewardPoolNotFound.into())?;
			// IMPORTANT: make sure that everything up to this point is using the current commission
			// before it updates. Note that `try_update_current` could still fail at this point.
			reward_pool.update_records(
				pool_id,
				bonded_pool.points,
				bonded_pool.commission.current(),
			)?;
			RewardPools::insert(pool_id, reward_pool);

			bonded_pool.commission.try_update_current(&new_commission)?;
			bonded_pool.put();
			Self::deposit_event(Event::<T>::PoolCommissionUpdated {
				pool_id,
				current: new_commission,
			});
			Ok(())
		}

		/// Set the maximum commission of a pool.
		///
		/// - Initial max can be set to any `Perbill`, and only smaller values thereafter.
		/// - Current commission will be lowered in the event it is higher than a new max
		///   commission.
		#[pallet::call_index(18)]
		#[pallet::weight(T::WeightInfo::set_commission_max())]
		pub fn set_commission_max(
			origin: OriginFor<T>,
			pool_id: PoolId,
			max_commission: Perbill,
		) -> DispatchResult {
			let who = ensure_signed(origin)?;
			let mut bonded_pool = BondedPool::<T>::get(pool_id).ok_or(Error::<T>::PoolNotFound)?;
			ensure!(bonded_pool.can_manage_commission(&who), Error::<T>::DoesNotHavePermission);

			bonded_pool.commission.try_update_max(pool_id, max_commission)?;
			bonded_pool.put();

			Self::deposit_event(Event::<T>::PoolMaxCommissionUpdated { pool_id, max_commission });
			Ok(())
		}

		/// Set the commission change rate for a pool.
		///
		/// Initial change rate is not bounded, whereas subsequent updates can only be more
		/// restrictive than the current.
		#[pallet::call_index(19)]
		#[pallet::weight(T::WeightInfo::set_commission_change_rate())]
		pub fn set_commission_change_rate(
			origin: OriginFor<T>,
			pool_id: PoolId,
			change_rate: CommissionChangeRate<BlockNumberFor<T>>,
		) -> DispatchResult {
			let who = ensure_signed(origin)?;
			let mut bonded_pool = BondedPool::<T>::get(pool_id).ok_or(Error::<T>::PoolNotFound)?;
			ensure!(bonded_pool.can_manage_commission(&who), Error::<T>::DoesNotHavePermission);

			bonded_pool.commission.try_update_change_rate(change_rate)?;
			bonded_pool.put();

			Self::deposit_event(Event::<T>::PoolCommissionChangeRateUpdated {
				pool_id,
				change_rate,
			});
			Ok(())
		}

		/// Claim pending commission.
		///
		/// The dispatch origin of this call must be signed by the `root` role of the pool. Pending
		/// commission is paid out and added to total claimed commission`. Total pending commission
		/// is reset to zero. the current.
		#[pallet::call_index(20)]
		#[pallet::weight(T::WeightInfo::claim_commission())]
		pub fn claim_commission(origin: OriginFor<T>, pool_id: PoolId) -> DispatchResult {
			let who = ensure_signed(origin)?;
			Self::do_claim_commission(who, pool_id)
		}

<<<<<<< HEAD
		/// Rebond an unlock chunk from the unbonding queue.
		///
		/// Called by a pool member to rebond funds that are currently unlocking.
		#[pallet::call_index(21)]
		#[pallet::weight(0)]
		pub fn rebond(origin: OriginFor<T>, points: BalanceOf<T>) -> DispatchResult {
			let who = ensure_signed(origin)?;
			let (mut member, mut bonded_pool, mut reward_pool) = Self::get_member_with_pools(&who)?;

			// This pool and member must be actively unbonding. `SubPools` need to exist for the
			// pool, and the member must have unbonding eras present.
			let mut sub_pools =
				SubPoolsStorage::<T>::get(member.pool_id).ok_or(Error::<T>::NoUnlockChunks)?;
			ensure!(!member.unbonding_eras.is_empty(), Error::<T>::NotUnbonding);

			// The amount to rebond (as a balance) must not be greater than the combined total of
			// the nominator's unlock chunks at this time.
			let bonded_account = bonded_pool.bonded_account();

			// This current active stake will be used to ensure the final active stake is this value
			// plus the rebond amount.
			let pre_active = T::Staking::active_stake(&bonded_account).unwrap_or_default();

			let amount_to_rebond = bonded_pool.points_to_balance(points).min(
				T::Staking::total_stake(&bonded_account)
					.unwrap_or_default()
					.saturating_sub(T::Staking::active_stake(&bonded_account).unwrap_or_default()),
			);

			// The provided amount of points to rebond must be within the total points this member
			// is currently unbonding.
			ensure!(
				points <= member.unbonding_points() && !amount_to_rebond.is_zero(),
				Error::<T>::NotEnoughPoints
			);

			// Payout related stuff: we must claim the payouts, and updated recorded payout data
			// before updating the bonded pool points, similar to that of `join` transaction.
			reward_pool.update_records(
				bonded_pool.id,
				bonded_pool.points,
				bonded_pool.commission.current(),
			)?;
			let _ = Self::do_reward_payout(&who, &mut member, &mut bonded_pool, &mut reward_pool)?;

			let initial_chunks = member.unbonding_eras.len() as u32;
			let mut unlocking_balance = BalanceOf::<T>::zero();

			member.unbonding_eras = member
				.unbonding_eras
				.try_mutate(|unbonding_eras| {
					// Rebond from the most recent era (will have longer remaining unlock duration).
					for (era, points) in unbonding_eras.iter_mut().rev() {
						let unbonding_pool = sub_pools.get_era(era);
						let unbonding_pool_balance = unbonding_pool.point_to_balance(*points);

						if unlocking_balance.saturating_add(unbonding_pool_balance) <=
							amount_to_rebond
						{
							// If the balance of this unbonding pool is less than or equal to the
							// amount to rebond, dissolve all its points.
							unbonding_pool.dissolve(*points);
							*points = BalanceOf::<T>::zero();
							unlocking_balance =
								unlocking_balance.saturating_add(unbonding_pool_balance);
						} else {
							// Otherwise, dissolve the remaining points to rebond in this unbonding
							// pool.
							let remaining_balance =
								amount_to_rebond.saturating_sub(unlocking_balance);
							let remaining_points =
								unbonding_pool.balance_to_point(remaining_balance);

							unbonding_pool.dissolve(remaining_points);
							*points = points.saturating_sub(remaining_points);
							unlocking_balance = unlocking_balance.saturating_add(remaining_balance);
						}

						if unlocking_balance >= amount_to_rebond {
							break
						}
					}

					// Remove sub pools that have no points left.
					sub_pools.with_era.retain(|_, pool| !pool.points.is_zero());

					// Remove underlying unbonding eras that have no points left.
					unbonding_eras.retain(|_, points| !points.is_zero());
				})
				.expect("the length of the map only ever decreases here; qed");

			bonded_pool.ok_to_rebond(&member)?;

			// Calculate the points issued before rebonding funds, else points:balance ratio will be
			// wrong.
			let points_issued = bonded_pool.issue(unlocking_balance);
			member.points = member.points.saturating_add(points_issued);

			// Ensure the funds deducted from the member matches the rebond fund amount.
			let post_active = T::Staking::active_stake(&bonded_account).unwrap_or_default();

			ensure!(
				post_active.saturating_sub(pre_active) == unlocking_balance,
				Error::<T>::Defensive(DefensiveError::RebondFundsNotMatch)
			);

			Self::deposit_event(Event::<T>::Rebonded {
				member: who.clone(),
				pool_id: member.pool_id,
				rebonded: unlocking_balance,
			});

			// TODO: plug into weight function.
			let removed_chunks = initial_chunks
				.saturating_sub(member.unbonding_eras.len() as u32)
				// for the case where the last iterated chunk is not removed
				.max(1u32);

			// write the modified item back to storage
			SubPoolsStorage::insert(&member.pool_id, sub_pools);
			Self::put_member_with_pools(&who, member, bonded_pool, reward_pool);

			// Ok(Some(T::WeightInfo::rebond(removed_chunks)).into())
=======
		/// Top up the deficit or withdraw the excess ED from the pool.
		///
		/// When a pool is created, the pool depositor transfers ED to the reward account of the
		/// pool. ED is subject to change and over time, the deposit in the reward account may be
		/// insufficient to cover the ED deficit of the pool or vice-versa where there is excess
		/// deposit to the pool. This call allows anyone to adjust the ED deposit of the
		/// pool by either topping up the deficit or claiming the excess.
		#[pallet::call_index(21)]
		#[pallet::weight(T::WeightInfo::adjust_pool_deposit())]
		pub fn adjust_pool_deposit(origin: OriginFor<T>, pool_id: PoolId) -> DispatchResult {
			let who = ensure_signed(origin)?;
			Self::do_adjust_pool_deposit(who, pool_id)
		}

		/// Set or remove a pool's commission claim permission.
		///
		/// Determines who can claim the pool's pending commission. Only the `Root` role of the pool
		/// is able to conifigure commission claim permissions.
		#[pallet::call_index(22)]
		#[pallet::weight(T::WeightInfo::set_commission_claim_permission())]
		pub fn set_commission_claim_permission(
			origin: OriginFor<T>,
			pool_id: PoolId,
			permission: Option<CommissionClaimPermission<T::AccountId>>,
		) -> DispatchResult {
			let who = ensure_signed(origin)?;
			let mut bonded_pool = BondedPool::<T>::get(pool_id).ok_or(Error::<T>::PoolNotFound)?;
			ensure!(bonded_pool.can_manage_commission(&who), Error::<T>::DoesNotHavePermission);

			bonded_pool.commission.claim_permission = permission.clone();
			bonded_pool.put();

			Self::deposit_event(Event::<T>::PoolCommissionClaimPermissionUpdated {
				pool_id,
				permission,
			});

>>>>>>> f6ae1458
			Ok(())
		}
	}

	#[pallet::hooks]
	impl<T: Config> Hooks<BlockNumberFor<T>> for Pallet<T> {
		#[cfg(feature = "try-runtime")]
		fn try_state(_n: BlockNumberFor<T>) -> Result<(), TryRuntimeError> {
			Self::do_try_state(u8::MAX)
		}

		fn integrity_test() {
			assert!(
				T::MaxPointsToBalance::get() > 0,
				"Minimum points to balance ratio must be greater than 0"
			);
			assert!(
				T::Staking::bonding_duration() < TotalUnbondingPools::<T>::get(),
				"There must be more unbonding pools then the bonding duration /
				so a slash can be applied to relevant unboding pools. (We assume /
				the bonding duration > slash deffer duration.",
			);
		}
	}
}

impl<T: Config> Pallet<T> {
	/// The amount of bond that MUST REMAIN IN BONDED in ALL POOLS.
	///
	/// It is the responsibility of the depositor to put these funds into the pool initially. Upon
	/// unbond, they can never unbond to a value below this amount.
	///
	/// It is essentially `max { MinNominatorBond, MinCreateBond, MinJoinBond }`, where the former
	/// is coming from the staking pallet and the latter two are configured in this pallet.
	pub fn depositor_min_bond() -> BalanceOf<T> {
		T::Staking::minimum_nominator_bond()
			.max(MinCreateBond::<T>::get())
			.max(MinJoinBond::<T>::get())
			.max(T::Currency::minimum_balance())
	}
	/// Remove everything related to the given bonded pool.
	///
	/// Metadata and all of the sub-pools are also deleted. All accounts are dusted and the leftover
	/// of the reward account is returned to the depositor.
	pub fn dissolve_pool(bonded_pool: BondedPool<T>) {
		let reward_account = bonded_pool.reward_account();
		let bonded_account = bonded_pool.bonded_account();

		ReversePoolIdLookup::<T>::remove(&bonded_account);
		RewardPools::<T>::remove(bonded_pool.id);
		SubPoolsStorage::<T>::remove(bonded_pool.id);

		// remove the ED restriction from the pool reward account.
		let _ = Self::unfreeze_pool_deposit(&bonded_pool.reward_account()).defensive();

		// Kill accounts from storage by making their balance go below ED. We assume that the
		// accounts have no references that would prevent destruction once we get to this point. We
		// don't work with the system pallet directly, but
		// 1. we drain the reward account and kill it. This account should never have any extra
		// consumers anyway.
		// 2. the bonded account should become a 'killed stash' in the staking system, and all of
		//    its consumers removed.
		defensive_assert!(
			frame_system::Pallet::<T>::consumers(&reward_account) == 0,
			"reward account of dissolving pool should have no consumers"
		);
		defensive_assert!(
			frame_system::Pallet::<T>::consumers(&bonded_account) == 0,
			"bonded account of dissolving pool should have no consumers"
		);
		defensive_assert!(
			T::Staking::total_stake(&bonded_account).unwrap_or_default() == Zero::zero(),
			"dissolving pool should not have any stake in the staking pallet"
		);

		// This shouldn't fail, but if it does we don't really care. Remaining balance can consist
		// of unclaimed pending commission, erroneous transfers to the reward account, etc.
		let reward_pool_remaining = T::Currency::reducible_balance(
			&reward_account,
			Preservation::Expendable,
			Fortitude::Polite,
		);
		let _ = T::Currency::transfer(
			&reward_account,
			&bonded_pool.roles.depositor,
			reward_pool_remaining,
			Preservation::Expendable,
		);

		defensive_assert!(
			T::Currency::total_balance(&reward_account) == Zero::zero(),
			"could not transfer all amount to depositor while dissolving pool"
		);
		defensive_assert!(
			T::Currency::total_balance(&bonded_pool.bonded_account()) == Zero::zero(),
			"dissolving pool should not have any balance"
		);
		// NOTE: Defensively force set balance to zero.
		T::Currency::set_balance(&reward_account, Zero::zero());
		T::Currency::set_balance(&bonded_pool.bonded_account(), Zero::zero());

		Self::deposit_event(Event::<T>::Destroyed { pool_id: bonded_pool.id });
		// Remove bonded pool metadata.
		Metadata::<T>::remove(bonded_pool.id);

		bonded_pool.remove();
	}

	/// Create the main, bonded account of a pool with the given id.
	pub fn create_bonded_account(id: PoolId) -> T::AccountId {
		T::PalletId::get().into_sub_account_truncating((AccountType::Bonded, id))
	}

	/// Create the reward account of a pool with the given id.
	pub fn create_reward_account(id: PoolId) -> T::AccountId {
		// NOTE: in order to have a distinction in the test account id type (u128), we put
		// account_type first so it does not get truncated out.
		T::PalletId::get().into_sub_account_truncating((AccountType::Reward, id))
	}

	/// Get the member with their associated bonded and reward pool.
	fn get_member_with_pools(
		who: &T::AccountId,
	) -> Result<(PoolMember<T>, BondedPool<T>, RewardPool<T>), Error<T>> {
		let member = PoolMembers::<T>::get(who).ok_or(Error::<T>::PoolMemberNotFound)?;
		let bonded_pool =
			BondedPool::<T>::get(member.pool_id).defensive_ok_or(DefensiveError::PoolNotFound)?;
		let reward_pool =
			RewardPools::<T>::get(member.pool_id).defensive_ok_or(DefensiveError::PoolNotFound)?;
		Ok((member, bonded_pool, reward_pool))
	}

	/// Persist the member with their associated bonded and reward pool into storage, consuming
	/// all of them.
	fn put_member_with_pools(
		member_account: &T::AccountId,
		member: PoolMember<T>,
		bonded_pool: BondedPool<T>,
		reward_pool: RewardPool<T>,
	) {
		bonded_pool.put();
		RewardPools::insert(member.pool_id, reward_pool);
		PoolMembers::<T>::insert(member_account, member);
	}

	/// Calculate the equivalent point of `new_funds` in a pool with `current_balance` and
	/// `current_points`.
	fn balance_to_point(
		current_balance: BalanceOf<T>,
		current_points: BalanceOf<T>,
		new_funds: BalanceOf<T>,
	) -> BalanceOf<T> {
		let u256 = T::BalanceToU256::convert;
		let balance = T::U256ToBalance::convert;
		match (current_balance.is_zero(), current_points.is_zero()) {
			(_, true) => new_funds.saturating_mul(POINTS_TO_BALANCE_INIT_RATIO.into()),
			(true, false) => {
				// The pool was totally slashed.
				// This is the equivalent of `(current_points / 1) * new_funds`.
				new_funds.saturating_mul(current_points)
			},
			(false, false) => {
				// Equivalent to (current_points / current_balance) * new_funds
				balance(u256(current_points).saturating_mul(u256(new_funds)))
					// We check for zero above
					.div(current_balance)
			},
		}
	}

	/// Calculate the equivalent balance of `points` in a pool with `current_balance` and
	/// `current_points`.
	fn point_to_balance(
		current_balance: BalanceOf<T>,
		current_points: BalanceOf<T>,
		points: BalanceOf<T>,
	) -> BalanceOf<T> {
		let u256 = T::BalanceToU256::convert;
		let balance = T::U256ToBalance::convert;
		if current_balance.is_zero() || current_points.is_zero() || points.is_zero() {
			// There is nothing to unbond
			return Zero::zero()
		}

		// Equivalent of (current_balance / current_points) * points
		balance(
			u256(current_balance)
				.saturating_mul(u256(points))
				// We check for zero above
				.div(u256(current_points)),
		)
	}

	/// If the member has some rewards, transfer a payout from the reward pool to the member.
	// Emits events and potentially modifies pool state if any arithmetic saturates, but does
	// not persist any of the mutable inputs to storage.
	fn do_reward_payout(
		member_account: &T::AccountId,
		member: &mut PoolMember<T>,
		bonded_pool: &mut BondedPool<T>,
		reward_pool: &mut RewardPool<T>,
	) -> Result<BalanceOf<T>, DispatchError> {
		debug_assert_eq!(member.pool_id, bonded_pool.id);

		// a member who has no skin in the game anymore cannot claim any rewards.
		ensure!(!member.active_points().is_zero(), Error::<T>::FullyUnbonding);

		let (current_reward_counter, _) = reward_pool.current_reward_counter(
			bonded_pool.id,
			bonded_pool.points,
			bonded_pool.commission.current(),
		)?;

		// Determine the pending rewards. In scenarios where commission is 100%, `pending_rewards`
		// will be zero.
		let pending_rewards = member.pending_rewards(current_reward_counter)?;
		if pending_rewards.is_zero() {
			return Ok(pending_rewards)
		}

		// IFF the reward is non-zero alter the member and reward pool info.
		member.last_recorded_reward_counter = current_reward_counter;
		reward_pool.register_claimed_reward(pending_rewards);

		T::Currency::transfer(
			&bonded_pool.reward_account(),
			member_account,
			pending_rewards,
			// defensive: the depositor has put existential deposit into the pool and it stays
			// untouched, reward account shall not die.
			Preservation::Preserve,
		)?;

		Self::deposit_event(Event::<T>::PaidOut {
			member: member_account.clone(),
			pool_id: member.pool_id,
			payout: pending_rewards,
		});
		Ok(pending_rewards)
	}

	fn do_create(
		who: T::AccountId,
		amount: BalanceOf<T>,
		root: AccountIdLookupOf<T>,
		nominator: AccountIdLookupOf<T>,
		bouncer: AccountIdLookupOf<T>,
		pool_id: PoolId,
	) -> DispatchResult {
		let root = T::Lookup::lookup(root)?;
		let nominator = T::Lookup::lookup(nominator)?;
		let bouncer = T::Lookup::lookup(bouncer)?;

		ensure!(amount >= Pallet::<T>::depositor_min_bond(), Error::<T>::MinimumBondNotMet);
		ensure!(
			MaxPools::<T>::get().map_or(true, |max_pools| BondedPools::<T>::count() < max_pools),
			Error::<T>::MaxPools
		);
		ensure!(!PoolMembers::<T>::contains_key(&who), Error::<T>::AccountBelongsToOtherPool);
		let mut bonded_pool = BondedPool::<T>::new(
			pool_id,
			PoolRoles {
				root: Some(root),
				nominator: Some(nominator),
				bouncer: Some(bouncer),
				depositor: who.clone(),
			},
		);

		bonded_pool.try_inc_members()?;
		let points = bonded_pool.try_bond_funds(&who, amount, BondType::Create)?;

		// Transfer the minimum balance for the reward account.
		T::Currency::transfer(
			&who,
			&bonded_pool.reward_account(),
			T::Currency::minimum_balance(),
			Preservation::Expendable,
		)?;

		// Restrict reward account balance from going below ED.
		Self::freeze_pool_deposit(&bonded_pool.reward_account())?;

		PoolMembers::<T>::insert(
			who.clone(),
			PoolMember::<T> {
				pool_id,
				points,
				last_recorded_reward_counter: Zero::zero(),
				unbonding_eras: Default::default(),
			},
		);
		RewardPools::<T>::insert(
			pool_id,
			RewardPool::<T> {
				last_recorded_reward_counter: Zero::zero(),
				last_recorded_total_payouts: Zero::zero(),
				total_rewards_claimed: Zero::zero(),
				total_commission_pending: Zero::zero(),
				total_commission_claimed: Zero::zero(),
			},
		);
		ReversePoolIdLookup::<T>::insert(bonded_pool.bonded_account(), pool_id);

		Self::deposit_event(Event::<T>::Created { depositor: who.clone(), pool_id });

		Self::deposit_event(Event::<T>::Bonded {
			member: who,
			pool_id,
			bonded: amount,
			joined: true,
		});
		bonded_pool.put();

		Ok(())
	}

	fn do_bond_extra(
		signer: T::AccountId,
		who: T::AccountId,
		extra: BondExtra<BalanceOf<T>>,
	) -> DispatchResult {
		if signer != who {
			ensure!(
				ClaimPermissions::<T>::get(&who).can_bond_extra(),
				Error::<T>::DoesNotHavePermission
			);
			ensure!(extra == BondExtra::Rewards, Error::<T>::BondExtraRestricted);
		}

		let (mut member, mut bonded_pool, mut reward_pool) = Self::get_member_with_pools(&who)?;

		// payout related stuff: we must claim the payouts, and updated recorded payout data
		// before updating the bonded pool points, similar to that of `join` transaction.
		reward_pool.update_records(
			bonded_pool.id,
			bonded_pool.points,
			bonded_pool.commission.current(),
		)?;
		let claimed =
			Self::do_reward_payout(&who, &mut member, &mut bonded_pool, &mut reward_pool)?;

		let (points_issued, bonded) = match extra {
			BondExtra::FreeBalance(amount) =>
				(bonded_pool.try_bond_funds(&who, amount, BondType::Later)?, amount),
			BondExtra::Rewards =>
				(bonded_pool.try_bond_funds(&who, claimed, BondType::Later)?, claimed),
		};

		bonded_pool.ok_to_be_open()?;
		member.points =
			member.points.checked_add(&points_issued).ok_or(Error::<T>::OverflowRisk)?;

		Self::deposit_event(Event::<T>::Bonded {
			member: who.clone(),
			pool_id: member.pool_id,
			bonded,
			joined: false,
		});
		Self::put_member_with_pools(&who, member, bonded_pool, reward_pool);

		Ok(())
	}

	fn do_claim_commission(who: T::AccountId, pool_id: PoolId) -> DispatchResult {
		let bonded_pool = BondedPool::<T>::get(pool_id).ok_or(Error::<T>::PoolNotFound)?;
		ensure!(bonded_pool.can_claim_commission(&who), Error::<T>::DoesNotHavePermission);

		let mut reward_pool = RewardPools::<T>::get(pool_id)
			.defensive_ok_or::<Error<T>>(DefensiveError::RewardPoolNotFound.into())?;

		// IMPORTANT: ensure newly pending commission not yet processed is added to
		// `total_commission_pending`.
		reward_pool.update_records(
			pool_id,
			bonded_pool.points,
			bonded_pool.commission.current(),
		)?;

		let commission = reward_pool.total_commission_pending;
		ensure!(!commission.is_zero(), Error::<T>::NoPendingCommission);

		let payee = bonded_pool
			.commission
			.current
			.as_ref()
			.map(|(_, p)| p.clone())
			.ok_or(Error::<T>::NoCommissionCurrentSet)?;

		// Payout claimed commission.
		T::Currency::transfer(
			&bonded_pool.reward_account(),
			&payee,
			commission,
			Preservation::Preserve,
		)?;

		// Add pending commission to total claimed counter.
		reward_pool.total_commission_claimed =
			reward_pool.total_commission_claimed.saturating_add(commission);
		// Reset total pending commission counter to zero.
		reward_pool.total_commission_pending = Zero::zero();
		RewardPools::<T>::insert(pool_id, reward_pool);

		Self::deposit_event(Event::<T>::PoolCommissionClaimed { pool_id, commission });
		Ok(())
	}

	fn do_claim_payout(signer: T::AccountId, who: T::AccountId) -> DispatchResult {
		if signer != who {
			ensure!(
				ClaimPermissions::<T>::get(&who).can_claim_payout(),
				Error::<T>::DoesNotHavePermission
			);
		}
		let (mut member, mut bonded_pool, mut reward_pool) = Self::get_member_with_pools(&who)?;

		let _ = Self::do_reward_payout(&who, &mut member, &mut bonded_pool, &mut reward_pool)?;

		Self::put_member_with_pools(&who, member, bonded_pool, reward_pool);
		Ok(())
	}

	fn do_adjust_pool_deposit(who: T::AccountId, pool: PoolId) -> DispatchResult {
		let bonded_pool = BondedPool::<T>::get(pool).ok_or(Error::<T>::PoolNotFound)?;
		let reward_acc = &bonded_pool.reward_account();
		let pre_frozen_balance =
			T::Currency::balance_frozen(&FreezeReason::PoolMinBalance.into(), reward_acc);
		let min_balance = T::Currency::minimum_balance();

		if pre_frozen_balance == min_balance {
			return Err(Error::<T>::NothingToAdjust.into())
		}

		// Update frozen amount with current ED.
		Self::freeze_pool_deposit(reward_acc)?;

		if pre_frozen_balance > min_balance {
			// Transfer excess back to depositor.
			let excess = pre_frozen_balance.saturating_sub(min_balance);
			T::Currency::transfer(reward_acc, &who, excess, Preservation::Preserve)?;
			Self::deposit_event(Event::<T>::MinBalanceExcessAdjusted {
				pool_id: pool,
				amount: excess,
			});
		} else {
			// Transfer ED deficit from depositor to the pool
			let deficit = min_balance.saturating_sub(pre_frozen_balance);
			T::Currency::transfer(&who, reward_acc, deficit, Preservation::Expendable)?;
			Self::deposit_event(Event::<T>::MinBalanceDeficitAdjusted {
				pool_id: pool,
				amount: deficit,
			});
		}

		Ok(())
	}

	/// Apply freeze on reward account to restrict it from going below ED.
	pub(crate) fn freeze_pool_deposit(reward_acc: &T::AccountId) -> DispatchResult {
		T::Currency::set_freeze(
			&FreezeReason::PoolMinBalance.into(),
			reward_acc,
			T::Currency::minimum_balance(),
		)
	}

	/// Removes the ED freeze on the reward account of `pool_id`.
	pub fn unfreeze_pool_deposit(reward_acc: &T::AccountId) -> DispatchResult {
		T::Currency::thaw(&FreezeReason::PoolMinBalance.into(), reward_acc)
	}

	/// Ensure the correctness of the state of this pallet.
	///
	/// This should be valid before or after each state transition of this pallet.
	///
	/// ## Invariants:
	///
	/// First, let's consider pools:
	///
	/// * `BondedPools` and `RewardPools` must all have the EXACT SAME key-set.
	/// * `SubPoolsStorage` must be a subset of the above superset.
	/// * `Metadata` keys must be a subset of the above superset.
	/// * the count of the above set must be less than `MaxPools`.
	///
	/// Then, considering members as well:
	///
	/// * each `BondedPool.member_counter` must be:
	///   - correct (compared to actual count of member who have `.pool_id` this pool)
	///   - less than `MaxPoolMembersPerPool`.
	/// * each `member.pool_id` must correspond to an existing `BondedPool.id` (which implies the
	///   existence of the reward pool as well).
	/// * count of all members must be less than `MaxPoolMembers`.
	///
	/// Then, considering unbonding members:
	///
	/// for each pool:
	///   * sum of the balance that's tracked in all unbonding pools must be the same as the
	///     unbonded balance of the main account, as reported by the staking interface.
	///   * sum of the balance that's tracked in all unbonding pools, plus the bonded balance of the
	///     main account should be less than or qual to the total balance of the main account.
	///
	/// ## Sanity check level
	///
	/// To cater for tests that want to escape parts of these checks, this function is split into
	/// multiple `level`s, where the higher the level, the more checks we performs. So,
	/// `try_state(255)` is the strongest sanity check, and `0` performs no checks.
	#[cfg(any(feature = "try-runtime", feature = "fuzzing", test, debug_assertions))]
	pub fn do_try_state(level: u8) -> Result<(), TryRuntimeError> {
		if level.is_zero() {
			return Ok(())
		}
		// note: while a bit wacky, since they have the same key, even collecting to vec should
		// result in the same set of keys, in the same order.
		let bonded_pools = BondedPools::<T>::iter_keys().collect::<Vec<_>>();
		let reward_pools = RewardPools::<T>::iter_keys().collect::<Vec<_>>();
		ensure!(
			bonded_pools == reward_pools,
			"`BondedPools` and `RewardPools` must all have the EXACT SAME key-set."
		);

		ensure!(
			SubPoolsStorage::<T>::iter_keys().all(|k| bonded_pools.contains(&k)),
			"`SubPoolsStorage` must be a subset of the above superset."
		);
		ensure!(
			Metadata::<T>::iter_keys().all(|k| bonded_pools.contains(&k)),
			"`Metadata` keys must be a subset of the above superset."
		);

		ensure!(
			MaxPools::<T>::get().map_or(true, |max| bonded_pools.len() <= (max as usize)),
			Error::<T>::MaxPools
		);

		for id in reward_pools {
			let account = Self::create_reward_account(id);
			if T::Currency::reducible_balance(&account, Preservation::Expendable, Fortitude::Polite) <
				T::Currency::minimum_balance()
			{
				log!(
					warn,
					"reward pool of {:?}: {:?} (ed = {:?}), should only happen because ED has \
					changed recently. Pool operators should be notified to top up the reward \
					account",
					id,
					T::Currency::reducible_balance(
						&account,
						Preservation::Expendable,
						Fortitude::Polite
					),
					T::Currency::minimum_balance(),
				)
			}
		}

		let mut pools_members = BTreeMap::<PoolId, u32>::new();
		let mut pools_members_pending_rewards = BTreeMap::<PoolId, BalanceOf<T>>::new();
		let mut all_members = 0u32;
		let mut total_balance_members = Default::default();
		PoolMembers::<T>::iter().try_for_each(|(_, d)| -> Result<(), TryRuntimeError> {
			let bonded_pool = BondedPools::<T>::get(d.pool_id).unwrap();
			ensure!(!d.total_points().is_zero(), "No member should have zero points");
			*pools_members.entry(d.pool_id).or_default() += 1;
			all_members += 1;

			let reward_pool = RewardPools::<T>::get(d.pool_id).unwrap();
			if !bonded_pool.points.is_zero() {
				let commission = bonded_pool.commission.current();
				let (current_rc, _) = reward_pool
					.current_reward_counter(d.pool_id, bonded_pool.points, commission)
					.unwrap();
				let pending_rewards = d.pending_rewards(current_rc).unwrap();
				*pools_members_pending_rewards.entry(d.pool_id).or_default() += pending_rewards;
			} // else this pool has been heavily slashed and cannot have any rewards anymore.
			total_balance_members += d.total_balance();

			Ok(())
		})?;

		RewardPools::<T>::iter_keys().try_for_each(|id| -> Result<(), TryRuntimeError> {
			// the sum of the pending rewards must be less than the leftover balance. Since the
			// reward math rounds down, we might accumulate some dust here.
			let pending_rewards_lt_leftover_bal = RewardPool::<T>::current_balance(id) >=
				pools_members_pending_rewards.get(&id).copied().unwrap_or_default();

			// If this happens, this is most likely due to an old bug and not a recent code change.
			// We warn about this in try-runtime checks but do not panic.
			if !pending_rewards_lt_leftover_bal {
				log::warn!(
					"pool {:?}, sum pending rewards = {:?}, remaining balance = {:?}",
					id,
					pools_members_pending_rewards.get(&id),
					RewardPool::<T>::current_balance(id)
				);
			}
			Ok(())
		})?;

		let mut expected_tvl: BalanceOf<T> = Default::default();
		BondedPools::<T>::iter().try_for_each(|(id, inner)| -> Result<(), TryRuntimeError> {
			let bonded_pool = BondedPool { id, inner };
			ensure!(
				pools_members.get(&id).copied().unwrap_or_default() ==
				bonded_pool.member_counter,
				"Each `BondedPool.member_counter` must be equal to the actual count of members of this pool"
			);
			ensure!(
				MaxPoolMembersPerPool::<T>::get()
					.map_or(true, |max| bonded_pool.member_counter <= max),
				Error::<T>::MaxPoolMembers
			);

			let depositor = PoolMembers::<T>::get(&bonded_pool.roles.depositor).unwrap();
			ensure!(
				bonded_pool.is_destroying_and_only_depositor(depositor.active_points()) ||
					depositor.active_points() >= MinCreateBond::<T>::get(),
				"depositor must always have MinCreateBond stake in the pool, except for when the \
				pool is being destroyed and the depositor is the last member",
			);

			expected_tvl +=
				T::Staking::total_stake(&bonded_pool.bonded_account()).unwrap_or_default();

			Ok(())
		})?;

		ensure!(
			MaxPoolMembers::<T>::get().map_or(true, |max| all_members <= max),
			Error::<T>::MaxPoolMembers
		);

		ensure!(
			TotalValueLocked::<T>::get() == expected_tvl,
			"TVL deviates from the actual sum of funds of all Pools."
		);

		ensure!(
			TotalValueLocked::<T>::get() <= total_balance_members,
			"TVL must be equal to or less than the total balance of all PoolMembers."
		);

		if level <= 1 {
			return Ok(())
		}

		for (pool_id, _pool) in BondedPools::<T>::iter() {
			let pool_account = Pallet::<T>::create_bonded_account(pool_id);
			let subs = SubPoolsStorage::<T>::get(pool_id).unwrap_or_default();

			let sum_unbonding_balance = subs.sum_unbonding_balance();
			let bonded_balance = T::Staking::active_stake(&pool_account).unwrap_or_default();
			let total_balance = T::Currency::total_balance(&pool_account);

			assert!(
				total_balance >= bonded_balance + sum_unbonding_balance,
				"faulty pool: {:?} / {:?}, total_balance {:?} >= bonded_balance {:?} + sum_unbonding_balance {:?}",
				pool_id,
				_pool,
				total_balance,
				bonded_balance,
				sum_unbonding_balance
			);
		}

		// Warn if any pool has incorrect ED frozen. We don't want to fail hard as this could be a
		// result of an intentional ED change.
		let _ = Self::check_ed_imbalance()?;

		Ok(())
	}

	/// Check if any pool have an incorrect amount of ED frozen.
	///
	/// This can happen if the ED has changed since the pool was created.
	#[cfg(any(feature = "try-runtime", feature = "runtime-benchmarks", test, debug_assertions))]
	pub fn check_ed_imbalance() -> Result<(), DispatchError> {
		let mut failed: u32 = 0;
		BondedPools::<T>::iter_keys().for_each(|id| {
			let reward_acc = Self::create_reward_account(id);
			let frozen_balance =
				T::Currency::balance_frozen(&FreezeReason::PoolMinBalance.into(), &reward_acc);

			let expected_frozen_balance = T::Currency::minimum_balance();
			if frozen_balance != expected_frozen_balance {
				failed += 1;
				log::warn!(
					"pool {:?} has incorrect ED frozen that can result from change in ED. Expected  = {:?},  Actual = {:?}",
					id,
					expected_frozen_balance,
					frozen_balance,
				);
			}
		});

		ensure!(failed == 0, "Some pools do not have correct ED frozen");
		Ok(())
	}
	/// Fully unbond the shares of `member`, when executed from `origin`.
	///
	/// This is useful for backwards compatibility with the majority of tests that only deal with
	/// full unbonding, not partial unbonding.
	#[cfg(any(feature = "runtime-benchmarks", test))]
	pub fn fully_unbond(
		origin: frame_system::pallet_prelude::OriginFor<T>,
		member: T::AccountId,
	) -> DispatchResult {
		let points = PoolMembers::<T>::get(&member).map(|d| d.active_points()).unwrap_or_default();
		let member_lookup = T::Lookup::unlookup(member);
		Self::unbond(origin, member_lookup, points)
	}
}

impl<T: Config> Pallet<T> {
	/// Returns the pending rewards for the specified `who` account.
	///
	/// In the case of error, `None` is returned. Used by runtime API.
	pub fn api_pending_rewards(who: T::AccountId) -> Option<BalanceOf<T>> {
		if let Some(pool_member) = PoolMembers::<T>::get(who) {
			if let Some((reward_pool, bonded_pool)) = RewardPools::<T>::get(pool_member.pool_id)
				.zip(BondedPools::<T>::get(pool_member.pool_id))
			{
				let commission = bonded_pool.commission.current();
				let (current_reward_counter, _) = reward_pool
					.current_reward_counter(pool_member.pool_id, bonded_pool.points, commission)
					.ok()?;
				return pool_member.pending_rewards(current_reward_counter).ok()
			}
		}

		None
	}

	/// Returns the points to balance conversion for a specified pool.
	///
	/// If the pool ID does not exist, it returns 0 ratio points to balance. Used by runtime API.
	pub fn api_points_to_balance(pool_id: PoolId, points: BalanceOf<T>) -> BalanceOf<T> {
		if let Some(pool) = BondedPool::<T>::get(pool_id) {
			pool.points_to_balance(points)
		} else {
			Zero::zero()
		}
	}

	/// Returns the equivalent `new_funds` balance to point conversion for a specified pool.
	///
	/// If the pool ID does not exist, returns 0 ratio balance to points. Used by runtime API.
	pub fn api_balance_to_points(pool_id: PoolId, new_funds: BalanceOf<T>) -> BalanceOf<T> {
		if let Some(pool) = BondedPool::<T>::get(pool_id) {
			let bonded_balance =
				T::Staking::active_stake(&pool.bonded_account()).unwrap_or(Zero::zero());
			Pallet::<T>::balance_to_point(bonded_balance, pool.points, new_funds)
		} else {
			Zero::zero()
		}
	}
}

impl<T: Config> sp_staking::OnStakingUpdate<T::AccountId, BalanceOf<T>> for Pallet<T> {
	/// Reduces the balances of the [`SubPools`], that belong to the pool involved in the
	/// slash, to the amount that is defined in the `slashed_unlocking` field of
	/// [`sp_staking::OnStakingUpdate::on_slash`]
	///
	/// Emits the `PoolsSlashed` event.
	fn on_slash(
		pool_account: &T::AccountId,
		// Bonded balance is always read directly from staking, therefore we don't need to update
		// anything here.
		slashed_bonded: BalanceOf<T>,
		slashed_unlocking: &BTreeMap<EraIndex, BalanceOf<T>>,
		total_slashed: BalanceOf<T>,
	) {
		let Some(pool_id) = ReversePoolIdLookup::<T>::get(pool_account) else { return };
		// As the slashed account belongs to a `BondedPool` the `TotalValueLocked` decreases and
		// an event is emitted.
		TotalValueLocked::<T>::mutate(|tvl| {
			tvl.defensive_saturating_reduce(total_slashed);
		});

		if let Some(mut sub_pools) = SubPoolsStorage::<T>::get(pool_id) {
			// set the reduced balance for each of the `SubPools`
			slashed_unlocking.iter().for_each(|(era, slashed_balance)| {
				if let Some(pool) = sub_pools.with_era.get_mut(era).defensive() {
					pool.balance = *slashed_balance;
					Self::deposit_event(Event::<T>::UnbondingPoolSlashed {
						era: *era,
						pool_id,
						balance: *slashed_balance,
					});
				}
			});
			SubPoolsStorage::<T>::insert(pool_id, sub_pools);
		} else if !slashed_unlocking.is_empty() {
			defensive!("Expected SubPools were not found");
		}
		Self::deposit_event(Event::<T>::PoolSlashed { pool_id, balance: slashed_bonded });
	}
}<|MERGE_RESOLUTION|>--- conflicted
+++ resolved
@@ -1289,7 +1289,6 @@
 		};
 	}
 
-<<<<<<< HEAD
 	// A member cannot rebond if the pool state is `Blocked`, or if the member has no active points
 	// in the pool. Also checks that the pool is ok to be open.
 	fn ok_to_rebond(&self, member: &PoolMember<T>) -> Result<(), DispatchError> {
@@ -1298,7 +1297,8 @@
 		}
 		self.ok_to_be_open()?;
 		Ok(())
-=======
+  }
+
 	/// Withdraw all the funds that are already unlocked from staking for the
 	/// [`BondedPool::bonded_account`].
 	///
@@ -1318,7 +1318,6 @@
 			tvl.saturating_reduce(diff);
 		});
 		outcome
->>>>>>> f6ae1458
 	}
 }
 
@@ -1894,15 +1893,12 @@
 		},
 		/// Pool commission has been claimed.
 		PoolCommissionClaimed { pool_id: PoolId, commission: BalanceOf<T> },
-<<<<<<< HEAD
 		/// A member rebonded their unbonding funds back into the pool.
 		Rebonded { member: T::AccountId, pool_id: PoolId, rebonded: BalanceOf<T> },
-=======
 		/// Topped up deficit in frozen ED of the reward pool.
 		MinBalanceDeficitAdjusted { pool_id: PoolId, amount: BalanceOf<T> },
 		/// Claimed excess frozen ED of af the reward pool.
 		MinBalanceExcessAdjusted { pool_id: PoolId, amount: BalanceOf<T> },
->>>>>>> f6ae1458
 	}
 
 	#[pallet::error]
@@ -1980,15 +1976,12 @@
 		InvalidPoolId,
 		/// Bonding extra is restricted to the exact pending reward amount.
 		BondExtraRestricted,
-<<<<<<< HEAD
 		/// The pool does not have any active unlock chunks.
 		NoUnlockChunks,
 		/// The member does not have enough points to rebond the given amount.
 		NotEnoughPoints,
-=======
 		/// No imbalance in the ED deposit for the pool.
 		NothingToAdjust,
->>>>>>> f6ae1458
 	}
 
 	#[derive(Encode, Decode, PartialEq, TypeInfo, PalletError, RuntimeDebug)]
@@ -2787,7 +2780,6 @@
 			Self::do_claim_commission(who, pool_id)
 		}
 
-<<<<<<< HEAD
 		/// Rebond an unlock chunk from the unbonding queue.
 		///
 		/// Called by a pool member to rebond funds that are currently unlocking.
@@ -2911,7 +2903,8 @@
 			Self::put_member_with_pools(&who, member, bonded_pool, reward_pool);
 
 			// Ok(Some(T::WeightInfo::rebond(removed_chunks)).into())
-=======
+  }
+    
 		/// Top up the deficit or withdraw the excess ED from the pool.
 		///
 		/// When a pool is created, the pool depositor transfers ED to the reward account of the
@@ -2948,8 +2941,6 @@
 				pool_id,
 				permission,
 			});
-
->>>>>>> f6ae1458
 			Ok(())
 		}
 	}
