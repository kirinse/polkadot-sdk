--- conflicted
+++ resolved
@@ -50,19 +50,6 @@
 
 #[derive_impl(frame_system::config_preludes::TestDefaultConfig as frame_system::DefaultConfig)]
 impl frame_system::Config for Runtime {
-<<<<<<< HEAD
-	type SS58Prefix = ();
-	type BaseCallFilter = frame_support::traits::Everything;
-	type RuntimeOrigin = RuntimeOrigin;
-	type Nonce = u64;
-	type RuntimeCall = RuntimeCall;
-	type RuntimeTask = RuntimeTask;
-	type Hash = sp_core::H256;
-	type Hashing = sp_runtime::traits::BlakeTwo256;
-	type AccountId = AccountId;
-	type Lookup = sp_runtime::traits::IdentityLookup<Self::AccountId>;
-=======
->>>>>>> 86955eef
 	type Block = Block;
 	type AccountData = pallet_balances::AccountData<Balance>;
 }
