[package]
name = "substrate-frame-rpc-system"
version = "28.0.0"
authors.workspace = true
edition.workspace = true
license = "Apache-2.0"
homepage = "https://substrate.io"
repository.workspace = true
description = "FRAME's system exposed over Substrate RPC"
readme = "README.md"

[lints]
workspace = true

[package.metadata.docs.rs]
targets = ["x86_64-unknown-linux-gnu"]

[dependencies]
<<<<<<< HEAD
futures = "0.3.30"
codec = { package = "parity-scale-codec", version = "3.6.12" }
docify = "0.2.0"
jsonrpsee = { version = "0.23.1", features = [
=======
futures = { workspace = true }
codec = { workspace = true, default-features = true }
docify = { workspace = true }
jsonrpsee = { features = [
>>>>>>> 7a2592e8
	"client-core",
	"macros",
	"server-core",
], workspace = true }
log = { workspace = true, default-features = true }
frame-system-rpc-runtime-api = { workspace = true, default-features = true }
sc-rpc-api = { workspace = true, default-features = true }
sc-transaction-pool-api = { workspace = true, default-features = true }
sp-api = { workspace = true, default-features = true }
sp-block-builder = { workspace = true, default-features = true }
sp-blockchain = { workspace = true, default-features = true }
sp-core = { workspace = true, default-features = true }
sp-runtime = { workspace = true, default-features = true }

[dev-dependencies]
sc-transaction-pool = { workspace = true, default-features = true }
tokio = { workspace = true, default-features = true }
assert_matches = { workspace = true }
sp-tracing = { workspace = true, default-features = true }
substrate-test-runtime-client = { workspace = true }<|MERGE_RESOLUTION|>--- conflicted
+++ resolved
@@ -16,17 +16,10 @@
 targets = ["x86_64-unknown-linux-gnu"]
 
 [dependencies]
-<<<<<<< HEAD
-futures = "0.3.30"
-codec = { package = "parity-scale-codec", version = "3.6.12" }
-docify = "0.2.0"
-jsonrpsee = { version = "0.23.1", features = [
-=======
 futures = { workspace = true }
 codec = { workspace = true, default-features = true }
 docify = { workspace = true }
 jsonrpsee = { features = [
->>>>>>> 7a2592e8
 	"client-core",
 	"macros",
 	"server-core",
