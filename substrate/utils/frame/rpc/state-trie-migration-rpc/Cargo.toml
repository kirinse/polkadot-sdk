[package]
name = "substrate-state-trie-migration-rpc"
version = "4.0.0-dev"
authors.workspace = true
edition.workspace = true
license = "Apache-2.0"
homepage = "https://substrate.io"
repository.workspace = true
description = "Node-specific RPC methods for interaction with state trie migration."
readme = "README.md"

[package.metadata.docs.rs]
targets = ["x86_64-unknown-linux-gnu"]

[dependencies]
codec = { package = "parity-scale-codec", version = "3.6.1", default-features = false }
serde = { version = "1", features = ["derive"] }

sp-core = { path = "../../../../primitives/core" }
sp-state-machine = { path = "../../../../primitives/state-machine" }
sp-trie = { path = "../../../../primitives/trie" }
trie-db = "0.28.0"

<<<<<<< HEAD
jsonrpsee = { version = "0.20", features = ["client-core", "server", "macros"] }
=======
jsonrpsee = { version = "0.16.2", features = ["client-core", "macros", "server"] }
>>>>>>> 066bad63

# Substrate Dependencies
sc-client-api = { path = "../../../../client/api" }
sc-rpc-api = { path = "../../../../client/rpc-api" }
sp-runtime = { path = "../../../../primitives/runtime" }

[dev-dependencies]
serde_json = "1.0.108"<|MERGE_RESOLUTION|>--- conflicted
+++ resolved
@@ -21,11 +21,7 @@
 sp-trie = { path = "../../../../primitives/trie" }
 trie-db = "0.28.0"
 
-<<<<<<< HEAD
-jsonrpsee = { version = "0.20", features = ["client-core", "server", "macros"] }
-=======
-jsonrpsee = { version = "0.16.2", features = ["client-core", "macros", "server"] }
->>>>>>> 066bad63
+jsonrpsee = { version = "0.20", features = ["client-core", "macros", "server"] }
 
 # Substrate Dependencies
 sc-client-api = { path = "../../../../client/api" }
